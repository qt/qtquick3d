--- conflicted
+++ resolved
@@ -48,14 +48,8 @@
 **
 ****************************************************************************/
 
-<<<<<<< HEAD
 import QtQuick3D 1.15
 import QtQuick 2.15
-import QtQuick.Timeline 1.0
-=======
-import QtQuick3D 1.14
-import QtQuick 2.14
->>>>>>> 7f2cf883
 
 Rectangle {
     id: pointlight_nodepthprepass
