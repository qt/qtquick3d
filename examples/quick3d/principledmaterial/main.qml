--- conflicted
+++ resolved
@@ -89,16 +89,9 @@
 
         //! [environment]
         environment: SceneEnvironment {
-<<<<<<< HEAD
-            probeBrightness: 250
+            probeBrightness: 100
             clearColor: window.color
             backgroundMode: SceneEnvironment.SkyBox
-=======
-            probeBrightness: 100
-            clearColor: "#848895"
-
-            backgroundMode: SceneEnvironment.Color
->>>>>>> 2e8515c4
             lightProbe: Texture {
                 source: "maps/OpenfootageNET_garage-1024.hdr"
             }
