/****************************************************************************
**
** Copyright (C) 2008-2012 NVIDIA Corporation.
** Copyright (C) 2019 The Qt Company Ltd.
** Contact: https://www.qt.io/licensing/
**
** This file is part of Qt Quick 3D.
**
** $QT_BEGIN_LICENSE:GPL$
** Commercial License Usage
** Licensees holding valid commercial Qt licenses may use this file in
** accordance with the commercial license agreement provided with the
** Software or, alternatively, in accordance with the terms contained in
** a written agreement between you and The Qt Company. For licensing terms
** and conditions see https://www.qt.io/terms-conditions. For further
** information use the contact form at https://www.qt.io/contact-us.
**
** GNU General Public License Usage
** Alternatively, this file may be used under the terms of the GNU
** General Public License version 3 or (at your option) any later version
** approved by the KDE Free Qt Foundation. The licenses are as published by
** the Free Software Foundation and appearing in the file LICENSE.GPL3
** included in the packaging of this file. Please review the following
** information to ensure the GNU General Public License requirements will
** be met: https://www.gnu.org/licenses/gpl-3.0.html.
**
** $QT_END_LICENSE$
**
****************************************************************************/

#include <QtQuick3DRender/private/qssgrenderbackendgles2_p.h>
#include <QtQuick3DRender/private/qssgrenderbackendinputassemblergl_p.h>
#include <QtQuick3DRender/private/qssgrenderbackendrenderstatesgl_p.h>
#include <QtQuick3DRender/private/qssgrenderbackendshaderprogramgl_p.h>

QT_BEGIN_NAMESPACE

#ifdef RENDER_BACKEND_LOG_GL_ERRORS
#define RENDER_LOG_ERROR_PARAMS(x) checkGLError(#x, __FILE__, __LINE__)
#else
#define RENDER_LOG_ERROR_PARAMS(x) checkGLError()
#endif

#if defined(QT_OPENGL_ES) || defined(QT_OPENGL_ES_2_ANGLE)
#define GL_CALL_TIMER_EXT(x)                                                                                           \
    m_QSSGExtensions->x;                                                                                             \
    RENDER_LOG_ERROR_PARAMS(x);
#define GL_CALL_TESSELATION_EXT(x)                                                                                     \
    m_QSSGExtensions->x;                                                                                             \
    RENDER_LOG_ERROR_PARAMS(x);
#define GL_CALL_MULTISAMPLE_EXT(x)                                                                                     \
    m_QSSGExtensions->x;                                                                                             \
    RENDER_LOG_ERROR_PARAMS(x);
#define GL_CALL_EXTRA_FUNCTION(x)                                                                                      \
    m_glExtraFunctions->x;                                                                                             \
    RENDER_LOG_ERROR_PARAMS(x);
#define GL_CALL_EXTENSION_FUNCTION(x)                                                                                  \
    m_QSSGExtensions->x;                                                                                             \
    RENDER_LOG_ERROR_PARAMS(x);
#else
#define GL_CALL_TIMER_EXT(x)
#define GL_CALL_TESSELATION_EXT(x)
#define GL_CALL_MULTISAMPLE_EXT(x)
#define GL_CALL_EXTRA_FUNCTION(x)                                                                                      \
    m_glExtraFunctions->x;                                                                                             \
    RENDER_LOG_ERROR_PARAMS(x);
#define GL_CALL_EXTENSION_FUNCTION(x)
#endif

#ifndef GL_DEPTH_STENCIL_OES
#define GL_DEPTH_STENCIL_OES 0x84F9
#endif

QByteArray exts3tc()
{
    return QByteArrayLiteral("GL_EXT_texture_compression_s3tc");
}
QByteArray extsdxt()
{
    return QByteArrayLiteral("GL_EXT_texture_compression_dxt1");
}
QByteArray extsAniso()
{
    return QByteArrayLiteral("GL_EXT_texture_filter_anisotropic");
}
QByteArray extsTexSwizzle()
{
    return QByteArrayLiteral("GL_ARB_texture_swizzle");
}
QByteArray extsFPRenderTarget()
{
    return QByteArrayLiteral("GL_EXT_color_buffer_float");
}
QByteArray extsTimerQuery()
{
    return QByteArrayLiteral("GL_EXT_timer_query");
}
QByteArray extsGpuShader5()
{
    return QByteArrayLiteral("EXT_gpu_shader5");
}

QByteArray extDepthTexture()
{
    return QByteArrayLiteral("GL_OES_packed_depth_stencil");
}
QByteArray extvao()
{
    return QByteArrayLiteral("GL_OES_vertex_array_object");
}
QByteArray extStdDd()
{
    return QByteArrayLiteral("GL_OES_standard_derivatives");
}
QByteArray extTexLod()
{
    return QByteArrayLiteral("GL_EXT_shader_texture_lod");
}

/// constructor
QSSGRenderBackendGLES2Impl::QSSGRenderBackendGLES2Impl(const QSurfaceFormat &format)
    : QSSGRenderBackendGLBase(format)
{
    // clear support bits
    m_backendSupport.caps.u32Values = 0;

    const char *extensions = getExtensionString();
    m_extensions = QByteArray(extensions).split(' ');

    // get extension count
    GLint numExtensions = m_extensions.size();

    for (qint32 i = 0; i < numExtensions; i++) {

        const QByteArray &extensionString = m_extensions.at(i);

        // search for extension
        if (!m_backendSupport.caps.bits.bDXTImagesSupported
            && (exts3tc().compare(extensionString) == 0 || extsdxt().compare(extensionString) == 0)) {
            m_backendSupport.caps.bits.bDXTImagesSupported = true;
        } else if (!m_backendSupport.caps.bits.bAnistropySupported && extsAniso().compare(extensionString) == 0) {
            m_backendSupport.caps.bits.bAnistropySupported = true;
        } else if (!m_backendSupport.caps.bits.bFPRenderTargetsSupported && extsFPRenderTarget().compare(extensionString) == 0) {
            m_backendSupport.caps.bits.bFPRenderTargetsSupported = true;
        } else if (!m_backendSupport.caps.bits.bTimerQuerySupported && extsTimerQuery().compare(extensionString) == 0) {
            m_backendSupport.caps.bits.bTimerQuerySupported = true;
        } else if (!m_backendSupport.caps.bits.bGPUShader5ExtensionSupported && extsGpuShader5().compare(extensionString) == 0) {
            m_backendSupport.caps.bits.bGPUShader5ExtensionSupported = true;
        } else if (!m_backendSupport.caps.bits.bTextureSwizzleSupported && extsTexSwizzle().compare(extensionString) == 0) {
            m_backendSupport.caps.bits.bTextureSwizzleSupported = true;
        } else if (!m_backendSupport.caps.bits.bDepthStencilSupported && extDepthTexture().compare(extensionString) == 0) {
            m_backendSupport.caps.bits.bDepthStencilSupported = true;
        } else if (!m_backendSupport.caps.bits.bVertexArrayObjectSupported && extvao().compare(extensionString) == 0) {
            m_backendSupport.caps.bits.bVertexArrayObjectSupported = true;
        } else if (!m_backendSupport.caps.bits.bStandardDerivativesSupported && extStdDd().compare(extensionString) == 0) {
            m_backendSupport.caps.bits.bStandardDerivativesSupported = true;
        } else if (!m_backendSupport.caps.bits.bTextureLodSupported && extTexLod().compare(extensionString) == 0) {
            m_backendSupport.caps.bits.bTextureLodSupported = true;
        }
    }

    qCInfo(RENDER_TRACE_INFO, "OpenGL extensions: %s", extensions);

    // constant buffers support is always not true
    m_backendSupport.caps.bits.bConstantBufferSupported = false;

    // query hardware
    GL_CALL_EXTRA_FUNCTION(glGetIntegerv(GL_MAX_VERTEX_ATTRIBS, &m_maxAttribCount));

    // internal state tracker
    m_pCurrentMiscState = new QSSGRenderBackendMiscStateGL();

    // finally setup caps based on device
    setAndInspectHardwareCaps();

    // Initialize extensions
#if defined(QT_OPENGL_ES) || defined(QT_OPENGL_ES_2_ANGLE)
    m_QSSGExtensions = new QSSGOpenGLES2Extensions;
    m_QSSGExtensions->initializeOpenGLFunctions();
#endif
}
/// destructor
QSSGRenderBackendGLES2Impl::~QSSGRenderBackendGLES2Impl()
{
    delete m_pCurrentMiscState;
#if defined(QT_OPENGL_ES) || defined(QT_OPENGL_ES_2_ANGLE)
    delete m_QSSGExtensions;
#endif
}

void QSSGRenderBackendGLES2Impl::setMultisampledTextureData2D(QSSGRenderBackendTextureObject to,
                                                                QSSGRenderTextureTargetType target,
                                                                qint32 samples,
                                                                QSSGRenderTextureFormat internalFormat,
                                                                qint32 width,
                                                                qint32 height,
                                                                bool fixedsamplelocations)
{
    Q_UNUSED(to)
    Q_UNUSED(target)
    Q_UNUSED(samples)
    Q_UNUSED(internalFormat)
    Q_UNUSED(width)
    Q_UNUSED(height)
    Q_UNUSED(fixedsamplelocations)
}

void QSSGRenderBackendGLES2Impl::setTextureData3D(QSSGRenderBackendTextureObject to,
                                                    QSSGRenderTextureTargetType target,
                                                    qint32 level,
                                                    QSSGRenderTextureFormat internalFormat,
                                                    qint32 width,
                                                    qint32 height,
                                                    qint32 depth,
                                                    qint32 border,
                                                    QSSGRenderTextureFormat format,
                                                    QSSGByteView hostData)
{
    GLuint texID = HandleToID_cast(GLuint, quintptr, to);
    GLenum glTarget = GLConversion::fromTextureTargetToGL(target);
    setActiveTexture(GL_TEXTURE0);
    GL_CALL_EXTRA_FUNCTION(glBindTexture(glTarget, texID));
    bool conversionRequired = format != internalFormat;

    QSSGRenderTextureSwizzleMode swizzleMode = QSSGRenderTextureSwizzleMode::NoSwizzle;
    internalFormat = GLConversion::replaceDeprecatedTextureFormat(getRenderContextType(), internalFormat, swizzleMode);

    GLenum glformat = 0, glInternalFormat = 0, gltype = GL_UNSIGNED_BYTE;

    if (internalFormat.isUncompressedTextureFormat()) {
        GLConversion::fromUncompressedTextureFormatToGL(getRenderContextType(), internalFormat, glformat, gltype, glInternalFormat);
    }

    if (conversionRequired) {
        GLenum dummy;
        GLConversion::fromUncompressedTextureFormatToGL(getRenderContextType(), format, glformat, gltype, dummy);
    } else if (internalFormat.isCompressedTextureFormat()) {
        GLConversion::fromUncompressedTextureFormatToGL(getRenderContextType(), format, glformat, gltype, glInternalFormat);
        glInternalFormat = GLConversion::fromCompressedTextureFormatToGL(internalFormat);
    } else if (format.isDepthTextureFormat()) {
        GLConversion::fromDepthTextureFormatToGL(getRenderContextType(), format, glformat, gltype, glInternalFormat);
    }

    GL_CALL_EXTRA_FUNCTION(
            glTexImage3D(glTarget, level, glInternalFormat, GLsizei(width), GLsizei(height), GLsizei(depth), border, glformat, gltype, hostData));

    GL_CALL_EXTRA_FUNCTION(glBindTexture(glTarget, 0));
}

void QSSGRenderBackendGLES2Impl::setTextureData2D(QSSGRenderBackendTextureObject to,
                                                    QSSGRenderTextureTargetType target,
                                                    qint32 level,
                                                    QSSGRenderTextureFormat internalFormat,
                                                    qint32 width,
                                                    qint32 height,
                                                    qint32 border,
                                                    QSSGRenderTextureFormat format,
                                                    QSSGByteView hostData)
{
    GLuint texID = HandleToID_cast(GLuint, quintptr, to);
    GLenum glTarget = GLConversion::fromTextureTargetToGL(target);
    setActiveTexture(GL_TEXTURE0);
    GL_CALL_EXTRA_FUNCTION(glBindTexture(glTarget, texID));
    bool conversionRequired = format != internalFormat;

    QSSGRenderTextureSwizzleMode swizzleMode = QSSGRenderTextureSwizzleMode::NoSwizzle;
    internalFormat = GLConversion::replaceDeprecatedTextureFormat(getRenderContextType(), internalFormat, swizzleMode);

    GLenum glformat = 0, glInternalFormat = 0, gltype = GL_UNSIGNED_BYTE;

    if (internalFormat.isUncompressedTextureFormat()) {
        GLConversion::fromUncompressedTextureFormatToGL(getRenderContextType(), internalFormat, glformat, gltype, glInternalFormat);
        glInternalFormat = glformat;
    }

    if (conversionRequired) {
        GLenum dummy;
        GLConversion::fromUncompressedTextureFormatToGL(getRenderContextType(), format, glformat, gltype, dummy);
    } else if (internalFormat.isCompressedTextureFormat()) {
        GLConversion::fromUncompressedTextureFormatToGL(getRenderContextType(), format, glformat, gltype, glInternalFormat);
        glInternalFormat = GLConversion::fromCompressedTextureFormatToGL(internalFormat);
    } else if (format.isDepthTextureFormat()) {
        GLConversion::fromDepthTextureFormatToGL(getRenderContextType(), format, glformat, gltype, glInternalFormat);
        if (format == QSSGRenderTextureFormat::Depth24Stencil8) {
            glformat = GL_DEPTH_STENCIL_OES;
            gltype = GL_UNSIGNED_INT_24_8;
        }
        glInternalFormat = glformat;
    }

    Q_ASSERT(glformat == glInternalFormat);
    GL_CALL_EXTRA_FUNCTION(
            glTexImage2D(glTarget, level, glInternalFormat, GLsizei(width), GLsizei(height), border, glformat, gltype, hostData));
    GL_CALL_EXTRA_FUNCTION(glBindTexture(glTarget, 0));
}

void QSSGRenderBackendGLES2Impl::updateSampler(QSSGRenderBackendSamplerObject /* so */,
                                                 QSSGRenderTextureTargetType target,
                                                 QSSGRenderTextureMinifyingOp minFilter,
                                                 QSSGRenderTextureMagnifyingOp magFilter,
                                                 QSSGRenderTextureCoordOp wrapS,
                                                 QSSGRenderTextureCoordOp wrapT,
                                                 QSSGRenderTextureCoordOp wrapR,
                                                 float minLod,
                                                 float maxLod,
                                                 float lodBias,
                                                 QSSGRenderTextureCompareMode compareMode,
                                                 QSSGRenderTextureCompareOp compareFunc,
                                                 float anisotropy,
                                                 float *borderColor)
{

    // Satisfy the compiler
    // These are not available in GLES 3 and we don't use them right now
    Q_ASSERT(qFuzzyIsNull(lodBias));
    Q_ASSERT(!borderColor);
    Q_UNUSED(lodBias)
    Q_UNUSED(borderColor)
    Q_UNUSED(wrapR)
    Q_UNUSED(minLod)
    Q_UNUSED(maxLod)
    Q_UNUSED(compareMode)
    Q_UNUSED(compareFunc)

    GLenum glTarget = GLConversion::fromTextureTargetToGL(target);

    GL_CALL_EXTRA_FUNCTION(glTexParameteri(glTarget, GL_TEXTURE_MIN_FILTER, m_conversion.fromTextureMinifyingOpToGL(minFilter)));
    GL_CALL_EXTRA_FUNCTION(glTexParameteri(glTarget, GL_TEXTURE_MAG_FILTER, m_conversion.fromTextureMagnifyingOpToGL(magFilter)));
    GL_CALL_EXTRA_FUNCTION(glTexParameteri(glTarget, GL_TEXTURE_WRAP_S, m_conversion.fromTextureCoordOpToGL(wrapS)));
    GL_CALL_EXTRA_FUNCTION(glTexParameteri(glTarget, GL_TEXTURE_WRAP_T, m_conversion.fromTextureCoordOpToGL(wrapT)));

    if (m_backendSupport.caps.bits.bAnistropySupported) {
        GL_CALL_EXTRA_FUNCTION(glTexParameterf(glTarget, GL_TEXTURE_MAX_ANISOTROPY_EXT, anisotropy));
    }
}

void QSSGRenderBackendGLES2Impl::updateTextureObject(QSSGRenderBackendTextureObject to,
                                                       QSSGRenderTextureTargetType target,
                                                       qint32 baseLevel,
                                                       qint32 maxLevel)
{
    Q_UNUSED(to)

    GLenum glTarget = GLConversion::fromTextureTargetToGL(target);

    GL_CALL_EXTRA_FUNCTION(glTexParameteri(glTarget, GL_TEXTURE_BASE_LEVEL, baseLevel));
    GL_CALL_EXTRA_FUNCTION(glTexParameteri(glTarget, GL_TEXTURE_MAX_LEVEL, maxLevel));
}

void QSSGRenderBackendGLES2Impl::updateTextureSwizzle(QSSGRenderBackendTextureObject to,
                                                        QSSGRenderTextureTargetType target,
                                                        QSSGRenderTextureSwizzleMode swizzleMode)
{
    Q_UNUSED(to)
    Q_UNUSED(target)
    Q_UNUSED(swizzleMode)
#if defined(QT_OPENGL_ES)
    if (m_backendSupport.caps.bits.bTextureSwizzleSupported) {
        GLint glSwizzle[4];
        GLenum glTarget = m_conversion.fromTextureTargetToGL(target);
        m_conversion.NVRenderConvertSwizzleModeToGL(swizzleMode, glSwizzle);

        // since ES3 spec has no GL_TEXTURE_SWIZZLE_RGBA set it separately
        GL_CALL_EXTRA_FUNCTION(glTexParameteri(glTarget, GL_TEXTURE_SWIZZLE_R, glSwizzle[0]));
        GL_CALL_EXTRA_FUNCTION(glTexParameteri(glTarget, GL_TEXTURE_SWIZZLE_G, glSwizzle[1]));
        GL_CALL_EXTRA_FUNCTION(glTexParameteri(glTarget, GL_TEXTURE_SWIZZLE_B, glSwizzle[2]));
        GL_CALL_EXTRA_FUNCTION(glTexParameteri(glTarget, GL_TEXTURE_SWIZZLE_A, glSwizzle[3]));
    }
#endif
}

qint32 QSSGRenderBackendGLES2Impl::getDepthBits() const
{
    qint32 depthBits;
    GL_CALL_EXTRA_FUNCTION(
            glGetFramebufferAttachmentParameteriv(GL_FRAMEBUFFER, GL_DEPTH_ATTACHMENT, GL_FRAMEBUFFER_ATTACHMENT_DEPTH_SIZE, &depthBits));

    return depthBits;
}

qint32 QSSGRenderBackendGLES2Impl::getStencilBits() const
{
    qint32 stencilBits;
    GL_CALL_EXTRA_FUNCTION(
            glGetFramebufferAttachmentParameteriv(GL_FRAMEBUFFER, GL_DEPTH_ATTACHMENT, GL_FRAMEBUFFER_ATTACHMENT_STENCIL_SIZE, &stencilBits));

    return stencilBits;
}

void QSSGRenderBackendGLES2Impl::generateMipMaps(QSSGRenderBackendTextureObject to,
                                                   QSSGRenderTextureTargetType target,
                                                   QSSGRenderHint /*genType*/)
{
    GLuint texID = HandleToID_cast(GLuint, quintptr, to);
    GLenum glTarget = GLConversion::fromTextureTargetToGL(target);
    setActiveTexture(GL_TEXTURE0);
    GL_CALL_EXTRA_FUNCTION(glBindTexture(glTarget, texID));
    GL_CALL_EXTRA_FUNCTION(glGenerateMipmap(glTarget));
    GL_CALL_EXTRA_FUNCTION(glBindTexture(glTarget, 0));
}

QByteArray QSSGRenderBackendGLES2Impl::getShadingLanguageVersion()
{
    return QByteArrayLiteral("#version 100\n");
}

bool QSSGRenderBackendGLES2Impl::setInputAssembler(QSSGRenderBackendInputAssemblerObject iao, QSSGRenderBackendShaderProgramObject po)
{
    if (iao == nullptr) {
        // unbind and return;
        GL_CALL_EXTENSION_FUNCTION(glBindVertexArrayOES(0));
        return true;
    }

    QSSGRenderBackendInputAssemblerGL *inputAssembler = reinterpret_cast<QSSGRenderBackendInputAssemblerGL *>(iao);
    QSSGRenderBackendAttributeLayoutGL *attribLayout = inputAssembler->m_attribLayout;
    QSSGRenderBackendShaderProgramGL *pProgram = reinterpret_cast<QSSGRenderBackendShaderProgramGL *>(po);
    GLuint programID = static_cast<GLuint>(pProgram->m_programID);
    QSSGDataRef<QSSGRenderBackendShaderInputEntryGL> shaderAttribBuffer;
    if (pProgram->m_shaderInput)
        shaderAttribBuffer = pProgram->m_shaderInput->m_shaderInputEntries;

    if (attribLayout->m_layoutAttribEntries.size() < shaderAttribBuffer.size())
        return false;

    if (inputAssembler->m_vaoID == 0) {
        // generate vao
        GL_CALL_EXTENSION_FUNCTION(glGenVertexArraysOES(1, &inputAssembler->m_vaoID));
        Q_ASSERT(inputAssembler->m_vaoID);
    }

    if (inputAssembler->m_cachedShaderHandle != programID) {
        GL_CALL_EXTENSION_FUNCTION(glBindVertexArrayOES(inputAssembler->m_vaoID));
        inputAssembler->m_cachedShaderHandle = programID;

        for (const auto &attrib : qAsConst(shaderAttribBuffer)) {
            QSSGRenderBackendLayoutEntryGL *entry = attribLayout->getEntryByName(attrib.m_attribName);

            if (entry) {
                QSSGRenderBackendLayoutEntryGL &entryData(*entry);
                if (Q_UNLIKELY(entryData.m_type != attrib.m_type || entryData.m_numComponents != attrib.m_numComponents)) {
                    qCCritical(RENDER_INVALID_OPERATION, "Attrib %s dn't match vertex layout", attrib.m_attribName.constData());
                    Q_ASSERT(false);
                    return false;
                }

                entryData.m_attribIndex = attrib.m_attribLocation;
            } else {
                qCWarning(RENDER_WARNING, "Failed to Bind attribute %s", attrib.m_attribName.constData());
            }
        }

        // disable max possible used first
        // this is currently sufficient since we always re-arrange input attributes from 0
        for (int i = 0; i < attribLayout->m_layoutAttribEntries.size(); i++)
            GL_CALL_EXTRA_FUNCTION(glDisableVertexAttribArray(GLuint(i)));

        // setup all attribs
        GLuint boundArrayBufferId = 0; // 0 means unbound
        for (int idx = 0; idx != shaderAttribBuffer.size(); ++idx)
        {
            QSSGRenderBackendLayoutEntryGL *entry = attribLayout->getEntryByName(shaderAttribBuffer[idx].m_attribName);
            if (entry) {
                const QSSGRenderBackendLayoutEntryGL &entryData(*entry);
<<<<<<< HEAD
                GLuint id = HandleToID_cast(GLuint, quintptr, inputAssembler->m_vertexbufferHandles.mData[0]);
                GL_CALL_EXTRA_FUNCTION(glBindBuffer(GL_ARRAY_BUFFER, id));
=======
                GLuint id = HandleToID_cast(GLuint, quintptr, inputAssembler->m_vertexbufferHandles.mData[entryData.m_inputSlot]);
                if (boundArrayBufferId != id) {
                    GL_CALL_EXTRA_FUNCTION(glBindBuffer(GL_ARRAY_BUFFER, id));
                    boundArrayBufferId = id;
                }
>>>>>>> c3f7d18f
                GL_CALL_EXTRA_FUNCTION(glEnableVertexAttribArray(entryData.m_attribIndex));
                GLuint offset = inputAssembler->m_offsets.at(0);
                GLuint stride = inputAssembler->m_strides.at(0);
                GL_CALL_EXTRA_FUNCTION(glVertexAttribPointer(entryData.m_attribIndex,
                                                             GLint(entryData.m_numComponents),
                                                             GL_FLOAT,
                                                             GL_FALSE,
                                                             GLsizei(stride),
                                                             reinterpret_cast<const void *>(quintptr(entryData.m_offset + offset))));

            } else {
                GL_CALL_EXTRA_FUNCTION(glDisableVertexAttribArray(GLuint(idx)));
            }
        }

        // setup index buffer.
        if (inputAssembler->m_indexbufferHandle) {
            GL_CALL_EXTRA_FUNCTION(glBindBuffer(GL_ELEMENT_ARRAY_BUFFER,
                                                HandleToID_cast(GLuint, quintptr, inputAssembler->m_indexbufferHandle)));
        } else {
            GL_CALL_EXTRA_FUNCTION(glBindBuffer(GL_ELEMENT_ARRAY_BUFFER, 0));
        }
    } else {
        GL_CALL_EXTENSION_FUNCTION(glBindVertexArrayOES(inputAssembler->m_vaoID));
    }

    return true;
}

void QSSGRenderBackendGLES2Impl::setDrawBuffers(QSSGRenderBackendRenderTargetObject rto, QSSGDataView<qint32> inDrawBufferSet)
{
    Q_UNUSED(rto)

    m_drawBuffersArray.clear();

    for (int idx = 0, end = inDrawBufferSet.size(); idx < end; ++idx) {
        if (inDrawBufferSet[idx] < 0)
            m_drawBuffersArray.push_back(GL_NONE);
        else
            m_drawBuffersArray.push_back(GLenum(GL_COLOR_ATTACHMENT0 + inDrawBufferSet[idx]));
    }

    GL_CALL_EXTRA_FUNCTION(glDrawBuffers(m_drawBuffersArray.size(), m_drawBuffersArray.data()));
}

void QSSGRenderBackendGLES2Impl::setReadBuffer(QSSGRenderBackendRenderTargetObject rto, QSSGReadFace inReadFace)
{
    Q_UNUSED(rto)
    Q_UNUSED(inReadFace)
}

void QSSGRenderBackendGLES2Impl::renderTargetAttach(QSSGRenderBackendRenderTargetObject,
                                                      QSSGRenderFrameBufferAttachment attachment,
                                                      QSSGRenderBackendTextureObject to,
                                                      qint32 level,
                                                      qint32 layer)
{
    Q_UNUSED(attachment)
    Q_UNUSED(to)
    Q_UNUSED(level)
    Q_UNUSED(layer)
    Q_ASSERT(false);
}

void QSSGRenderBackendGLES2Impl::blitFramebuffer(qint32 srcX0,
                                                   qint32 srcY0,
                                                   qint32 srcX1,
                                                   qint32 srcY1,
                                                   qint32 dstX0,
                                                   qint32 dstY0,
                                                   qint32 dstX1,
                                                   qint32 dstY1,
                                                   QSSGRenderClearFlags flags,
                                                   QSSGRenderTextureMagnifyingOp filter)
{
    GL_CALL_EXTRA_FUNCTION(glBlitFramebuffer(srcX0,
                                             srcY0,
                                             srcX1,
                                             srcY1,
                                             dstX0,
                                             dstY0,
                                             dstX1,
                                             dstY1,
                                             m_conversion.fromClearFlagsToGL(flags),
                                             m_conversion.fromTextureMagnifyingOpToGL(filter)));
}

void QSSGRenderBackendGLES2Impl::copyFramebufferTexture(qint32 srcX0,
                                                        qint32 srcY0,
                                                        qint32 width,
                                                        qint32 height,
                                                        qint32 dstX0,
                                                        qint32 dstY0,
                                                        QSSGRenderBackendTextureObject texture,
                                                        QSSGRenderTextureTargetType target)
{
    GLuint texID = HandleToID_cast(GLuint, quintptr, texture);
    GLenum glTarget = GLConversion::fromTextureTargetToGL(target);
    setActiveTexture(GL_TEXTURE0);
    GL_CALL_EXTRA_FUNCTION(glBindTexture(glTarget, texID))
    GL_CALL_EXTRA_FUNCTION(glCopyTexSubImage2D(GL_TEXTURE_2D, 0, srcX0, srcY0, dstX0, dstY0,
                                               width, height))
}

QSSGRenderBackend::QSSGRenderBackendRenderTargetObject QSSGRenderBackendGLES2Impl::createRenderTarget()
{
    GLuint fboID = 0;
    GL_CALL_EXTRA_FUNCTION(glGenFramebuffers(1, &fboID));
    return reinterpret_cast<QSSGRenderBackend::QSSGRenderBackendRenderTargetObject>(quintptr(fboID));
}

void QSSGRenderBackendGLES2Impl::releaseRenderTarget(QSSGRenderBackendRenderTargetObject rto)
{
    GLuint fboID = HandleToID_cast(GLuint, quintptr, rto);

    if (fboID)
        GL_CALL_EXTRA_FUNCTION(glDeleteFramebuffers(1, &fboID));
}

void QSSGRenderBackendGLES2Impl::renderTargetAttach(QSSGRenderBackendRenderTargetObject /* rto */,
                                                      QSSGRenderFrameBufferAttachment attachment,
                                                      QSSGRenderBackendRenderbufferObject rbo)
{
    // rto must be the current render target
    GLuint rbID = HandleToID_cast(GLuint, quintptr, rbo);

    GLenum glAttach = GLConversion::fromFramebufferAttachmentsToGL(attachment);

    GL_CALL_EXTRA_FUNCTION(glFramebufferRenderbuffer(GL_FRAMEBUFFER, glAttach, GL_RENDERBUFFER, rbID));
}

void QSSGRenderBackendGLES2Impl::renderTargetAttach(QSSGRenderBackendRenderTargetObject /* rto */,
                                                      QSSGRenderFrameBufferAttachment attachment,
                                                      QSSGRenderBackendTextureObject to,
                                                      QSSGRenderTextureTargetType target)
{
    // rto must be the current render target
    GLuint texID = HandleToID_cast(GLuint, quintptr, to);

    Q_ASSERT(target == QSSGRenderTextureTargetType::Texture2D || m_backendSupport.caps.bits.bMsTextureSupported);

    GLenum glAttach = GLConversion::fromFramebufferAttachmentsToGL(attachment);
    GLenum glTarget = GLConversion::fromTextureTargetToGL(target);

    if (attachment == QSSGRenderFrameBufferAttachment::DepthStencil) {
        GL_CALL_EXTRA_FUNCTION(glFramebufferTexture2D(GL_FRAMEBUFFER, GL_DEPTH_ATTACHMENT, glTarget, texID, 0));
        GL_CALL_EXTRA_FUNCTION(glFramebufferTexture2D(GL_FRAMEBUFFER, GL_STENCIL_ATTACHMENT, glTarget, texID, 0));
    } else {
        GL_CALL_EXTRA_FUNCTION(glFramebufferTexture2D(GL_FRAMEBUFFER, glAttach, glTarget, texID, 0));
    }
}

void QSSGRenderBackendGLES2Impl::setRenderTarget(QSSGRenderBackendRenderTargetObject rto)
{
    GLuint fboID = HandleToID_cast(GLuint, quintptr, rto);

    GL_CALL_EXTRA_FUNCTION(glBindFramebuffer(GL_FRAMEBUFFER, fboID));
}

void QSSGRenderBackendGLES2Impl::setReadTarget(QSSGRenderBackendRenderTargetObject rto)
{
    GLuint fboID = HandleToID_cast(GLuint, quintptr, rto);

    GL_CALL_EXTRA_FUNCTION(glBindFramebuffer(GL_READ_FRAMEBUFFER, fboID));
}

bool QSSGRenderBackendGLES2Impl::renderTargetIsValid(QSSGRenderBackendRenderTargetObject /* rto */)
{
    GLenum completeStatus = GL_CALL_EXTRA_FUNCTION(glCheckFramebufferStatus(GL_FRAMEBUFFER));
    switch (completeStatus) {
#define HANDLE_INCOMPLETE_STATUS(x)                                                                                    \
    case x:                                                                                                            \
        qCCritical(RENDER_INTERNAL_ERROR, "Framebuffer is not complete: %s", #x);                                             \
        return false;
        HANDLE_INCOMPLETE_STATUS(GL_FRAMEBUFFER_INCOMPLETE_ATTACHMENT)
        HANDLE_INCOMPLETE_STATUS(GL_FRAMEBUFFER_INCOMPLETE_DIMENSIONS)
        HANDLE_INCOMPLETE_STATUS(GL_FRAMEBUFFER_INCOMPLETE_MISSING_ATTACHMENT)
        HANDLE_INCOMPLETE_STATUS(GL_FRAMEBUFFER_UNSUPPORTED)
#undef HANDLE_INCOMPLETE_STATUS
    }
    return true;
}

QSSGRenderBackend::QSSGRenderBackendRenderbufferObject QSSGRenderBackendGLES2Impl::createRenderbuffer(QSSGRenderRenderBufferFormat storageFormat,
                                                                                                            qint32 width,
                                                                                                            qint32 height)
{
    GLuint bufID = 0;

    GL_CALL_EXTRA_FUNCTION(glGenRenderbuffers(1, &bufID));
    GL_CALL_EXTRA_FUNCTION(glBindRenderbuffer(GL_RENDERBUFFER, bufID));
    GL_CALL_EXTRA_FUNCTION(glRenderbufferStorage(GL_RENDERBUFFER,
                                                 GLConversion::fromRenderBufferFormatsToRenderBufferGL(storageFormat),
                                                 GLsizei(width),
                                                 GLsizei(height)));

    // check for error
    GLenum error = m_glFunctions->glGetError();
    if (error != GL_NO_ERROR) {
        qCCritical(RENDER_GL_ERROR, "%s", GLConversion::processGLError(error));
        Q_ASSERT(false);
        GL_CALL_EXTRA_FUNCTION(glDeleteRenderbuffers(1, &bufID));
        bufID = 0;
    }

    GL_CALL_EXTRA_FUNCTION(glBindRenderbuffer(GL_RENDERBUFFER, 0));

    return reinterpret_cast<QSSGRenderBackend::QSSGRenderBackendRenderbufferObject>(quintptr(bufID));
}

void QSSGRenderBackendGLES2Impl::releaseRenderbuffer(QSSGRenderBackendRenderbufferObject rbo)
{
    GLuint bufID = HandleToID_cast(GLuint, quintptr, rbo);

    if (bufID)
        GL_CALL_EXTRA_FUNCTION(glDeleteRenderbuffers(1, &bufID));
}

bool QSSGRenderBackendGLES2Impl::resizeRenderbuffer(QSSGRenderBackendRenderbufferObject rbo,
                                                      QSSGRenderRenderBufferFormat storageFormat,
                                                      qint32 width,
                                                      qint32 height)
{
    bool success = true;
    GLuint bufID = HandleToID_cast(GLuint, quintptr, rbo);

    Q_ASSERT(bufID);

    GL_CALL_EXTRA_FUNCTION(glBindRenderbuffer(GL_RENDERBUFFER, bufID));
    GL_CALL_EXTRA_FUNCTION(glRenderbufferStorage(GL_RENDERBUFFER,
                                                 GLConversion::fromRenderBufferFormatsToRenderBufferGL(storageFormat),
                                                 GLsizei(width),
                                                 GLsizei(height)));

    // check for error
    GLenum error = m_glFunctions->glGetError();
    if (error != GL_NO_ERROR) {
        qCCritical(RENDER_GL_ERROR, "%s", GLConversion::processGLError(error));
        Q_ASSERT(false);
        success = false;
    }

    return success;
}

void *QSSGRenderBackendGLES2Impl::mapBuffer(QSSGRenderBackendBufferObject,
                                              QSSGRenderBufferType bindFlags,
                                              size_t offset,
                                              size_t length,
                                              QSSGRenderBufferAccessFlags accessFlags)
{
    void *ret = nullptr;
    ret = GL_CALL_EXTRA_FUNCTION(glMapBufferRange(m_conversion.fromBindBufferFlagsToGL(bindFlags),
                                                  GLintptr(offset),
                                                  GLsizeiptr(length),
                                                  m_conversion.fromBufferAccessBitToGL(accessFlags)));

    return ret;
}

bool QSSGRenderBackendGLES2Impl::unmapBuffer(QSSGRenderBackendBufferObject, QSSGRenderBufferType bindFlags)
{
    const GLboolean ret = GL_CALL_EXTRA_FUNCTION(glUnmapBuffer(m_conversion.fromBindBufferFlagsToGL(bindFlags)));
    return (ret != 0);
}

qint32 QSSGRenderBackendGLES2Impl::getConstantBufferCount(QSSGRenderBackendShaderProgramObject po)
{
    Q_ASSERT(po);
    GLint numUniformBuffers = 0;
    if (getRenderBackendCap(QSSGRenderBackendCaps::ConstantBuffer)) {
        QSSGRenderBackendShaderProgramGL *pProgram = reinterpret_cast<QSSGRenderBackendShaderProgramGL *>(po);
        GLuint programID = static_cast<GLuint>(pProgram->m_programID);

        GL_CALL_EXTRA_FUNCTION(glGetProgramiv(programID, GL_ACTIVE_UNIFORM_BLOCKS, &numUniformBuffers));
    }
    return numUniformBuffers;
}

qint32 QSSGRenderBackendGLES2Impl::getConstantBufferInfoByID(QSSGRenderBackendShaderProgramObject po,
                                                               quint32 id,
                                                               quint32 nameBufSize,
                                                               qint32 *paramCount,
                                                               qint32 *bufferSize,
                                                               qint32 *length,
                                                               char *nameBuf)
{
    Q_ASSERT(po);
    Q_ASSERT(length);
    Q_ASSERT(nameBuf);

    QSSGRenderBackendShaderProgramGL *pProgram = reinterpret_cast<QSSGRenderBackendShaderProgramGL *>(po);
    GLuint programID = static_cast<GLuint>(pProgram->m_programID);
    GLuint blockIndex = GL_INVALID_INDEX;

    GL_CALL_EXTRA_FUNCTION(glGetActiveUniformBlockName(programID, id, GLsizei(nameBufSize), length, nameBuf));

    if (*length > 0) {
        blockIndex = GL_CALL_EXTRA_FUNCTION(glGetUniformBlockIndex(programID, nameBuf));
        if (blockIndex != GL_INVALID_INDEX) {
            GL_CALL_EXTRA_FUNCTION(glGetActiveUniformBlockiv(programID, blockIndex, GL_UNIFORM_BLOCK_DATA_SIZE, bufferSize));
            GL_CALL_EXTRA_FUNCTION(glGetActiveUniformBlockiv(programID, blockIndex, GL_UNIFORM_BLOCK_ACTIVE_UNIFORMS, paramCount));
        }
    }

    return qint32(blockIndex);
}

void QSSGRenderBackendGLES2Impl::getConstantBufferParamIndices(QSSGRenderBackendShaderProgramObject po, quint32 id, qint32 *indices)
{
    Q_ASSERT(po);
    Q_ASSERT(indices);

    QSSGRenderBackendShaderProgramGL *pProgram = reinterpret_cast<QSSGRenderBackendShaderProgramGL *>(po);
    GLuint programID = static_cast<GLuint>(pProgram->m_programID);

    if (indices) {
        GL_CALL_EXTRA_FUNCTION(glGetActiveUniformBlockiv(programID, id, GL_UNIFORM_BLOCK_ACTIVE_UNIFORM_INDICES, indices));
    }
}

void QSSGRenderBackendGLES2Impl::getConstantBufferParamInfoByIndices(QSSGRenderBackendShaderProgramObject po,
                                                                       quint32 count,
                                                                       quint32 *indices,
                                                                       QSSGRenderShaderDataType *type,
                                                                       qint32 *size,
                                                                       qint32 *offset)
{
    Q_ASSERT(po);
    Q_ASSERT(count);
    Q_ASSERT(indices);

    QSSGRenderBackendShaderProgramGL *pProgram = reinterpret_cast<QSSGRenderBackendShaderProgramGL *>(po);
    GLuint programID = static_cast<GLuint>(pProgram->m_programID);

    if (count && indices) {
        if (type) {
            QVarLengthArray<qint32, 1024> glTypes(count);
            GL_CALL_EXTRA_FUNCTION(glGetActiveUniformsiv(programID, GLsizei(count), indices, GL_UNIFORM_TYPE, glTypes.data()));
            // convert to UIC types
            for (int idx = 0; idx != int(count); ++idx)
                type[idx] = GLConversion::fromShaderGLToPropertyDataTypes(GLenum(glTypes[idx]));
        }
        if (size) {
            GL_CALL_EXTRA_FUNCTION(glGetActiveUniformsiv(programID, GLsizei(count), indices, GL_UNIFORM_SIZE, size));
        }
        if (offset) {
            GL_CALL_EXTRA_FUNCTION(glGetActiveUniformsiv(programID, GLsizei(count), indices, GL_UNIFORM_OFFSET, offset));
        }
    }
}

void QSSGRenderBackendGLES2Impl::programSetConstantBlock(QSSGRenderBackendShaderProgramObject po, quint32 blockIndex, quint32 binding)
{
    QSSGRenderBackendShaderProgramGL *pProgram = reinterpret_cast<QSSGRenderBackendShaderProgramGL *>(po);
    GLuint programID = static_cast<GLuint>(pProgram->m_programID);

    GL_CALL_EXTRA_FUNCTION(glUniformBlockBinding(programID, blockIndex, binding));
}

void QSSGRenderBackendGLES2Impl::programSetConstantBuffer(quint32 index, QSSGRenderBackendBufferObject bo)
{
    Q_ASSERT(bo);

    GLuint bufID = HandleToID_cast(GLuint, quintptr, bo);
    GL_CALL_EXTRA_FUNCTION(glBindBufferBase(GL_UNIFORM_BUFFER, index, bufID));
}

QSSGRenderBackend::QSSGRenderBackendQueryObject QSSGRenderBackendGLES2Impl::createQuery()
{
    quint32 glQueryID = 0;

    return reinterpret_cast<QSSGRenderBackendQueryObject>(quintptr(glQueryID));
}

void QSSGRenderBackendGLES2Impl::releaseQuery(QSSGRenderBackendQueryObject) {}

void QSSGRenderBackendGLES2Impl::beginQuery(QSSGRenderBackendQueryObject, QSSGRenderQueryType) {}

void QSSGRenderBackendGLES2Impl::endQuery(QSSGRenderBackendQueryObject, QSSGRenderQueryType) {}

void QSSGRenderBackendGLES2Impl::getQueryResult(QSSGRenderBackendQueryObject, QSSGRenderQueryResultType, quint32 *)
{
}

void QSSGRenderBackendGLES2Impl::getQueryResult(QSSGRenderBackendQueryObject, QSSGRenderQueryResultType, quint64 *)
{
}

void QSSGRenderBackendGLES2Impl::setQueryTimer(QSSGRenderBackendQueryObject) {}

QSSGRenderBackend::QSSGRenderBackendSyncObject QSSGRenderBackendGLES2Impl::createSync(QSSGRenderSyncType, QSSGRenderSyncFlags)
{
    GLsync syncID = nullptr;
    return QSSGRenderBackendSyncObject(syncID);
}

void QSSGRenderBackendGLES2Impl::releaseSync(QSSGRenderBackendSyncObject) {}

void QSSGRenderBackendGLES2Impl::waitSync(QSSGRenderBackendSyncObject, QSSGRenderCommandFlushFlags, quint64) {}

QT_END_NAMESPACE<|MERGE_RESOLUTION|>--- conflicted
+++ resolved
@@ -462,16 +462,11 @@
             QSSGRenderBackendLayoutEntryGL *entry = attribLayout->getEntryByName(shaderAttribBuffer[idx].m_attribName);
             if (entry) {
                 const QSSGRenderBackendLayoutEntryGL &entryData(*entry);
-<<<<<<< HEAD
                 GLuint id = HandleToID_cast(GLuint, quintptr, inputAssembler->m_vertexbufferHandles.mData[0]);
-                GL_CALL_EXTRA_FUNCTION(glBindBuffer(GL_ARRAY_BUFFER, id));
-=======
-                GLuint id = HandleToID_cast(GLuint, quintptr, inputAssembler->m_vertexbufferHandles.mData[entryData.m_inputSlot]);
                 if (boundArrayBufferId != id) {
                     GL_CALL_EXTRA_FUNCTION(glBindBuffer(GL_ARRAY_BUFFER, id));
                     boundArrayBufferId = id;
                 }
->>>>>>> c3f7d18f
                 GL_CALL_EXTRA_FUNCTION(glEnableVertexAttribArray(entryData.m_attribIndex));
                 GLuint offset = inputAssembler->m_offsets.at(0);
                 GLuint stride = inputAssembler->m_strides.at(0);
