--- conflicted
+++ resolved
@@ -394,29 +394,18 @@
     }
 };
 
-<<<<<<< HEAD
-struct QSSGShaderKeyImageMap : public QSSGShaderKeyUnsigned<8>
-=======
 struct QSSGShaderKeyImageMap : public QSSGShaderKeyUnsigned<6>
->>>>>>> 5095c5c8
 {
     enum ImageMapBits {
         Enabled = 1 << 0,
         EnvMap = 1 << 1,
         LightProbe = 1 << 2,
         InvertUV = 1 << 3,
-<<<<<<< HEAD
-        Premultiplied = 1 << 4
-    };
-
-    QSSGShaderKeyImageMap(const char *inName = "") : QSSGShaderKeyUnsigned<8>(inName) {}
-=======
         Premultiplied = 1 << 4,
         Identity = 1 << 5
     };
 
     QSSGShaderKeyImageMap(const char *inName = "") : QSSGShaderKeyUnsigned<6>(inName) {}
->>>>>>> 5095c5c8
 
     bool getBitValue(ImageMapBits imageBit, QSSGDataView<quint32> inKeySet) const
     {
