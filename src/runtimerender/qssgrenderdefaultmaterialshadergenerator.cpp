--- conflicted
+++ resolved
@@ -1007,50 +1007,35 @@
                     fragmentShader << "    float specularAmount = 1.0;\n";
                     fragmentHasSpecularAmount = true;
                 }
-<<<<<<< HEAD
-                generateImageUVCoordinates(specularAmountImageIdx, *specularAmountImage);
-=======
 
                 if (identityImages.contains(specularAmountImage))
                     generateImageUVSampler(specularAmountImageIdx);
                 else
                     generateImageUVCoordinates(specularAmountImageIdx, *specularAmountImage);
->>>>>>> 5095c5c8
                 fragmentShader << "    specularColor = texture2D(" << m_imageSampler << ", " << m_imageFragCoords << ").rgb;\n";
             }
 
             fragmentShader << "    float roughnessAmount = material_properties.y;\n";
             if (roughnessImage) {
-<<<<<<< HEAD
                 const auto &channelProps = keyProps.m_textureChannels[QSSGShaderDefaultMaterialKeyProperties::RoughnessChannel];
-                generateImageUVCoordinates(roughnessImageIdx, *roughnessImage);
-                fragmentShader << "    roughnessAmount *= texture2D(" << m_imageSampler << ", "
-                               << m_imageFragCoords << ")" << channelStr(channelProps, inKey) << ";\n";
-=======
                 if (identityImages.contains(roughnessImage))
                     generateImageUVSampler(roughnessImageIdx);
                 else
                     generateImageUVCoordinates(roughnessImageIdx, *roughnessImage);
-                fragmentShader << "    roughnessAmount *= texture2D(" << m_imageSampler << ", " << m_imageFragCoords << ").g;\n";
->>>>>>> 5095c5c8
+                fragmentShader << "    roughnessAmount *= texture2D(" << m_imageSampler << ", "
+                               << m_imageFragCoords << ")" << channelStr(channelProps, inKey) << ";\n";
             }
 
             fragmentShader << "    float metalnessAmount = material_properties.z;\n";
             if (metalnessImage) {
-<<<<<<< HEAD
                 const auto &channelProps = keyProps.m_textureChannels[QSSGShaderDefaultMaterialKeyProperties::MetalnessChannel];
-                generateImageUVCoordinates(metalnessImageIdx, *metalnessImage);
-                fragmentShader << "    float sampledMetalness = texture2D(" << m_imageSampler << ", "
-                               << m_imageFragCoords << ")" << channelStr(channelProps, inKey) << ";\n";
-                fragmentShader << "    metalnessAmount = clamp(metalnessAmount * sampledMetalness, 0.0, 1.0);\n";
-=======
                 if (identityImages.contains(metalnessImage))
                     generateImageUVSampler(metalnessImageIdx);
                 else
                     generateImageUVCoordinates(metalnessImageIdx, *metalnessImage);
-                fragmentShader << "    float sampledMetalness = texture2D(" << m_imageSampler << ", " << m_imageFragCoords << ").b;\n"
-                               << "    metalnessAmount = clamp(metalnessAmount * sampledMetalness, 0.0, 1.0);\n";
->>>>>>> 5095c5c8
+                fragmentShader << "    float sampledMetalness = texture2D(" << m_imageSampler << ", "
+                               << m_imageFragCoords << ")" << channelStr(channelProps, inKey) << ";\n";
+                fragmentShader << "    metalnessAmount = clamp(metalnessAmount * sampledMetalness, 0.0, 1.0);\n";
                 if (!fragmentHasSpecularAmount) {
                     fragmentShader << "    float specularAmount = 1.0;\n";
                     fragmentHasSpecularAmount = true;
@@ -1232,12 +1217,7 @@
 
             if (specularEnabled || metalnessEnabled) {
                 fragmentShader.addUniform("material_specular", "vec4");
-<<<<<<< HEAD
-                fragmentShader << "    global_specular_light.rgb += specularAmount * specularColor"
-                               << " * vec3(material_specular.rgb) * sampleGlossy(tanFrame, view_vector, roughnessAmount).rgb;\n";
-=======
                 fragmentShader << "    global_specular_light.rgb += specularAmount * specularColor * vec3(material_specular.rgb)* sampleGlossy(tanFrame, view_vector, roughnessAmount).rgb;\n";
->>>>>>> 5095c5c8
             }
         }
 
@@ -1333,18 +1313,13 @@
         // Occlusion Map
         if (occlusionImage) {
             fragmentShader.addUniform("occlusionAmount", "float");
-<<<<<<< HEAD
             const auto &channelProps = keyProps.m_textureChannels[QSSGShaderDefaultMaterialKeyProperties::OcclusionChannel];
-            generateImageUVCoordinates(occlusionImageIdx, *occlusionImage);
-            fragmentShader << "    float ao = texture2D(" << m_imageSampler << ", "
-                           << m_imageFragCoords << ")" << channelStr(channelProps, inKey) << ";\n";
-=======
             if (identityImages.contains(occlusionImage))
                 generateImageUVSampler(occlusionImageIdx);
             else
                 generateImageUVCoordinates(occlusionImageIdx, *occlusionImage);
-            fragmentShader << "    float ao = texture2D(" << m_imageSampler << ", " << m_imageFragCoords << ").r;\n";
->>>>>>> 5095c5c8
+            fragmentShader << "    float ao = texture2D(" << m_imageSampler << ", "
+                           << m_imageFragCoords << ")" << channelStr(channelProps, inKey) << ";\n";
             fragmentShader << "    global_diffuse_light.rgb = mix(global_diffuse_light.rgb, global_diffuse_light.rgb * ao, occlusionAmount);\n";
         }
 
