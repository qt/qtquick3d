/****************************************************************************
**
** Copyright (C) 2008-2012 NVIDIA Corporation.
** Copyright (C) 2019 The Qt Company Ltd.
** Contact: https://www.qt.io/licensing/
**
** This file is part of Qt Quick 3D.
**
** $QT_BEGIN_LICENSE:GPL$
** Commercial License Usage
** Licensees holding valid commercial Qt licenses may use this file in
** accordance with the commercial license agreement provided with the
** Software or, alternatively, in accordance with the terms contained in
** a written agreement between you and The Qt Company. For licensing terms
** and conditions see https://www.qt.io/terms-conditions. For further
** information use the contact form at https://www.qt.io/contact-us.
**
** GNU General Public License Usage
** Alternatively, this file may be used under the terms of the GNU
** General Public License version 3 or (at your option) any later version
** approved by the KDE Free Qt Foundation. The licenses are as published by
** the Free Software Foundation and appearing in the file LICENSE.GPL3
** included in the packaging of this file. Please review the following
** information to ensure the GNU General Public License requirements will
** be met: https://www.gnu.org/licenses/gpl-3.0.html.
**
** $QT_END_LICENSE$
**
****************************************************************************/


#include <QtQuick3DRuntimeRender/private/qssgrenderer_p.h>
#include <QtQuick3DRuntimeRender/private/qssgrendererimpl_p.h>
#include <QtQuick3DRuntimeRender/private/qssgrenderlayer_p.h>
#include <QtQuick3DRuntimeRender/private/qssgrendereffect_p.h>
#include <QtQuick3DRuntimeRender/private/qssgrenderlight_p.h>
#include <QtQuick3DRuntimeRender/private/qssgrendercamera_p.h>
#include <QtQuick3DRuntimeRender/private/qssgrendercontextcore_p.h>
#include <QtQuick3DRuntimeRender/private/qssgrenderresourcemanager_p.h>
#include <QtQuick3DRuntimeRender/private/qssgrendereffectsystem_p.h>
#include <QtQuick3DRender/private/qssgrenderframebuffer_p.h>
#include <QtQuick3DRender/private/qssgrenderrenderbuffer_p.h>
#include <QtQuick3DRuntimeRender/private/qssgrenderresourcebufferobjects_p.h>
#include <QtQuick3DUtils/private/qssgperftimer_p.h>
#include <QtQuick3DRuntimeRender/private/qssgrenderbuffermanager_p.h>
#include <QtQuick3DRuntimeRender/private/qssgrendercustommaterialsystem_p.h>
#include <QtQuick3DRuntimeRender/private/qssgrendererutil_p.h>
#include <QtQuick3DUtils/private/qssgutils_p.h>

#include <QtQuick/QSGTexture>

#include <QtMath>

#define QSSG_CACHED_POST_EFFECT

namespace {
const float QSSG_PI = float(M_PI);
const float QSSG_HALFPI = float(M_PI_2);
}

QT_BEGIN_NAMESPACE

QSSGLayerRenderData::QSSGLayerRenderData(QSSGRenderLayer &inLayer, const QSSGRef<QSSGRendererImpl> &inRenderer)
    : QSSGLayerRenderPreparationData(inLayer, inRenderer)
    , m_layerTexture(inRenderer->contextInterface()->resourceManager())
    , m_temporalAATexture(inRenderer->contextInterface()->resourceManager())
    , m_prevTemporalAATexture(inRenderer->contextInterface()->resourceManager())
    , m_layerDepthTexture(inRenderer->contextInterface()->resourceManager())
    , m_layerPrepassDepthTexture(inRenderer->contextInterface()->resourceManager())
    , m_layerSsaoTexture(inRenderer->contextInterface()->resourceManager())
    , m_layerMultisampleTexture(inRenderer->contextInterface()->resourceManager())
    , m_layerMultisamplePrepassDepthTexture(inRenderer->contextInterface()->resourceManager())
    , m_layerMultisampleWidgetTexture(inRenderer->contextInterface()->resourceManager())
    , m_progressiveAAPassIndex(0)
    , m_temporalAAPassIndex(0)
    , m_nonDirtyTemporalAAPassIndex(0)
    , m_textScale(1.0f)
    , m_depthBufferFormat(QSSGRenderTextureFormat::Unknown)
    , m_zPrePassPossible(true)
{
}

QSSGLayerRenderData::~QSSGLayerRenderData()
{
}

void QSSGLayerRenderData::prepareForRender(const QSize &inViewportDimensions)
{
    QSSGLayerRenderPreparationData::prepareForRender(inViewportDimensions);
    QSSGLayerRenderPreparationResult &thePrepResult(*layerPrepResult);
    const QSSGRef<QSSGResourceManager> &theResourceManager(renderer->contextInterface()->resourceManager());
    // at that time all values shoud be updated
    renderer->updateCbAoShadow(&layer, camera, m_layerDepthTexture);

    // Generate all necessary lighting keys

    if (thePrepResult.flags.wasLayerDataDirty()) {
        m_progressiveAAPassIndex = 0;
    }

    // Get rid of the layer texture if we aren't rendering to texture this frame.
    if (m_layerTexture.getTexture()) {
        m_layerTexture.releaseTexture();
        m_layerDepthTexture.releaseTexture();
        m_layerSsaoTexture.releaseTexture();
        m_layerMultisampleTexture.releaseTexture();
        m_layerMultisamplePrepassDepthTexture.releaseTexture();
        m_layerMultisampleWidgetTexture.releaseTexture();
    }

    if (m_layerDepthTexture.getTexture() && !thePrepResult.flags.requiresDepthTexture())
        m_layerDepthTexture.releaseTexture();

    if (m_layerSsaoTexture.getTexture() && !thePrepResult.flags.requiresSsaoPass())
        m_layerSsaoTexture.releaseTexture();

    renderer->layerNeedsFrameClear(*this);

    // Clean up the texture cache if layer dimensions changed
    if (inViewportDimensions.width() != m_previousDimensions.width()
            || inViewportDimensions.height() != m_previousDimensions.height()) {
        m_layerTexture.releaseTexture();
        m_layerDepthTexture.releaseTexture();
        m_layerSsaoTexture.releaseTexture();
        m_layerPrepassDepthTexture.releaseTexture();
        m_temporalAATexture.releaseTexture();
        m_layerMultisampleTexture.releaseTexture();
        m_layerMultisamplePrepassDepthTexture.releaseTexture();
        m_layerMultisampleWidgetTexture.releaseTexture();

        m_previousDimensions.setWidth(inViewportDimensions.width());
        m_previousDimensions.setHeight(inViewportDimensions.height());

        theResourceManager->destroyFreeSizedResources();

        // Effect system uses different resource manager, so clean that up too
        renderer->contextInterface()->effectSystem()->getResourceManager()->destroyFreeSizedResources();
    }
}

QSSGRenderTextureFormat QSSGLayerRenderData::getDepthBufferFormat()
{
    if (m_depthBufferFormat == QSSGRenderTextureFormat::Unknown) {
        quint32 theExistingDepthBits = renderer->context()->depthBits();
        quint32 theExistingStencilBits = renderer->context()->stencilBits();
        switch (theExistingDepthBits) {
        case 32:
            m_depthBufferFormat = QSSGRenderTextureFormat::Depth32;
            break;
        case 24:
            //  check if we have stencil bits
            if (theExistingStencilBits > 0)
                m_depthBufferFormat = QSSGRenderTextureFormat::Depth24Stencil8; // currently no stencil usage
            // should be Depth24Stencil8 in
            // this case
            else
                m_depthBufferFormat = QSSGRenderTextureFormat::Depth24;
            break;
        case 16:
            m_depthBufferFormat = QSSGRenderTextureFormat::Depth16;
            break;
        default:
            Q_ASSERT(false);
            m_depthBufferFormat = QSSGRenderTextureFormat::Depth16;
            break;
        }
    }
    return m_depthBufferFormat;
}

QSSGRenderFrameBufferAttachment QSSGLayerRenderData::getFramebufferDepthAttachmentFormat(QSSGRenderTextureFormat depthFormat)
{
    QSSGRenderFrameBufferAttachment fmt = QSSGRenderFrameBufferAttachment::Depth;

    switch (depthFormat.format) {
    case QSSGRenderTextureFormat::Depth16:
    case QSSGRenderTextureFormat::Depth24:
    case QSSGRenderTextureFormat::Depth32:
        fmt = QSSGRenderFrameBufferAttachment::Depth;
        break;
    case QSSGRenderTextureFormat::Depth24Stencil8:
        fmt = QSSGRenderFrameBufferAttachment::DepthStencil;
        break;
    default:
        Q_ASSERT(false);
        break;
    }

    return fmt;
}

void QSSGLayerRenderData::renderClearPass()
{
    QSSGStackPerfTimer ___timer(renderer->contextInterface()->performanceTimer(), Q_FUNC_INFO);
    if (camera == nullptr)
        return;

    renderer->beginLayerRender(*this);

    const auto &theContext = renderer->context();
    if (layer.background == QSSGRenderLayer::Background::SkyBox) {
        theContext->setDepthTestEnabled(false); // Draw to every pixel
        theContext->setDepthWriteEnabled(false); // Depth will be cleared in a separate step
        QSSGRef<QSSGSkyBoxShader> shader = renderer->getSkyBoxShader();
        theContext->setActiveShader(shader->shader);
        // Setup constants
        shader->projection.set(camera->projection);
        shader->viewMatrix.set(camera->globalTransform);
        shader->skyboxTexture.set(layer.lightProbe->m_textureData.m_texture.data());
        renderer->renderQuad();
    }

    QSSGRenderClearFlags clearFlags;
    if (!layer.flags.testFlag(QSSGRenderLayer::Flag::LayerEnableDepthPrePass)) {
        clearFlags |= QSSGRenderClearValues::Depth;
        clearFlags |= QSSGRenderClearValues::Stencil;
        // Enable depth write for the clear below
        theContext->setDepthWriteEnabled(true);
    }

    if (layer.background == QSSGRenderLayer::Background::Color) {
        clearFlags |= QSSGRenderClearValues::Color;
        QSSGRenderContextScopedProperty<QVector4D> __clearColor(*theContext,
                                                                  &QSSGRenderContext::clearColor,
                                                                  &QSSGRenderContext::setClearColor,
                                                                  QVector4D(layer.clearColor, 1.0f));
        theContext->clear(clearFlags);
    } else if (layerPrepResult->flags.requiresTransparentClear() &&
               layer.background != QSSGRenderLayer::Background::SkyBox) {
        clearFlags |= QSSGRenderClearValues::Color;
        QSSGRenderContextScopedProperty<QVector4D> __clearColor(*theContext,
                                                                &QSSGRenderContext::clearColor,
                                                                &QSSGRenderContext::setClearColor,
                                                                QVector4D(0.0, 0.0, 0.0, 0.0f));
        theContext->clear(clearFlags);
    } else if (clearFlags) {
        theContext->clear(clearFlags);
    }
    renderer->endLayerRender();
}

void QSSGLayerRenderData::renderAoPass()
{
    renderer->beginLayerDepthPassRender(*this);

    const auto &theContext = renderer->context();
    QSSGRef<QSSGDefaultAoPassShader> shader = renderer->getDefaultAoPassShader(getShaderFeatureSet());
    if (shader == nullptr)
        return;

    // Set initial state
    theContext->setBlendingEnabled(false);
    theContext->setDepthWriteEnabled(false);
    theContext->setDepthTestEnabled(false);
    theContext->setActiveShader(shader->shader);

    // Setup constants
    shader->cameraDirection.set(cameraDirection);
    shader->viewMatrix.set(camera->globalTransform);

    shader->depthTexture.set(m_layerDepthTexture.getTexture().data());
    shader->depthTextureSize.set(
                QVector2D(m_layerDepthTexture->textureDetails().width, m_layerDepthTexture->textureDetails().height));

    // Important uniforms for AO calculations
    QVector2D theCameraProps = QVector2D(camera->clipNear, camera->clipFar);
    shader->cameraProperties.set(theCameraProps);
    shader->aoShadowParams.set();

    // Draw a fullscreen quad
    renderer->renderQuad();

    renderer->endLayerDepthPassRender();
}

<<<<<<< HEAD
void QSSGLayerRenderData::renderFakeDepthMapPass(QSSGRenderTexture2D *theDepthTex, QSSGRenderTextureCube *theDepthCube)
{
    renderer->beginLayerDepthPassRender(*this);

    const auto &theContext = renderer->context();
    QSSGRef<QSSGDefaultAoPassShader> shader = theDepthTex ? renderer->getFakeDepthShader(getShaderFeatureSet())
                                                              : renderer->getFakeCubeDepthShader(getShaderFeatureSet());
    if (shader == nullptr)
        return;

    // Set initial state
    theContext->setBlendingEnabled(false);
    theContext->setDepthWriteEnabled(false);
    theContext->setDepthTestEnabled(false);
    theContext->setActiveShader(shader->shader);

    // Setup constants
    shader->cameraDirection.set(cameraDirection);
    shader->viewMatrix.set(camera->globalTransform);

    shader->depthTexture.set(theDepthTex);
    shader->cubeTexture.set(theDepthCube);
    shader->depthTextureSize.set(QVector2D(theDepthTex->textureDetails().width, theDepthTex->textureDetails().height));

    // Important uniforms for AO calculations
    QVector2D theCameraProps = QVector2D(camera->clipNear, camera->clipFar);
    shader->cameraProperties.set(theCameraProps);
    shader->aoShadowParams.set();

    // Draw a fullscreen quad
    renderer->renderQuad();
}

namespace RendererImpl {
=======
namespace {
>>>>>>> 7ea11dc3

void computeFrustumBounds(const QSSGRenderCamera &inCamera, const QRectF &inViewPort, QVector3D &ctrBound, QVector3D camVerts[8])
{
    QVector3D camEdges[4];

    const float *dataPtr(inCamera.globalTransform.constData());
    QVector3D camX(dataPtr[0], dataPtr[1], dataPtr[2]);
    QVector3D camY(dataPtr[4], dataPtr[5], dataPtr[6]);
    QVector3D camZ(dataPtr[8], dataPtr[9], dataPtr[10]);

    float tanFOV = tanf(inCamera.verticalFov(inViewPort) * 0.5f);
    float asTanFOV = tanFOV * inViewPort.width() / inViewPort.height();
    camEdges[0] = -asTanFOV * camX + tanFOV * camY + camZ;
    camEdges[1] = asTanFOV * camX + tanFOV * camY + camZ;
    camEdges[2] = asTanFOV * camX - tanFOV * camY + camZ;
    camEdges[3] = -asTanFOV * camX - tanFOV * camY + camZ;

    for (int i = 0; i < 4; ++i) {
        camEdges[i].setX(-camEdges[i].x());
        camEdges[i].setY(-camEdges[i].y());
    }

    camVerts[0] = inCamera.position + camEdges[0] * inCamera.clipNear;
    camVerts[1] = inCamera.position + camEdges[0] * inCamera.clipFar;
    camVerts[2] = inCamera.position + camEdges[1] * inCamera.clipNear;
    camVerts[3] = inCamera.position + camEdges[1] * inCamera.clipFar;
    camVerts[4] = inCamera.position + camEdges[2] * inCamera.clipNear;
    camVerts[5] = inCamera.position + camEdges[2] * inCamera.clipFar;
    camVerts[6] = inCamera.position + camEdges[3] * inCamera.clipNear;
    camVerts[7] = inCamera.position + camEdges[3] * inCamera.clipFar;

    ctrBound = camVerts[0];
    for (int i = 1; i < 8; ++i) {
        ctrBound += camVerts[i];
    }
    ctrBound *= 0.125f;
}

void setupCameraForShadowMap(const QRectF &inViewport,
                             const QSSGRenderCamera &inCamera,
                             const QSSGRenderLight *inLight,
                             QSSGRenderCamera &theCamera)
{
    // setup light matrix
    quint32 mapRes = 1 << inLight->m_shadowMapRes;
    QRectF theViewport(0.0f, 0.0f, (float)mapRes, (float)mapRes);
    theCamera.clipNear = 1.0f;
    theCamera.clipFar = inLight->m_shadowMapFar;
    // Setup camera projection
    QVector3D inLightPos = inLight->getGlobalPos();
    QVector3D inLightDir = inLight->getDirection();

    inLightPos -= inLightDir * inCamera.clipNear;
    theCamera.fov = qDegreesToRadians(90.f);

    if (inLight->m_lightType == QSSGRenderLight::Type::Directional) {
        QVector3D frustBounds[8], boundCtr;
        computeFrustumBounds(inCamera, inViewport, boundCtr, frustBounds);

        QVector3D forward = inLightDir;
        forward.normalize();
        QVector3D right;
        if (!qFuzzyCompare(qAbs(forward.y()), 1.0f))
            right = QVector3D::crossProduct(forward, QVector3D(0, 1, 0));
        else
            right = QVector3D::crossProduct(forward, QVector3D(1, 0, 0));
        right.normalize();
        QVector3D up = QVector3D::crossProduct(right, forward);
        up.normalize();

        // Calculate bounding box of the scene camera frustum
        float minDistanceZ = std::numeric_limits<float>::max();
        float maxDistanceZ = -std::numeric_limits<float>::max();
        float minDistanceY = std::numeric_limits<float>::max();
        float maxDistanceY = -std::numeric_limits<float>::max();
        float minDistanceX = std::numeric_limits<float>::max();
        float maxDistanceX = -std::numeric_limits<float>::max();
        for (int i = 0; i < 8; ++i) {
            float distanceZ = QVector3D::dotProduct(frustBounds[i], forward);
            if (distanceZ < minDistanceZ)
                minDistanceZ = distanceZ;
            if (distanceZ > maxDistanceZ)
                maxDistanceZ = distanceZ;
            float distanceY = QVector3D::dotProduct(frustBounds[i], up);
            if (distanceY < minDistanceY)
                minDistanceY = distanceY;
            if (distanceY > maxDistanceY)
                maxDistanceY = distanceY;
            float distanceX = QVector3D::dotProduct(frustBounds[i], right);
            if (distanceX < minDistanceX)
                minDistanceX = distanceX;
            if (distanceX > maxDistanceX)
                maxDistanceX = distanceX;
        }

        // Apply bounding box parameters to shadow map camera projection matrix
        // so that the whole scene is fit inside the shadow map
        inLightPos = boundCtr;
        theViewport.setHeight(std::abs(maxDistanceY - minDistanceY));
        theViewport.setWidth(std::abs(maxDistanceX - minDistanceX));
        theCamera.clipNear = -std::abs(maxDistanceZ - minDistanceZ);
        theCamera.clipFar = std::abs(maxDistanceZ - minDistanceZ);
    }

    theCamera.flags.setFlag(QSSGRenderCamera::Flag::Orthographic, inLight->m_lightType == QSSGRenderLight::Type::Directional);
    theCamera.parent = nullptr;
    theCamera.pivot = inLight->pivot;

    if (inLight->m_lightType != QSSGRenderLight::Type::Point) {
        theCamera.lookAt(inLightPos, QVector3D(0, 1.0, 0), inLightPos + inLightDir);
    } else {
        theCamera.lookAt(inLightPos, QVector3D(0, 1.0, 0), QVector3D(0, 0, 0));
    }

    theCamera.calculateGlobalVariables(theViewport);
}

void setupCubeShadowCameras(const QSSGRenderLight *inLight, QSSGRenderCamera inCameras[6])
{
    // setup light matrix
    quint32 mapRes = 1 << inLight->m_shadowMapRes;
    QRectF theViewport(0.0f, 0.0f, (float)mapRes, (float)mapRes);
    QQuaternion rotOfs[6];

    Q_ASSERT(inLight != nullptr);
    Q_ASSERT(inLight->m_lightType != QSSGRenderLight::Type::Directional);

    const QVector3D inLightPos = inLight->getGlobalPos();

    rotOfs[0] = QQuaternion::fromEulerAngles(0.f, qRadiansToDegrees(-QSSG_HALFPI), qRadiansToDegrees(QSSG_PI));
    rotOfs[1] = QQuaternion::fromEulerAngles(0.f, qRadiansToDegrees(QSSG_HALFPI), qRadiansToDegrees(QSSG_PI));
    rotOfs[2] = QQuaternion::fromEulerAngles(qRadiansToDegrees(QSSG_HALFPI), 0.f, 0.f);
    rotOfs[3] = QQuaternion::fromEulerAngles(qRadiansToDegrees(-QSSG_HALFPI), 0.f, 0.f);
    rotOfs[4] = QQuaternion::fromEulerAngles(0.f, qRadiansToDegrees(QSSG_PI), qRadiansToDegrees(-QSSG_PI));
    rotOfs[5] = QQuaternion::fromEulerAngles(0.f, 0.f, qRadiansToDegrees(QSSG_PI));

    for (int i = 0; i < 6; ++i) {
        inCameras[i].flags.setFlag(QSSGRenderCamera::Flag::Orthographic, false);
        inCameras[i].parent = nullptr;
        inCameras[i].pivot = inLight->pivot;
        inCameras[i].clipNear = 1.0f;
        inCameras[i].clipFar = qMax<float>(2.0f, inLight->m_shadowMapFar);
        inCameras[i].fov = qDegreesToRadians(90.f);

        inCameras[i].position = inLightPos;
        inCameras[i].rotation = rotOfs[i];
        inCameras[i].calculateGlobalVariables(theViewport);
    }

    /*
        if ( inLight->m_LightType == RenderLightTypes::Point ) return;

        QVector3D viewDirs[6];
        QVector3D viewUp[6];
        QMatrix3x3 theDirMatrix( inLight->m_GlobalTransform.getUpper3x3() );

        viewDirs[0] = theDirMatrix.transform( QVector3D( 1.f, 0.f, 0.f ) );
        viewDirs[2] = theDirMatrix.transform( QVector3D( 0.f, -1.f, 0.f ) );
        viewDirs[4] = theDirMatrix.transform( QVector3D( 0.f, 0.f, 1.f ) );
        viewDirs[0].normalize();  viewDirs[2].normalize();  viewDirs[4].normalize();
        viewDirs[1] = -viewDirs[0];
        viewDirs[3] = -viewDirs[2];
        viewDirs[5] = -viewDirs[4];

        viewUp[0] = viewDirs[2];
        viewUp[1] = viewDirs[2];
        viewUp[2] = viewDirs[5];
        viewUp[3] = viewDirs[4];
        viewUp[4] = viewDirs[2];
        viewUp[5] = viewDirs[2];

        for (int i = 0; i < 6; ++i)
        {
                inCameras[i].LookAt( inLightPos, viewUp[i], inLightPos + viewDirs[i] );
                inCameras[i].CalculateGlobalVariables( theViewport, QVector2D( theViewport.m_Width,
        theViewport.m_Height ) );
        }
        */
}
}

inline void renderRenderableShadowMapPass(QSSGLayerRenderData &inData,
                                          QSSGRenderableObject &inObject,
                                          const QVector2D &inCameraProps,
                                          const ShaderFeatureSetList &,
                                          quint32 lightIndex,
                                          const QSSGRenderCamera &inCamera)
{
    QSSGShadowMapEntry *pEntry = inData.shadowMapManager->getShadowMapEntry(lightIndex);

    // If the object is marked that it doesn't cast shadows, then skip it.
    if (!inObject.renderableFlags.castsShadows())
        return;

    if (inObject.renderableFlags.isDefaultMaterialMeshSubset())
        static_cast<QSSGSubsetRenderableBase &>(inObject).renderShadowMapPass(inCameraProps, inData.globalLights[lightIndex], inCamera, pEntry);
    else if (inObject.renderableFlags.isCustomMaterialMeshSubset())
        static_cast<QSSGSubsetRenderableBase &>(inObject).renderShadowMapPass(inCameraProps, inData.globalLights[lightIndex], inCamera, pEntry);
}

void QSSGLayerRenderData::renderShadowCubeBlurPass(QSSGResourceFrameBuffer *theFB,
                                                     const QSSGRef<QSSGRenderTextureCube> &target0,
                                                     const QSSGRef<QSSGRenderTextureCube> &target1,
                                                     float filterSz,
                                                     float clipFar)
{
    const auto &theContext = renderer->context();

    QSSGRef<QSSGShadowmapPreblurShader> shaderX = renderer->getCubeShadowBlurXShader();
    QSSGRef<QSSGShadowmapPreblurShader> shaderY = renderer->getCubeShadowBlurYShader();

    if (shaderX == nullptr)
        return;
    if (shaderY == nullptr)
        return;
    // if ( theShader == nullptr ) return;

    // Enable drawing to 6 color attachment buffers for cubemap passes
    qint32 buffers[6] = { 0, 1, 2, 3, 4, 5 };
    QSSGDataView<qint32> bufferList(buffers, 6);
    theContext->setDrawBuffers(bufferList);

    // Attach framebuffer targets
    (*theFB)->attachFace(QSSGRenderFrameBufferAttachment::Color0, target1, QSSGRenderTextureCubeFace::CubePosX);
    (*theFB)->attachFace(QSSGRenderFrameBufferAttachment::Color1, target1, QSSGRenderTextureCubeFace::CubeNegX);
    (*theFB)->attachFace(QSSGRenderFrameBufferAttachment::Color2, target1, QSSGRenderTextureCubeFace::CubePosY);
    (*theFB)->attachFace(QSSGRenderFrameBufferAttachment::Color3, target1, QSSGRenderTextureCubeFace::CubeNegY);
    (*theFB)->attachFace(QSSGRenderFrameBufferAttachment::Color4, target1, QSSGRenderTextureCubeFace::CubePosZ);
    (*theFB)->attachFace(QSSGRenderFrameBufferAttachment::Color5, target1, QSSGRenderTextureCubeFace::CubeNegZ);

    // Set initial state
    theContext->setBlendingEnabled(false);
    theContext->setDepthWriteEnabled(false);
    theContext->setDepthTestEnabled(false);
    // theContext.SetColorWritesEnabled(true);
    theContext->setActiveShader(shaderX->shader);

    shaderX->cameraProperties.set(QVector2D(filterSz, clipFar));
    shaderX->depthCube.set(target0.data());

    // Draw a fullscreen quad
    renderer->renderQuad();

    theContext->setActiveShader(shaderY->shader);

    // Lather, Rinse, and Repeat for the Y-blur pass
    (*theFB)->attachFace(QSSGRenderFrameBufferAttachment::Color0, target0, QSSGRenderTextureCubeFace::CubePosX);
    (*theFB)->attachFace(QSSGRenderFrameBufferAttachment::Color1, target0, QSSGRenderTextureCubeFace::CubeNegX);
    (*theFB)->attachFace(QSSGRenderFrameBufferAttachment::Color2, target0, QSSGRenderTextureCubeFace::CubePosY);
    (*theFB)->attachFace(QSSGRenderFrameBufferAttachment::Color3, target0, QSSGRenderTextureCubeFace::CubeNegY);
    (*theFB)->attachFace(QSSGRenderFrameBufferAttachment::Color4, target0, QSSGRenderTextureCubeFace::CubePosZ);
    (*theFB)->attachFace(QSSGRenderFrameBufferAttachment::Color5, target0, QSSGRenderTextureCubeFace::CubeNegZ);

    shaderY->cameraProperties.set(QVector2D(filterSz, clipFar));
    shaderY->depthCube.set(target1.data());

    // Draw a fullscreen quad
    renderer->renderQuad();

    theContext->setDepthWriteEnabled(true);
    theContext->setDepthTestEnabled(true);
    // theContext.SetColorWritesEnabled(false);

    (*theFB)->attachFace(QSSGRenderFrameBufferAttachment::Color0,
                         QSSGRenderTextureOrRenderBuffer(),
                         QSSGRenderTextureCubeFace::CubePosX);
    (*theFB)->attachFace(QSSGRenderFrameBufferAttachment::Color1,
                         QSSGRenderTextureOrRenderBuffer(),
                         QSSGRenderTextureCubeFace::CubeNegX);
    (*theFB)->attachFace(QSSGRenderFrameBufferAttachment::Color2,
                         QSSGRenderTextureOrRenderBuffer(),
                         QSSGRenderTextureCubeFace::CubePosY);
    (*theFB)->attachFace(QSSGRenderFrameBufferAttachment::Color3,
                         QSSGRenderTextureOrRenderBuffer(),
                         QSSGRenderTextureCubeFace::CubeNegY);
    (*theFB)->attachFace(QSSGRenderFrameBufferAttachment::Color4,
                         QSSGRenderTextureOrRenderBuffer(),
                         QSSGRenderTextureCubeFace::CubePosZ);
    (*theFB)->attachFace(QSSGRenderFrameBufferAttachment::Color5,
                         QSSGRenderTextureOrRenderBuffer(),
                         QSSGRenderTextureCubeFace::CubeNegZ);

    qint32 null = 0;
    theContext->setDrawBuffers(toDataView(null));
}

void QSSGLayerRenderData::renderShadowMapBlurPass(QSSGResourceFrameBuffer *theFB,
                                                    const QSSGRef<QSSGRenderTexture2D> &target0,
                                                    const QSSGRef<QSSGRenderTexture2D> &target1,
                                                    float filterSz,
                                                    float clipFar)
{
    const auto &theContext = renderer->context();

    QSSGRef<QSSGShadowmapPreblurShader> shaderX = renderer->getOrthoShadowBlurXShader();
    QSSGRef<QSSGShadowmapPreblurShader> shaderY = renderer->getOrthoShadowBlurYShader();

    if (shaderX == nullptr)
        return;
    if (shaderY == nullptr)
        return;

    // Attach framebuffer target
    (*theFB)->attach(QSSGRenderFrameBufferAttachment::Color0, target1);
    //(*theFB)->Attach( QSSGRenderFrameBufferAttachments::DepthStencil, *target1 );

    // Set initial state
    theContext->setBlendingEnabled(false);
    theContext->setDepthWriteEnabled(false);
    theContext->setDepthTestEnabled(false);
    theContext->setColorWritesEnabled(true);
    theContext->setActiveShader(shaderX->shader);

    shaderX->cameraProperties.set(QVector2D(filterSz, clipFar));
    shaderX->depthMap.set(target0.data());

    // Draw a fullscreen quad
    renderer->renderQuad();

    (*theFB)->attach(QSSGRenderFrameBufferAttachment::Color0, target0);
    //(*theFB)->Attach( QSSGRenderFrameBufferAttachments::DepthStencil, *target0 );
    theContext->setActiveShader(shaderY->shader);

    shaderY->cameraProperties.set(QVector2D(filterSz, clipFar));
    shaderY->depthMap.set(target1.data());

    // Draw a fullscreen quad
    renderer->renderQuad();

    theContext->setDepthWriteEnabled(true);
    theContext->setDepthTestEnabled(true);
    theContext->setColorWritesEnabled(false);

    //(*theFB)->Attach( QSSGRenderFrameBufferAttachments::DepthStencil,
    // QSSGRenderTextureOrRenderBuffer() );
    (*theFB)->attach(QSSGRenderFrameBufferAttachment::Color0, QSSGRenderTextureOrRenderBuffer());
}

void QSSGLayerRenderData::renderShadowMapPass(QSSGResourceFrameBuffer *theFB)
{
    QSSGStackPerfTimer ___timer(renderer->contextInterface()->performanceTimer(), Q_FUNC_INFO);

    if (!camera)
        return;

    if (!shadowMapManager)
        createShadowMapManager();

    // Check if we have anything to render
    if (opaqueObjects.size() == 0 || globalLights.size() == 0)
        return;

    renderer->beginLayerDepthPassRender(*this);

    const auto &theRenderContext = renderer->context();

    // we may change the viewport
    QSSGRenderContextScopedProperty<QRect> __viewport(*theRenderContext, &QSSGRenderContext::viewport, &QSSGRenderContext::setViewport);

    // disable color writes
    // theRenderContext.SetColorWritesEnabled( false );
    theRenderContext->setColorWritesEnabled(true);
    theRenderContext->setDepthWriteEnabled(true);
    theRenderContext->setCullingEnabled(false);
    theRenderContext->setClearColor(QVector4D(1.0, 1.0, 1.0, 1.0));

    // we render the shadow map with a slight offset to prevent shadow acne and cull the front
    // faces
    QSSGRef<QSSGRenderRasterizerState> rsdefaultstate = new QSSGRenderRasterizerState(theRenderContext, 0.0, 0.0);
    QSSGRef<QSSGRenderRasterizerState> rsstate = new QSSGRenderRasterizerState(theRenderContext, 1.5, 2.0);
    theRenderContext->setRasterizerState(rsstate);

    QSSGRenderClearFlags clearFlags(QSSGRenderClearValues::Depth | QSSGRenderClearValues::Stencil
                                      | QSSGRenderClearValues::Color);

    for (int i = 0; i < globalLights.size(); i++) {
        // don't render shadows when not casting
        if (!globalLights[i]->m_castShadow)
            continue;
        QSSGShadowMapEntry *pEntry = shadowMapManager->getShadowMapEntry(i);
        if (pEntry && pEntry->m_depthMap && pEntry->m_depthCopy && pEntry->m_depthRender) {
            QSSGRenderCamera theCamera;
            RendererImpl::setupCameraForShadowMap(__viewport.m_initialValue, *camera, globalLights[i], theCamera);
            // we need this matrix for the final rendering
            theCamera.calculateViewProjectionMatrix(pEntry->m_lightVP);
            pEntry->m_lightView = theCamera.globalTransform.inverted();

            QSSGTextureDetails theDetails(pEntry->m_depthMap->textureDetails());
            theRenderContext->setViewport(QRect(0, 0, (quint32)theDetails.width, (quint32)theDetails.height));

            (*theFB)->attach(QSSGRenderFrameBufferAttachment::Color0, pEntry->m_depthMap);
            (*theFB)->attach(QSSGRenderFrameBufferAttachment::DepthStencil, pEntry->m_depthRender);
            theRenderContext->clear(clearFlags);

            runRenderPass(renderRenderableShadowMapPass, false, true, true, true, i, theCamera);
            renderShadowMapBlurPass(theFB, pEntry->m_depthMap, pEntry->m_depthCopy, globalLights[i]->m_shadowFilter, globalLights[i]->m_shadowMapFar);
        } else if (pEntry && pEntry->m_depthCube && pEntry->m_cubeCopy && pEntry->m_depthRender) {
            QSSGRenderCamera theCameras[6];

            RendererImpl::setupCubeShadowCameras(globalLights[i], theCameras);

            // pEntry->m_LightView = m_Lights[i]->m_LightType == RenderLightTypes::Point ?
            // QMatrix4x4::createIdentity()
            //	: m_Lights[i]->m_GlobalTransform;
            pEntry->m_lightView = QMatrix4x4();

            QSSGTextureDetails theDetails(pEntry->m_depthCube->textureDetails());
            theRenderContext->setViewport(QRect(0, 0, (quint32)theDetails.width, (quint32)theDetails.height));

            // int passes = m_Lights[i]->m_LightType == RenderLightTypes::Point ? 6 : 5;
            int passes = 6;
            for (int k = 0; k < passes; ++k) {
                // theCameras[k].CalculateViewProjectionMatrix( pEntry->m_LightCubeVP[k] );
                pEntry->m_lightCubeView[k] = theCameras[k].globalTransform.inverted();
                theCameras[k].calculateViewProjectionMatrix(pEntry->m_lightVP);

                // Geometry shader multiplication really doesn't work unless you have a
                // 6-layered 3D depth texture...
                // Otherwise, you have no way to depth test while rendering...
                // which more or less completely defeats the purpose of having a cubemap render
                // target.
                QSSGRenderTextureCubeFace curFace = (QSSGRenderTextureCubeFace)(k + 1);
                //(*theFB)->AttachFace( QSSGRenderFrameBufferAttachments::DepthStencil,
                //*pEntry->m_DepthCube, curFace );
                (*theFB)->attach(QSSGRenderFrameBufferAttachment::DepthStencil, pEntry->m_depthRender);
                (*theFB)->attachFace(QSSGRenderFrameBufferAttachment::Color0, pEntry->m_depthCube, curFace);
                (*theFB)->isComplete();
                theRenderContext->clear(clearFlags);

                runRenderPass(renderRenderableShadowMapPass, false, true, true, true, i, theCameras[k]);
            }

            renderShadowCubeBlurPass(theFB,
                                     pEntry->m_depthCube,
                                     pEntry->m_cubeCopy,
                                     globalLights[i]->m_shadowFilter,
                                     globalLights[i]->m_shadowMapFar);
        }
    }

    (*theFB)->attach(QSSGRenderFrameBufferAttachment::Depth, QSSGRenderTextureOrRenderBuffer());
    (*theFB)->attach(QSSGRenderFrameBufferAttachment::Color0, QSSGRenderTextureOrRenderBuffer());

    // enable color writes
    theRenderContext->setColorWritesEnabled(true);
    theRenderContext->setCullingEnabled(true);
    theRenderContext->setClearColor(QVector4D(0.0, 0.0, 0.0, 0.0));
    // reset rasterizer state
    theRenderContext->setRasterizerState(rsdefaultstate);

    renderer->endLayerDepthPassRender();
}

inline void renderRenderableDepthPass(QSSGLayerRenderData &inData,
                                      QSSGRenderableObject &inObject,
                                      const QVector2D &inCameraProps,
                                      const ShaderFeatureSetList &,
                                      quint32,
                                      const QSSGRenderCamera &inCamera)
{
    if (inObject.renderableFlags.isDefaultMaterialMeshSubset())
        static_cast<QSSGSubsetRenderable &>(inObject).renderDepthPass(inCameraProps);
    else if (inObject.renderableFlags.isCustomMaterialMeshSubset())
        static_cast<QSSGCustomMaterialRenderable &>(inObject).renderDepthPass(inCameraProps, inData.layer, inData.globalLights, inCamera, nullptr);
    else
        Q_ASSERT(false);

}

void QSSGLayerRenderData::renderDepthPass(bool inEnableTransparentDepthWrite)
{
    QSSGStackPerfTimer ___timer(renderer->contextInterface()->performanceTimer(), Q_FUNC_INFO);
    if (camera == nullptr)
        return;

    // Avoid running this method if possible.
    if ((!inEnableTransparentDepthWrite
         && (opaqueObjects.size() == 0 || !layer.flags.testFlag(QSSGRenderLayer::Flag::LayerEnableDepthPrePass)))
        || !layer.flags.testFlag(QSSGRenderLayer::Flag::LayerEnableDepthTest))
        return;

    renderer->beginLayerDepthPassRender(*this);

    const auto &theRenderContext = renderer->context();

    // disable color writes
    theRenderContext->setColorWritesEnabled(false);
    theRenderContext->setDepthWriteEnabled(true);

    QSSGRenderClearFlags clearFlags(QSSGRenderClearValues::Stencil | QSSGRenderClearValues::Depth);
    theRenderContext->clear(clearFlags);

    runRenderPass(renderRenderableDepthPass, false, true, false, inEnableTransparentDepthWrite, 0, *camera);

    // enable color writes
    theRenderContext->setColorWritesEnabled(true);

    renderer->endLayerDepthPassRender();
}

inline void renderRenderable(QSSGLayerRenderData &inData,
                             QSSGRenderableObject &inObject,
                             const QVector2D &inCameraProps,
                             const ShaderFeatureSetList &inFeatureSet,
                             quint32,
                             const QSSGRenderCamera &inCamera)
{
    if (inObject.renderableFlags.isDefaultMaterialMeshSubset()) {
        static_cast<QSSGSubsetRenderable &>(inObject).render(inCameraProps, inFeatureSet);
    } else if (inObject.renderableFlags.isCustomMaterialMeshSubset()) {
        // PKC : Need a better place to do this.
        QSSGCustomMaterialRenderable &theObject = static_cast<QSSGCustomMaterialRenderable &>(inObject);
        if (!inData.layer.lightProbe && theObject.material.m_iblProbe)
            inData.setShaderFeature(QSSGShaderDefines::asString(QSSGShaderDefines::LightProbe), theObject.material.m_iblProbe->m_textureData.m_texture != nullptr);
        else if (inData.layer.lightProbe)
            inData.setShaderFeature(QSSGShaderDefines::asString(QSSGShaderDefines::LightProbe), inData.layer.lightProbe->m_textureData.m_texture != nullptr);

        static_cast<QSSGCustomMaterialRenderable &>(inObject).render(inCameraProps,
                                                                       inData,
                                                                       inData.layer,
                                                                       inData.globalLights,
                                                                       inCamera,
                                                                       inData.m_layerDepthTexture,
                                                                       inData.m_layerSsaoTexture,
                                                                       inFeatureSet);
    } else {
        Q_ASSERT(false);
    }
}

void QSSGLayerRenderData::runRenderPass(TRenderRenderableFunction inRenderFn,
                                          bool inEnableBlending,
                                          bool inEnableDepthWrite,
                                          bool inEnableTransparentDepthWrite,
                                          bool inSortOpaqueRenderables,
                                          quint32 indexLight,
                                          const QSSGRenderCamera &inCamera,
                                          QSSGResourceFrameBuffer *theFB)
{
    Q_UNUSED(theFB)
    const auto &theRenderContext = renderer->context();
    theRenderContext->setDepthFunction(QSSGRenderBoolOp::LessThanOrEqual);
    theRenderContext->setBlendingEnabled(false);
    QVector2D theCameraProps = QVector2D(camera->clipNear, camera->clipFar);
    const auto &theOpaqueObjects = getOpaqueRenderableObjects(inSortOpaqueRenderables);
    bool usingDepthBuffer = layer.flags.testFlag(QSSGRenderLayer::Flag::LayerEnableDepthTest) && theOpaqueObjects.size() > 0;

    if (usingDepthBuffer) {
        theRenderContext->setDepthTestEnabled(true);
        theRenderContext->setDepthWriteEnabled(inEnableDepthWrite);
    } else {
        theRenderContext->setDepthWriteEnabled(false);
        theRenderContext->setDepthTestEnabled(false);
    }

    for (const auto &handle : theOpaqueObjects) {
        QSSGRenderableObject *theObject = handle.obj;
        QSSGScopedLightsListScope lightsScope(globalLights, lightDirections, sourceLightDirections, theObject->scopedLights);
        setShaderFeature(QSSGShaderDefines::asString(QSSGShaderDefines::CgLighting), !globalLights.empty());
        setShaderFeature(QSSGShaderDefines::asString(QSSGShaderDefines::Rhi), false);
        inRenderFn(*this, *theObject, theCameraProps, getShaderFeatureSet(), indexLight, inCamera);
    }

    // transparent objects
    if (inEnableBlending || !layer.flags.testFlag(QSSGRenderLayer::Flag::LayerEnableDepthTest)) {
        theRenderContext->setBlendingEnabled(inEnableBlending);
        theRenderContext->setDepthWriteEnabled(inEnableTransparentDepthWrite);

        const auto &theTransparentObjects = getTransparentRenderableObjects();
        // Assume all objects have transparency if the layer's depth test enabled flag is true.
        if (layer.flags.testFlag(QSSGRenderLayer::Flag::LayerEnableDepthTest)) {
            for (const auto &handle : theTransparentObjects) {
                QSSGRenderableObject *theObject = handle.obj;
                if (!(theObject->renderableFlags.isCompletelyTransparent())) {
                    QSSGScopedLightsListScope lightsScope(globalLights, lightDirections, sourceLightDirections, theObject->scopedLights);
                    setShaderFeature(QSSGShaderDefines::asString(QSSGShaderDefines::CgLighting), !globalLights.empty());
                    setShaderFeature(QSSGShaderDefines::asString(QSSGShaderDefines::Rhi), false);

                    inRenderFn(*this, *theObject, theCameraProps, getShaderFeatureSet(), indexLight, inCamera);
                }
            }
        }
        // If the layer doesn't have depth enabled then we have to render via an alternate route
        // where the transparent objects vector could have both opaque and transparent objects.
        else {
            for (const auto &handle : theTransparentObjects) {
                QSSGRenderableObject *theObject = handle.obj;
                if (!(theObject->renderableFlags.isCompletelyTransparent())) {
                    QSSGScopedLightsListScope lightsScope(globalLights, lightDirections, sourceLightDirections, theObject->scopedLights);
                    setShaderFeature(QSSGShaderDefines::asString(QSSGShaderDefines::CgLighting), !globalLights.empty());
                    setShaderFeature(QSSGShaderDefines::asString(QSSGShaderDefines::Rhi), false);
                    inRenderFn(*this, *theObject, theCameraProps, getShaderFeatureSet(), indexLight, inCamera);
                }
            }
        }
    }
}

void QSSGLayerRenderData::render(QSSGResourceFrameBuffer *theFB)
{
    QSSGStackPerfTimer ___timer(renderer->contextInterface()->performanceTimer(), Q_FUNC_INFO);
    if (camera == nullptr)
        return;

    renderer->beginLayerRender(*this);
    runRenderPass(renderRenderable, true, !layer.flags.testFlag(QSSGRenderLayer::Flag::LayerEnableDepthPrePass), false, true, 0, *camera, theFB);
    for (auto theNodeEntry : getRenderableItem2Ds()) {
        QSSGRenderItem2D *item2D = static_cast<QSSGRenderItem2D *>(theNodeEntry.node);
        QVector2D dimensions = QVector2D(item2D->m_qsgTexture->textureSize().width(),
                                         item2D->m_qsgTexture->textureSize().height());
        QSSGRenderTexture2D tex(renderer->context(), item2D->m_qsgTexture);

        renderer->renderFlippedQuad(dimensions, item2D->MVP, tex);
    }
    renderer->endLayerRender();
}

void QSSGLayerRenderData::createGpuProfiler()
{
    if (renderer->context()->supportsTimerQuery()) {
        m_layerProfilerGpu.reset(new QSSGRenderGPUProfiler(renderer->contextInterface(), renderer->context()));
    }
}

void QSSGLayerRenderData::startProfiling(QString &nameID, bool sync)
{
    if (m_layerProfilerGpu) {
        m_layerProfilerGpu->startTimer(nameID, false, sync);
    }
}

void QSSGLayerRenderData::endProfiling(QString &nameID)
{
    if (m_layerProfilerGpu) {
        m_layerProfilerGpu->endTimer(nameID);
    }
}

void QSSGLayerRenderData::startProfiling(const char *nameID, bool sync)
{
    if (m_layerProfilerGpu) {
        QString theStr(QString::fromLocal8Bit(nameID));
        m_layerProfilerGpu->startTimer(theStr, false, sync);
    }
}

void QSSGLayerRenderData::endProfiling(const char *nameID)
{
    if (m_layerProfilerGpu) {
        QString theStr(QString::fromLocal8Bit(nameID));
        m_layerProfilerGpu->endTimer(theStr);
    }
}

void QSSGLayerRenderData::addVertexCount(quint32 count)
{
    if (m_layerProfilerGpu) {
        m_layerProfilerGpu->addVertexCount(count);
    }
}

// These are meant to be pixel offsets, so you need to divide them by the width/height
// of the layer respectively.
const QVector2D s_VertexOffsets[QSSGLayerRenderPreparationData::MAX_AA_LEVELS] = {
    QVector2D(-0.170840f, -0.553840f), // 1x
    QVector2D(0.162960f, -0.319340f), // 2x
    QVector2D(0.360260f, -0.245840f), // 3x
    QVector2D(-0.561340f, -0.149540f), // 4x
    QVector2D(0.249460f, 0.453460f), // 5x
    QVector2D(-0.336340f, 0.378260f), // 6x
    QVector2D(0.340000f, 0.166260f), // 7x
    QVector2D(0.235760f, 0.527760f), // 8x
};

// Blend factors are in the form of (frame blend factor, accumulator blend factor)
const QVector2D s_BlendFactors[QSSGLayerRenderPreparationData::MAX_AA_LEVELS] = {
    QVector2D(0.500000f, 0.500000f), // 1x
    QVector2D(0.333333f, 0.666667f), // 2x
    QVector2D(0.250000f, 0.750000f), // 3x
    QVector2D(0.200000f, 0.800000f), // 4x
    QVector2D(0.166667f, 0.833333f), // 5x
    QVector2D(0.142857f, 0.857143f), // 6x
    QVector2D(0.125000f, 0.875000f), // 7x
    QVector2D(0.111111f, 0.888889f), // 8x
};

static inline void offsetProjectionMatrix(QMatrix4x4 &inProjectionMatrix,
                                          const QVector2D &inVertexOffsets)
{
    inProjectionMatrix(0, 3) += inProjectionMatrix(3, 3) * inVertexOffsets.x();
    inProjectionMatrix(1, 3) += inProjectionMatrix(3, 3) * inVertexOffsets.y();
}

void QSSGLayerRenderData::applyLayerPostEffects(const QSSGRef<QSSGRenderFrameBuffer> &theFB)
{
    if (layer.firstEffect == nullptr || camera == nullptr)
        return;

    QSSGLayerRenderPreparationResult &thePrepResult(*layerPrepResult);
    const auto lastEffect = thePrepResult.lastEffect;
    // we use the non MSAA buffer for the effect
    const QSSGRef<QSSGRenderTexture2D> &theLayerColorTexture = m_layerTexture.getTexture();
    const QSSGRef<QSSGRenderTexture2D> &theLayerDepthTexture = m_layerDepthTexture.getTexture();

    QSSGRef<QSSGRenderTexture2D> theCurrentTexture = theLayerColorTexture;
    const QSSGRef<QSSGEffectSystem> &theEffectSystem(renderer->contextInterface()->effectSystem());
    const QSSGRef<QSSGResourceManager> &theResourceManager(renderer->contextInterface()->resourceManager());

    // Process all effect except the last one as the last effect should target the original FB
    for (QSSGRenderEffect *theEffect = layer.firstEffect; theEffect && theEffect != lastEffect; theEffect = theEffect->m_nextEffect) {
        if (theEffect->flags.testFlag(QSSGRenderEffect::Flag::Active)) {
            startProfiling(theEffect->className, false);
            QSSGRef<QSSGRenderTexture2D> theRenderedEffect = theEffectSystem->renderEffect(QSSGEffectRenderArgument(theEffect,
                                                                                                                    theCurrentTexture,
                                                                                                                    QVector2D(camera->clipNear, camera->clipFar),
                                                                                                                    theLayerDepthTexture,
                                                                                                                    m_layerPrepassDepthTexture));

            endProfiling(theEffect->className);

            // If the texture came from rendering a chain of effects, then we don't need it
            // after this.
            if (theCurrentTexture != theLayerColorTexture)
                theResourceManager->release(theCurrentTexture);

            theCurrentTexture = theRenderedEffect;

            if (Q_UNLIKELY(!theRenderedEffect)) {
                QString errorMsg = QObject::tr("Failed to compile \"%1\" effect.\nConsider"
                                               " removing it from the presentation.")
                                           .arg(QString::fromLatin1(theEffect->className));
                qFatal("%s", errorMsg.toUtf8().constData());
            }
        }
    }

    // Last Effect should render directly to theFB
    // If there is a last effect, it has already been confirmed to be active
    if (layerPrepResult->lastEffect) {
        const auto &theContext = renderer->context();
        theContext->setRenderTarget(theFB);
        theContext->setViewport(layerPrepResult->viewport().toRect());
        theContext->setScissorTestEnabled(true);
        theContext->setScissorRect(layerPrepResult->scissor().toRect());
        const QSSGRef<QSSGEffectSystem> &theEffectSystem(renderer->contextInterface()->effectSystem());
        startProfiling(lastEffect->className, false);
        QMatrix4x4 theMVP;
        QSSGRenderCamera::setupOrthographicCameraForOffscreenRender(*theCurrentTexture, theMVP);
        theEffectSystem->renderEffect(QSSGEffectRenderArgument(lastEffect,
                                                               theCurrentTexture,
                                                               QVector2D(camera->clipNear, camera->clipFar),
                                                               theLayerDepthTexture,
                                                               m_layerPrepassDepthTexture),
                                      theMVP,
                                      false);

        endProfiling(lastEffect->className);
    }
}

inline bool anyCompletelyNonTransparentObjects(const QSSGLayerRenderPreparationData::TRenderableObjectList &inObjects)
{
    for (int idx = 0, end = inObjects.size(); idx < end; ++idx) {
        if (!inObjects.at(idx).obj->renderableFlags.isCompletelyTransparent())
            return true;
    }
    return false;
}

bool QSSGLayerRenderData::progressiveAARenderRequest() const
{
    const QSSGLayerRenderPreparationResult &thePrepResult(*layerPrepResult);
    return m_progressiveAAPassIndex && m_progressiveAAPassIndex < thePrepResult.maxAAPassIndex;
}

void QSSGLayerRenderData::runnableRenderToViewport(const QSSGRef<QSSGRenderFrameBuffer> &theFB)
{
    const auto &theContext = renderer->context();
    theContext->resetStates();

    QSSGRenderContextScopedProperty<const QSSGRef<QSSGRenderFrameBuffer> &> __fbo(*theContext,
                                                                                &QSSGRenderContext::renderTarget,
                                                                                &QSSGRenderContext::setRenderTarget);
    QSSGRenderContextScopedProperty<QRect> __viewport(*theContext, &QSSGRenderContext::viewport, &QSSGRenderContext::setViewport);
    QSSGRenderContextScopedProperty<bool> theScissorEnabled(*theContext,
                                                              &QSSGRenderContext::isScissorTestEnabled,
                                                              &QSSGRenderContext::setScissorTestEnabled);
    QSSGRenderContextScopedProperty<QRect> theScissorRect(*theContext,
                                                            &QSSGRenderContext::scissorRect,
                                                            &QSSGRenderContext::setScissorRect);
    QSSGLayerRenderPreparationResult &thePrepResult(*layerPrepResult);
    QRectF theScreenRect(thePrepResult.viewport());

    const bool isProgressiveAABlendPass = m_progressiveAAPassIndex
                    && m_progressiveAAPassIndex < thePrepResult.maxAAPassIndex;
    const bool isProgressiveAACopyPass = !isProgressiveAABlendPass
                    && layer.antialiasingMode == QSSGRenderLayer::AAMode::ProgressiveAA;
    const bool isTemporalAABlendPass = layer.temporalAAEnabled
                    && !qFuzzyIsNull(layer.temporalAAStrength);
    const bool isTemporalNoProgressiveBlend = isTemporalAABlendPass && !isProgressiveAABlendPass;
    quint32 aaFactorIndex = 0;

    // here used only for temporal aa
    QSSGRef<QSSGLayerProgAABlendShader> temporalAABlendShader = nullptr;

    // progressive aa uses this one
    QSSGRef<QSSGLayerLastFrameBlendShader> progAABlendShader = nullptr;

    // Composit shader used by the post-processing effect stage
    QSSGRef<QSSGCompositShader> compositShader = nullptr;

    qint32 sampleCount = 1;
    // check multsample mode and MSAA texture support
    if (layer.antialiasingMode == QSSGRenderLayer::AAMode::MSAA && theContext->supportsMultisampleTextures())
        sampleCount = qint32(layer.antialiasingQuality);

    if (isTemporalAABlendPass || isProgressiveAABlendPass || isProgressiveAACopyPass) {
        if (isTemporalAABlendPass)
            temporalAABlendShader = renderer->getLayerProgAABlendShader();
        if (isProgressiveAABlendPass)
            progAABlendShader = renderer->getLayerLastFrameBlendShader();

        // we use the temporal aa texture for progressive aa too
        m_temporalAATexture.ensureTexture(theScreenRect.width(), theScreenRect.height(),
                                          QSSGRenderTextureFormat::RGBA8);

        if ((!isProgressiveAACopyPass || isTemporalNoProgressiveBlend) && sampleCount <= 1) {
            // Note: TemporalAA doesn't work together with multisampling
            QVector2D theVertexOffsets;
            if (isProgressiveAABlendPass) {
                aaFactorIndex = (m_progressiveAAPassIndex - 1);
                theVertexOffsets = s_VertexOffsets[aaFactorIndex];
            } else {
                const float temporalStrength = layer.temporalAAStrength;
                const QVector2D s_TemporalVertexOffsets[QSSGLayerRenderPreparationData::MAX_TEMPORAL_AA_LEVELS] = {
                    QVector2D(temporalStrength, temporalStrength),
                    QVector2D(-temporalStrength, -temporalStrength)
                };
                theVertexOffsets = s_TemporalVertexOffsets[m_temporalAAPassIndex];
                if (layer.antialiasingMode == QSSGRenderLayer::AAMode::SSAA) {
                    // temporal offset needs to grow with SSAA resolution
                    theVertexOffsets *= layer.ssaaMultiplier;
                }
                ++m_temporalAAPassIndex;
                m_temporalAAPassIndex = m_temporalAAPassIndex % MAX_TEMPORAL_AA_LEVELS;
            }

            theVertexOffsets.setX(theVertexOffsets.x() / (theScreenRect.width() / 2.0f));
            theVertexOffsets.setY(theVertexOffsets.y() / (theScreenRect.height() / 2.0f));
            // Run through all models and update MVP.

            // TODO - optimize this exact matrix operation.
            for (qint32 idx = 0, end = modelContexts.size(); idx < end; ++idx) {
                QMatrix4x4 &originalProjection(modelContexts[idx]->modelViewProjection);
                offsetProjectionMatrix(originalProjection, theVertexOffsets);
            }
        }
    }

    // Shadows and SSAO require an FBO, so create one if we are using those
    if (thePrepResult.flags.requiresSsaoPass() || thePrepResult.flags.requiresShadowMapPass()) {
        QSize theLayerTextureDimensions = thePrepResult.textureDimensions();
        QSSGRef<QSSGResourceManager> theResourceManager = renderer->contextInterface()->resourceManager();
        QSSGResourceFrameBuffer theFBO(theResourceManager);
        // Allocates the frame buffer which has the side effect of setting the current render target
        // to that frame buffer.
        theFBO.ensureFrameBuffer();

        theContext->setScissorTestEnabled(false);

        if (thePrepResult.flags.requiresSsaoPass()) {
            if (m_layerSsaoTexture.ensureTexture(theLayerTextureDimensions.width(), theLayerTextureDimensions.height(), QSSGRenderTextureFormat::RGBA8)) {
                m_layerSsaoTexture->setMinFilter(QSSGRenderTextureMinifyingOp::Linear);
                m_layerSsaoTexture->setMagFilter(QSSGRenderTextureMagnifyingOp::Linear);
                m_progressiveAAPassIndex = 0;
                m_nonDirtyTemporalAAPassIndex = 0;
            }
        }

        if (thePrepResult.flags.requiresDepthTexture()) {
            // The depth texture doesn't need to be multisample, the prepass depth does.
            if (m_layerDepthTexture.ensureTexture(theLayerTextureDimensions.width(), theLayerTextureDimensions.height(), QSSGRenderTextureFormat::Depth24Stencil8)) {
                // Depth textures are generally not bilinear filtered.
                m_layerDepthTexture->setMinFilter(QSSGRenderTextureMinifyingOp::Nearest);
                m_layerDepthTexture->setMagFilter(QSSGRenderTextureMagnifyingOp::Nearest);
                m_progressiveAAPassIndex = 0;
                m_nonDirtyTemporalAAPassIndex = 0;
            }
        }

        QRect theNewViewport(0, 0, theLayerTextureDimensions.width(), theLayerTextureDimensions.height());
        {
            theContext->setRenderTarget(theFBO);
            QSSGRenderContextScopedProperty<QRect> __viewport(*theContext,
                                                              &QSSGRenderContext::viewport,
                                                              &QSSGRenderContext::setViewport,
                                                              theNewViewport);

            // Depth Prepass with transparent and opaque renderables (for SSAO)
            if (thePrepResult.flags.requiresDepthTexture() && m_progressiveAAPassIndex == 0) {
                // Setup FBO with single depth buffer target.
                // Note this does not use multisample.
                QSSGRenderFrameBufferAttachment theAttachment = getFramebufferDepthAttachmentFormat(QSSGRenderTextureFormat::Depth24Stencil8);
                theFBO->attach(theAttachment, m_layerDepthTexture.getTexture());

                // In this case transparent objects also may write their depth.
                renderDepthPass(true);
                theFBO->attach(theAttachment, QSSGRenderTextureOrRenderBuffer());
            }

            // SSAO
            if (thePrepResult.flags.requiresSsaoPass() && m_progressiveAAPassIndex == 0 && camera != nullptr) {
                startProfiling("AO pass", false);
                // Setup FBO with single color buffer target
                theFBO->attach(QSSGRenderFrameBufferAttachment::Color0, m_layerSsaoTexture.getTexture());
                QSSGRenderFrameBufferAttachment theAttachment = getFramebufferDepthAttachmentFormat(QSSGRenderTextureFormat::Depth24Stencil8);
                theFBO->attach(theAttachment, m_layerDepthTexture.getTexture());
                theContext->clear(QSSGRenderClearValues::Color);
                renderAoPass();
                theFBO->attach(QSSGRenderFrameBufferAttachment::Color0, QSSGRenderTextureOrRenderBuffer());
                endProfiling("AO pass");
            }

            // Shadow
            if (thePrepResult.flags.requiresShadowMapPass() && m_progressiveAAPassIndex == 0) {
                // shadow map path
                renderShadowMapPass(&theFBO);
            }
        }
    }

    QSSGResourceFrameBuffer thePreFBO(nullptr);
    const bool hasPostProcessingEffects = (thePrepResult.lastEffect != nullptr); /* we have effects */
    if (hasPostProcessingEffects) {
        QSize theLayerTextureDimensions = thePrepResult.textureDimensions();
        QSSGRef<QSSGResourceManager> theResourceManager = renderer->contextInterface()->resourceManager();
        thePreFBO = theResourceManager;
        // Allocates the frame buffer which has the side effect of setting the current render target
        // to that frame buffer.
        thePreFBO.ensureFrameBuffer();
        theContext->setScissorTestEnabled(false);
        // Setup the default render target type
        QSSGRenderTextureFormat outputFormat = QSSGRenderTextureFormat::RGBA8;
        if (theContext->supportsFpRenderTarget()) {
            if (theContext->renderContextType() == QSSGRenderContextType::GL3 ||
                theContext->renderContextType() == QSSGRenderContextType::GL4)
                outputFormat = QSSGRenderTextureFormat::RGBA32F;
            else
                outputFormat = QSSGRenderTextureFormat::RGBA16F;
        }

        if (m_layerTexture.ensureTexture(theLayerTextureDimensions.width(), theLayerTextureDimensions.height(), outputFormat)) {
            m_layerTexture->setMinFilter(QSSGRenderTextureMinifyingOp::Linear);
            m_layerTexture->setMagFilter(QSSGRenderTextureMagnifyingOp::Linear);
        }

        if (m_layerDepthTexture.ensureTexture(theLayerTextureDimensions.width(), theLayerTextureDimensions.height(), QSSGRenderTextureFormat::Depth24Stencil8)) {
            // Depth textures are generally not bilinear filtered.
            m_layerDepthTexture->setMinFilter(QSSGRenderTextureMinifyingOp::Nearest);
            m_layerDepthTexture->setMagFilter(QSSGRenderTextureMagnifyingOp::Nearest);
        }

        // Setup FBO with single color buffer target
        thePreFBO->attach(QSSGRenderFrameBufferAttachment::Color0, m_layerTexture.getTexture());
        QSSGRenderFrameBufferAttachment theAttachment = getFramebufferDepthAttachmentFormat(QSSGRenderTextureFormat::Depth24Stencil8);
        thePreFBO->attach(theAttachment, m_layerDepthTexture.getTexture());
        theContext->setRenderTarget(thePreFBO);
    } else {
        theContext->setRenderTarget(theFB);
    }

    // Multisampling
    theContext->setMultisampleEnabled(sampleCount > 1);

    // Start Operations on Viewport
    theContext->setViewport(layerPrepResult->viewport().toRect());
    theContext->setScissorTestEnabled(true);
    theContext->setScissorRect(layerPrepResult->scissor().toRect());

    // Depth Pre-pass
    if (layer.flags.testFlag(QSSGRenderLayer::Flag::LayerEnableDepthPrePass)) {
        startProfiling("Depth pass", false);
        renderDepthPass(false);
        endProfiling("Depth pass");
    }

    // Viewport Clear
    startProfiling("Clear pass", false);
    renderClearPass();
    endProfiling("Clear pass");

    // Render pass
    startProfiling("Render pass", false);
    render();
    endProfiling("Render pass");


    if (hasPostProcessingEffects)
        applyLayerPostEffects(theFB);

    if (temporalAABlendShader && isTemporalNoProgressiveBlend && sampleCount <= 1) {
        // Note: TemporalAA doesn't work together with multisampling
        theContext->copyFramebufferTexture(0, 0, theScreenRect.width(), theScreenRect.height(),
                                           0, 0,
                                           QSSGRenderTextureOrRenderBuffer(m_temporalAATexture));

        if (m_prevTemporalAATexture.isNull()) {
            // If m_prevTemporalAATexture doesn't exist yet, copy current to avoid flicker
            m_prevTemporalAATexture.ensureTexture(theScreenRect.width(), theScreenRect.height(),
                                                  QSSGRenderTextureFormat::RGBA8);
            theContext->copyFramebufferTexture(0, 0, theScreenRect.width(), theScreenRect.height(),
                                               0, 0,
                                               QSSGRenderTextureOrRenderBuffer(m_prevTemporalAATexture));
        }
        // blend temporal aa textures
        QVector2D theBlendFactors;
        theBlendFactors = QVector2D(.5f, .5f);

        theContext->setDepthTestEnabled(false);
        theContext->setBlendingEnabled(false);
        theContext->setCullingEnabled(false);
        theContext->setActiveShader(temporalAABlendShader->shader);
        temporalAABlendShader->accumSampler.set(m_prevTemporalAATexture.getTexture().data());
        temporalAABlendShader->lastFrame.set(m_temporalAATexture.getTexture().data());
        temporalAABlendShader->blendFactors.set(theBlendFactors);
        renderer->renderQuad();
        m_prevTemporalAATexture.swapTexture(m_temporalAATexture);
    }
    if (isProgressiveAACopyPass || (progAABlendShader && isProgressiveAABlendPass)) {
        // first pass is just copying the frame, next passes blend the texture
        // on top of the screen
        if (m_progressiveAAPassIndex > 1 && progAABlendShader) {
            theContext->setDepthTestEnabled(false);
            theContext->setBlendingEnabled(true);
            theContext->setCullingEnabled(false);
            theContext->setBlendFunction(QSSGRenderBlendFunctionArgument(
                                             QSSGRenderSrcBlendFunc::One, QSSGRenderDstBlendFunc::OneMinusSrcAlpha,
                                             QSSGRenderSrcBlendFunc::Zero, QSSGRenderDstBlendFunc::One));
            const float blendFactor = s_BlendFactors[aaFactorIndex].y();
            theContext->setActiveShader(progAABlendShader->shader);
            progAABlendShader->lastFrame.set(m_temporalAATexture.getTexture().data());
            progAABlendShader->blendFactor.set(blendFactor);
            renderer->renderQuad();
        }
        theContext->copyFramebufferTexture(0, 0, theScreenRect.width(), theScreenRect.height(),
                                           0, 0,
                                           QSSGRenderTextureOrRenderBuffer(m_temporalAATexture));
        if (m_progressiveAAPassIndex < thePrepResult.maxAAPassIndex)
            ++m_progressiveAAPassIndex;
    }
}

void QSSGLayerRenderData::prepareForRender()
{
    // When we render to the scene itself (as opposed to an offscreen buffer somewhere)
    // then we use the MVP of the layer somewhat.
    const QSize theViewportSize = renderer->contextInterface()->viewport().size();
    prepareForRender(theViewportSize);
}

void QSSGLayerRenderData::resetForFrame()
{
    QSSGLayerRenderPreparationData::resetForFrame();
    m_boundingRectColor.setEmpty();
    m_zPrePassPossible = true;
}

QT_END_NAMESPACE<|MERGE_RESOLUTION|>--- conflicted
+++ resolved
@@ -273,44 +273,7 @@
     renderer->endLayerDepthPassRender();
 }
 
-<<<<<<< HEAD
-void QSSGLayerRenderData::renderFakeDepthMapPass(QSSGRenderTexture2D *theDepthTex, QSSGRenderTextureCube *theDepthCube)
-{
-    renderer->beginLayerDepthPassRender(*this);
-
-    const auto &theContext = renderer->context();
-    QSSGRef<QSSGDefaultAoPassShader> shader = theDepthTex ? renderer->getFakeDepthShader(getShaderFeatureSet())
-                                                              : renderer->getFakeCubeDepthShader(getShaderFeatureSet());
-    if (shader == nullptr)
-        return;
-
-    // Set initial state
-    theContext->setBlendingEnabled(false);
-    theContext->setDepthWriteEnabled(false);
-    theContext->setDepthTestEnabled(false);
-    theContext->setActiveShader(shader->shader);
-
-    // Setup constants
-    shader->cameraDirection.set(cameraDirection);
-    shader->viewMatrix.set(camera->globalTransform);
-
-    shader->depthTexture.set(theDepthTex);
-    shader->cubeTexture.set(theDepthCube);
-    shader->depthTextureSize.set(QVector2D(theDepthTex->textureDetails().width, theDepthTex->textureDetails().height));
-
-    // Important uniforms for AO calculations
-    QVector2D theCameraProps = QVector2D(camera->clipNear, camera->clipFar);
-    shader->cameraProperties.set(theCameraProps);
-    shader->aoShadowParams.set();
-
-    // Draw a fullscreen quad
-    renderer->renderQuad();
-}
-
 namespace RendererImpl {
-=======
-namespace {
->>>>>>> 7ea11dc3
 
 void computeFrustumBounds(const QSSGRenderCamera &inCamera, const QRectF &inViewPort, QVector3D &ctrBound, QVector3D camVerts[8])
 {
@@ -490,7 +453,8 @@
         }
         */
 }
-}
+
+} // namespace
 
 inline void renderRenderableShadowMapPass(QSSGLayerRenderData &inData,
                                           QSSGRenderableObject &inObject,
