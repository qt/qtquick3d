/****************************************************************************
**
** Copyright (C) 2008-2012 NVIDIA Corporation.
** Copyright (C) 2019 The Qt Company Ltd.
** Contact: https://www.qt.io/licensing/
**
** This file is part of Qt Quick 3D.
**
** $QT_BEGIN_LICENSE:GPL$
** Commercial License Usage
** Licensees holding valid commercial Qt licenses may use this file in
** accordance with the commercial license agreement provided with the
** Software or, alternatively, in accordance with the terms contained in
** a written agreement between you and The Qt Company. For licensing terms
** and conditions see https://www.qt.io/terms-conditions. For further
** information use the contact form at https://www.qt.io/contact-us.
**
** GNU General Public License Usage
** Alternatively, this file may be used under the terms of the GNU
** General Public License version 3 or (at your option) any later version
** approved by the KDE Free Qt Foundation. The licenses are as published by
** the Free Software Foundation and appearing in the file LICENSE.GPL3
** included in the packaging of this file. Please review the following
** information to ensure the GNU General Public License requirements will
** be met: https://www.gnu.org/licenses/gpl-3.0.html.
**
** $QT_END_LICENSE$
**
****************************************************************************/


#include <QtQuick3DRuntimeRender/private/qssgrenderer_p.h>
#include <QtQuick3DRuntimeRender/private/qssgrendererimpl_p.h>
#include <QtQuick3DRuntimeRender/private/qssgrenderlayer_p.h>
#include <QtQuick3DRuntimeRender/private/qssgrendereffect_p.h>
#include <QtQuick3DRuntimeRender/private/qssgrenderlight_p.h>
#include <QtQuick3DRuntimeRender/private/qssgrendercamera_p.h>
#include <QtQuick3DRuntimeRender/private/qssgrendercontextcore_p.h>
#include <QtQuick3DRuntimeRender/private/qssgrenderresourcemanager_p.h>
#include <QtQuick3DRuntimeRender/private/qssgrendereffectsystem_p.h>
#include <QtQuick3DRender/private/qssgrenderframebuffer_p.h>
#include <QtQuick3DRender/private/qssgrenderrenderbuffer_p.h>
#include <QtQuick3DRuntimeRender/private/qssgrenderresourcebufferobjects_p.h>
#include <QtQuick3DUtils/private/qssgperftimer_p.h>
#include <QtQuick3DRuntimeRender/private/qssgrenderbuffermanager_p.h>
#include <QtQuick3DRuntimeRender/private/qssgrendercustommaterialsystem_p.h>
#include <QtQuick3DRuntimeRender/private/qssgrendererutil_p.h>
#include <QtQuick3DUtils/private/qssgutils_p.h>

#include <QtQuick/QSGTexture>

#include <QtMath>

#define QSSG_CACHED_POST_EFFECT

namespace {
const float QSSG_PI = float(M_PI);
const float QSSG_HALFPI = float(M_PI_2);
}

QT_BEGIN_NAMESPACE

QSSGLayerRenderData::QSSGLayerRenderData(QSSGRenderLayer &inLayer, const QSSGRef<QSSGRendererImpl> &inRenderer)
    : QSSGLayerRenderPreparationData(inLayer, inRenderer)
    , m_layerTexture(inRenderer->contextInterface()->resourceManager())
    , m_temporalAATexture(inRenderer->contextInterface()->resourceManager())
    , m_prevTemporalAATexture(inRenderer->contextInterface()->resourceManager())
    , m_layerDepthTexture(inRenderer->contextInterface()->resourceManager())
    , m_layerPrepassDepthTexture(inRenderer->contextInterface()->resourceManager())
    , m_layerSsaoTexture(inRenderer->contextInterface()->resourceManager())
    , m_layerMultisampleTexture(inRenderer->contextInterface()->resourceManager())
    , m_layerMultisamplePrepassDepthTexture(inRenderer->contextInterface()->resourceManager())
    , m_layerMultisampleWidgetTexture(inRenderer->contextInterface()->resourceManager())
    , m_progressiveAAPassIndex(0)
    , m_temporalAAPassIndex(0)
    , m_nonDirtyTemporalAAPassIndex(0)
    , m_textScale(1.0f)
    , m_depthBufferFormat(QSSGRenderTextureFormat::Unknown)
    , m_zPrePassPossible(true)
{
}

QSSGLayerRenderData::~QSSGLayerRenderData()
{
}

void QSSGLayerRenderData::prepareForRender(const QSize &inViewportDimensions)
{
    QSSGLayerRenderPreparationData::prepareForRender(inViewportDimensions);
    QSSGLayerRenderPreparationResult &thePrepResult(*layerPrepResult);
    const QSSGRef<QSSGResourceManager> &theResourceManager(renderer->contextInterface()->resourceManager());
    // at that time all values shoud be updated
    renderer->updateCbAoShadow(&layer, camera, m_layerDepthTexture);

    // Generate all necessary lighting keys

    if (thePrepResult.flags.wasLayerDataDirty()) {
        m_progressiveAAPassIndex = 0;
    }

    // Get rid of the layer texture if we aren't rendering to texture this frame.
    if (m_layerTexture.getTexture()) {
        m_layerTexture.releaseTexture();
        m_layerDepthTexture.releaseTexture();
        m_layerSsaoTexture.releaseTexture();
        m_layerMultisampleTexture.releaseTexture();
        m_layerMultisamplePrepassDepthTexture.releaseTexture();
        m_layerMultisampleWidgetTexture.releaseTexture();
    }

    if (m_layerDepthTexture.getTexture() && !thePrepResult.flags.requiresDepthTexture())
        m_layerDepthTexture.releaseTexture();

    if (m_layerSsaoTexture.getTexture() && !thePrepResult.flags.requiresSsaoPass())
        m_layerSsaoTexture.releaseTexture();

    renderer->layerNeedsFrameClear(*this);

    // Clean up the texture cache if layer dimensions changed
    if (inViewportDimensions.width() != m_previousDimensions.width()
            || inViewportDimensions.height() != m_previousDimensions.height()) {
        m_layerTexture.releaseTexture();
        m_layerDepthTexture.releaseTexture();
        m_layerSsaoTexture.releaseTexture();
        m_layerPrepassDepthTexture.releaseTexture();
        m_temporalAATexture.releaseTexture();
        m_layerMultisampleTexture.releaseTexture();
        m_layerMultisamplePrepassDepthTexture.releaseTexture();
        m_layerMultisampleWidgetTexture.releaseTexture();

        m_previousDimensions.setWidth(inViewportDimensions.width());
        m_previousDimensions.setHeight(inViewportDimensions.height());

        theResourceManager->destroyFreeSizedResources();

        // Effect system uses different resource manager, so clean that up too
        renderer->contextInterface()->effectSystem()->getResourceManager()->destroyFreeSizedResources();
    }
}

QSSGRenderTextureFormat QSSGLayerRenderData::getDepthBufferFormat()
{
    if (m_depthBufferFormat == QSSGRenderTextureFormat::Unknown) {
        quint32 theExistingDepthBits = renderer->context()->depthBits();
        quint32 theExistingStencilBits = renderer->context()->stencilBits();
        switch (theExistingDepthBits) {
        case 32:
            m_depthBufferFormat = QSSGRenderTextureFormat::Depth32;
            break;
        case 24:
            //  check if we have stencil bits
            if (theExistingStencilBits > 0)
                m_depthBufferFormat = QSSGRenderTextureFormat::Depth24Stencil8; // currently no stencil usage
            // should be Depth24Stencil8 in
            // this case
            else
                m_depthBufferFormat = QSSGRenderTextureFormat::Depth24;
            break;
        case 16:
            m_depthBufferFormat = QSSGRenderTextureFormat::Depth16;
            break;
        default:
            Q_ASSERT(false);
            m_depthBufferFormat = QSSGRenderTextureFormat::Depth16;
            break;
        }
    }
    return m_depthBufferFormat;
}

QSSGRenderFrameBufferAttachment QSSGLayerRenderData::getFramebufferDepthAttachmentFormat(QSSGRenderTextureFormat depthFormat)
{
    QSSGRenderFrameBufferAttachment fmt = QSSGRenderFrameBufferAttachment::Depth;

    switch (depthFormat.format) {
    case QSSGRenderTextureFormat::Depth16:
    case QSSGRenderTextureFormat::Depth24:
    case QSSGRenderTextureFormat::Depth32:
        fmt = QSSGRenderFrameBufferAttachment::Depth;
        break;
    case QSSGRenderTextureFormat::Depth24Stencil8:
        fmt = QSSGRenderFrameBufferAttachment::DepthStencil;
        break;
    default:
        Q_ASSERT(false);
        break;
    }

    return fmt;
}

void QSSGLayerRenderData::renderClearPass()
{
    QSSGStackPerfTimer ___timer(renderer->contextInterface()->performanceTimer(), Q_FUNC_INFO);
    if (camera == nullptr)
        return;

    renderer->beginLayerRender(*this);

    const auto &theContext = renderer->context();
    if (layer.background == QSSGRenderLayer::Background::SkyBox) {
        theContext->setDepthTestEnabled(false); // Draw to every pixel
        theContext->setDepthWriteEnabled(false); // Depth will be cleared in a separate step
        QSSGRef<QSSGSkyBoxShader> shader = renderer->getSkyBoxShader();
        theContext->setActiveShader(shader->shader);
        // Setup constants
        shader->projection.set(camera->projection);
        shader->viewMatrix.set(camera->globalTransform);
        shader->skyboxTexture.set(layer.lightProbe->m_textureData.m_texture.data());
        renderer->renderQuad();
    }

    QSSGRenderClearFlags clearFlags;
    if (!layer.flags.testFlag(QSSGRenderLayer::Flag::LayerEnableDepthPrePass)) {
        clearFlags |= QSSGRenderClearValues::Depth;
        clearFlags |= QSSGRenderClearValues::Stencil;
        // Enable depth write for the clear below
        theContext->setDepthWriteEnabled(true);
    }

    if (layer.background == QSSGRenderLayer::Background::Color) {
        clearFlags |= QSSGRenderClearValues::Color;
        QSSGRenderContextScopedProperty<QVector4D> __clearColor(*theContext,
                                                                  &QSSGRenderContext::clearColor,
                                                                  &QSSGRenderContext::setClearColor,
                                                                  QVector4D(layer.clearColor, 1.0f));
        theContext->clear(clearFlags);
    } else if (layerPrepResult->flags.requiresTransparentClear() &&
               layer.background != QSSGRenderLayer::Background::SkyBox) {
        clearFlags |= QSSGRenderClearValues::Color;
        QSSGRenderContextScopedProperty<QVector4D> __clearColor(*theContext,
                                                                &QSSGRenderContext::clearColor,
                                                                &QSSGRenderContext::setClearColor,
                                                                QVector4D(0.0, 0.0, 0.0, 0.0f));
        theContext->clear(clearFlags);
    } else if (clearFlags) {
        theContext->clear(clearFlags);
    }
    renderer->endLayerRender();
}

void QSSGLayerRenderData::renderAoPass()
{
    renderer->beginLayerDepthPassRender(*this);

    const auto &theContext = renderer->context();
    QSSGRef<QSSGDefaultAoPassShader> shader = renderer->getDefaultAoPassShader(getShaderFeatureSet());
    if (shader == nullptr)
        return;

    // Set initial state
    theContext->setBlendingEnabled(false);
    theContext->setDepthWriteEnabled(false);
    theContext->setDepthTestEnabled(false);
    theContext->setActiveShader(shader->shader);

    // Setup constants
    shader->cameraDirection.set(cameraDirection);
    shader->viewMatrix.set(camera->globalTransform);

    shader->depthTexture.set(m_layerDepthTexture.getTexture().data());
    shader->depthTextureSize.set(
                QVector2D(m_layerDepthTexture->textureDetails().width, m_layerDepthTexture->textureDetails().height));

    // Important uniforms for AO calculations
    QVector2D theCameraProps = QVector2D(camera->clipNear, camera->clipFar);
    shader->cameraProperties.set(theCameraProps);
    shader->aoShadowParams.set();

    // Draw a fullscreen quad
    renderer->renderQuad();

    renderer->endLayerDepthPassRender();
}

void QSSGLayerRenderData::renderFakeDepthMapPass(QSSGRenderTexture2D *theDepthTex, QSSGRenderTextureCube *theDepthCube)
{
    renderer->beginLayerDepthPassRender(*this);

    const auto &theContext = renderer->context();
    QSSGRef<QSSGDefaultAoPassShader> shader = theDepthTex ? renderer->getFakeDepthShader(getShaderFeatureSet())
                                                              : renderer->getFakeCubeDepthShader(getShaderFeatureSet());
    if (shader == nullptr)
        return;

    // Set initial state
    theContext->setBlendingEnabled(false);
    theContext->setDepthWriteEnabled(false);
    theContext->setDepthTestEnabled(false);
    theContext->setActiveShader(shader->shader);

    // Setup constants
    shader->cameraDirection.set(cameraDirection);
    shader->viewMatrix.set(camera->globalTransform);

    shader->depthTexture.set(theDepthTex);
    shader->cubeTexture.set(theDepthCube);
    shader->depthTextureSize.set(QVector2D(theDepthTex->textureDetails().width, theDepthTex->textureDetails().height));

    // Important uniforms for AO calculations
    QVector2D theCameraProps = QVector2D(camera->clipNear, camera->clipFar);
    shader->cameraProperties.set(theCameraProps);
    shader->aoShadowParams.set();

    // Draw a fullscreen quad
    renderer->renderQuad();
}

namespace RendererImpl {

void computeFrustumBounds(const QSSGRenderCamera &inCamera, const QRectF &inViewPort, QVector3D &ctrBound, QVector3D camVerts[8])
{
    QVector3D camEdges[4];

    const float *dataPtr(inCamera.globalTransform.constData());
    QVector3D camX(dataPtr[0], dataPtr[1], dataPtr[2]);
    QVector3D camY(dataPtr[4], dataPtr[5], dataPtr[6]);
    QVector3D camZ(dataPtr[8], dataPtr[9], dataPtr[10]);

    float tanFOV = tanf(inCamera.verticalFov(inViewPort) * 0.5f);
    float asTanFOV = tanFOV * inViewPort.width() / inViewPort.height();
    camEdges[0] = -asTanFOV * camX + tanFOV * camY + camZ;
    camEdges[1] = asTanFOV * camX + tanFOV * camY + camZ;
    camEdges[2] = asTanFOV * camX - tanFOV * camY + camZ;
    camEdges[3] = -asTanFOV * camX - tanFOV * camY + camZ;

    for (int i = 0; i < 4; ++i) {
        camEdges[i].setX(-camEdges[i].x());
        camEdges[i].setY(-camEdges[i].y());
    }

    camVerts[0] = inCamera.position + camEdges[0] * inCamera.clipNear;
    camVerts[1] = inCamera.position + camEdges[0] * inCamera.clipFar;
    camVerts[2] = inCamera.position + camEdges[1] * inCamera.clipNear;
    camVerts[3] = inCamera.position + camEdges[1] * inCamera.clipFar;
    camVerts[4] = inCamera.position + camEdges[2] * inCamera.clipNear;
    camVerts[5] = inCamera.position + camEdges[2] * inCamera.clipFar;
    camVerts[6] = inCamera.position + camEdges[3] * inCamera.clipNear;
    camVerts[7] = inCamera.position + camEdges[3] * inCamera.clipFar;

    ctrBound = camVerts[0];
    for (int i = 1; i < 8; ++i) {
        ctrBound += camVerts[i];
    }
    ctrBound *= 0.125f;
}

void setupCameraForShadowMap(const QRectF &inViewport,
                             const QSSGRenderCamera &inCamera,
                             const QSSGRenderLight *inLight,
                             QSSGRenderCamera &theCamera)
{
    // setup light matrix
    quint32 mapRes = 1 << inLight->m_shadowMapRes;
    QRectF theViewport(0.0f, 0.0f, (float)mapRes, (float)mapRes);
    theCamera.clipNear = 1.0f;
    theCamera.clipFar = inLight->m_shadowMapFar;
    // Setup camera projection
    QVector3D inLightPos = inLight->getGlobalPos();
    QVector3D inLightDir = inLight->getDirection();

    inLightPos -= inLightDir * inCamera.clipNear;
    theCamera.fov = qDegreesToRadians(90.f);

    if (inLight->m_lightType == QSSGRenderLight::Type::Directional) {
        QVector3D frustBounds[8], boundCtr;
        computeFrustumBounds(inCamera, inViewport, boundCtr, frustBounds);

        QVector3D forward = inLightDir;
        forward.normalize();
        QVector3D right;
        if (!qFuzzyCompare(qAbs(forward.y()), 1.0f))
            right = QVector3D::crossProduct(forward, QVector3D(0, 1, 0));
        else
            right = QVector3D::crossProduct(forward, QVector3D(1, 0, 0));
        right.normalize();
        QVector3D up = QVector3D::crossProduct(right, forward);
        up.normalize();

        // Calculate bounding box of the scene camera frustum
        float minDistanceZ = std::numeric_limits<float>::max();
        float maxDistanceZ = -std::numeric_limits<float>::max();
        float minDistanceY = std::numeric_limits<float>::max();
        float maxDistanceY = -std::numeric_limits<float>::max();
        float minDistanceX = std::numeric_limits<float>::max();
        float maxDistanceX = -std::numeric_limits<float>::max();
        for (int i = 0; i < 8; ++i) {
            float distanceZ = QVector3D::dotProduct(frustBounds[i], forward);
            if (distanceZ < minDistanceZ)
                minDistanceZ = distanceZ;
            if (distanceZ > maxDistanceZ)
                maxDistanceZ = distanceZ;
            float distanceY = QVector3D::dotProduct(frustBounds[i], up);
            if (distanceY < minDistanceY)
                minDistanceY = distanceY;
            if (distanceY > maxDistanceY)
                maxDistanceY = distanceY;
            float distanceX = QVector3D::dotProduct(frustBounds[i], right);
            if (distanceX < minDistanceX)
                minDistanceX = distanceX;
            if (distanceX > maxDistanceX)
                maxDistanceX = distanceX;
        }

        // Apply bounding box parameters to shadow map camera projection matrix
        // so that the whole scene is fit inside the shadow map
        inLightPos = boundCtr;
        theViewport.setHeight(std::abs(maxDistanceY - minDistanceY));
        theViewport.setWidth(std::abs(maxDistanceX - minDistanceX));
        theCamera.clipNear = -std::abs(maxDistanceZ - minDistanceZ);
        theCamera.clipFar = std::abs(maxDistanceZ - minDistanceZ);
    }

    theCamera.flags.setFlag(QSSGRenderCamera::Flag::Orthographic, inLight->m_lightType == QSSGRenderLight::Type::Directional);
    theCamera.parent = nullptr;
    theCamera.pivot = inLight->pivot;

    if (inLight->m_lightType != QSSGRenderLight::Type::Point) {
        theCamera.lookAt(inLightPos, QVector3D(0, 1.0, 0), inLightPos + inLightDir);
    } else {
        theCamera.lookAt(inLightPos, QVector3D(0, 1.0, 0), QVector3D(0, 0, 0));
    }

    theCamera.calculateGlobalVariables(theViewport);
}

void setupCubeShadowCameras(const QSSGRenderLight *inLight, QSSGRenderCamera inCameras[6])
{
    // setup light matrix
    quint32 mapRes = 1 << inLight->m_shadowMapRes;
    QRectF theViewport(0.0f, 0.0f, (float)mapRes, (float)mapRes);
    QQuaternion rotOfs[6];

    Q_ASSERT(inLight != nullptr);
    Q_ASSERT(inLight->m_lightType != QSSGRenderLight::Type::Directional);

    const QVector3D inLightPos = inLight->getGlobalPos();

    rotOfs[0] = QQuaternion::fromEulerAngles(0.f, qRadiansToDegrees(-QSSG_HALFPI), qRadiansToDegrees(QSSG_PI));
    rotOfs[1] = QQuaternion::fromEulerAngles(0.f, qRadiansToDegrees(QSSG_HALFPI), qRadiansToDegrees(QSSG_PI));
    rotOfs[2] = QQuaternion::fromEulerAngles(qRadiansToDegrees(QSSG_HALFPI), 0.f, 0.f);
    rotOfs[3] = QQuaternion::fromEulerAngles(qRadiansToDegrees(-QSSG_HALFPI), 0.f, 0.f);
    rotOfs[4] = QQuaternion::fromEulerAngles(0.f, qRadiansToDegrees(QSSG_PI), qRadiansToDegrees(-QSSG_PI));
    rotOfs[5] = QQuaternion::fromEulerAngles(0.f, 0.f, qRadiansToDegrees(QSSG_PI));

    for (int i = 0; i < 6; ++i) {
        inCameras[i].flags.setFlag(QSSGRenderCamera::Flag::Orthographic, false);
        inCameras[i].parent = nullptr;
        inCameras[i].pivot = inLight->pivot;
        inCameras[i].clipNear = 1.0f;
        inCameras[i].clipFar = qMax<float>(2.0f, inLight->m_shadowMapFar);
        inCameras[i].fov = qDegreesToRadians(90.f);

        inCameras[i].position = inLightPos;
        inCameras[i].rotation = rotOfs[i];
        inCameras[i].calculateGlobalVariables(theViewport);
    }

    /*
        if ( inLight->m_LightType == RenderLightTypes::Point ) return;

        QVector3D viewDirs[6];
        QVector3D viewUp[6];
        QMatrix3x3 theDirMatrix( inLight->m_GlobalTransform.getUpper3x3() );

        viewDirs[0] = theDirMatrix.transform( QVector3D( 1.f, 0.f, 0.f ) );
        viewDirs[2] = theDirMatrix.transform( QVector3D( 0.f, -1.f, 0.f ) );
        viewDirs[4] = theDirMatrix.transform( QVector3D( 0.f, 0.f, 1.f ) );
        viewDirs[0].normalize();  viewDirs[2].normalize();  viewDirs[4].normalize();
        viewDirs[1] = -viewDirs[0];
        viewDirs[3] = -viewDirs[2];
        viewDirs[5] = -viewDirs[4];

        viewUp[0] = viewDirs[2];
        viewUp[1] = viewDirs[2];
        viewUp[2] = viewDirs[5];
        viewUp[3] = viewDirs[4];
        viewUp[4] = viewDirs[2];
        viewUp[5] = viewDirs[2];

        for (int i = 0; i < 6; ++i)
        {
                inCameras[i].LookAt( inLightPos, viewUp[i], inLightPos + viewDirs[i] );
                inCameras[i].CalculateGlobalVariables( theViewport, QVector2D( theViewport.m_Width,
        theViewport.m_Height ) );
        }
        */
}
}

inline void renderRenderableShadowMapPass(QSSGLayerRenderData &inData,
                                          QSSGRenderableObject &inObject,
                                          const QVector2D &inCameraProps,
                                          const ShaderFeatureSetList &,
                                          quint32 lightIndex,
                                          const QSSGRenderCamera &inCamera)
{
    QSSGShadowMapEntry *pEntry = inData.shadowMapManager->getShadowMapEntry(lightIndex);

    // If the object is marked that it doesn't cast shadows, then skip it.
    if (!inObject.renderableFlags.castsShadows())
        return;

    if (inObject.renderableFlags.isDefaultMaterialMeshSubset())
        static_cast<QSSGSubsetRenderableBase &>(inObject).renderShadowMapPass(inCameraProps, inData.globalLights[lightIndex], inCamera, pEntry);
    else if (inObject.renderableFlags.isCustomMaterialMeshSubset())
        static_cast<QSSGSubsetRenderableBase &>(inObject).renderShadowMapPass(inCameraProps, inData.globalLights[lightIndex], inCamera, pEntry);
}

void QSSGLayerRenderData::renderShadowCubeBlurPass(QSSGResourceFrameBuffer *theFB,
                                                     const QSSGRef<QSSGRenderTextureCube> &target0,
                                                     const QSSGRef<QSSGRenderTextureCube> &target1,
                                                     float filterSz,
                                                     float clipFar)
{
    const auto &theContext = renderer->context();

    QSSGRef<QSSGShadowmapPreblurShader> shaderX = renderer->getCubeShadowBlurXShader();
    QSSGRef<QSSGShadowmapPreblurShader> shaderY = renderer->getCubeShadowBlurYShader();

    if (shaderX == nullptr)
        return;
    if (shaderY == nullptr)
        return;
    // if ( theShader == nullptr ) return;

    // Enable drawing to 6 color attachment buffers for cubemap passes
    qint32 buffers[6] = { 0, 1, 2, 3, 4, 5 };
    QSSGDataView<qint32> bufferList(buffers, 6);
    theContext->setDrawBuffers(bufferList);

    // Attach framebuffer targets
    (*theFB)->attachFace(QSSGRenderFrameBufferAttachment::Color0, target1, QSSGRenderTextureCubeFace::CubePosX);
    (*theFB)->attachFace(QSSGRenderFrameBufferAttachment::Color1, target1, QSSGRenderTextureCubeFace::CubeNegX);
    (*theFB)->attachFace(QSSGRenderFrameBufferAttachment::Color2, target1, QSSGRenderTextureCubeFace::CubePosY);
    (*theFB)->attachFace(QSSGRenderFrameBufferAttachment::Color3, target1, QSSGRenderTextureCubeFace::CubeNegY);
    (*theFB)->attachFace(QSSGRenderFrameBufferAttachment::Color4, target1, QSSGRenderTextureCubeFace::CubePosZ);
    (*theFB)->attachFace(QSSGRenderFrameBufferAttachment::Color5, target1, QSSGRenderTextureCubeFace::CubeNegZ);

    // Set initial state
    theContext->setBlendingEnabled(false);
    theContext->setDepthWriteEnabled(false);
    theContext->setDepthTestEnabled(false);
    // theContext.SetColorWritesEnabled(true);
    theContext->setActiveShader(shaderX->shader);

    shaderX->cameraProperties.set(QVector2D(filterSz, clipFar));
    shaderX->depthCube.set(target0.data());

    // Draw a fullscreen quad
    renderer->renderQuad();

    theContext->setActiveShader(shaderY->shader);

    // Lather, Rinse, and Repeat for the Y-blur pass
    (*theFB)->attachFace(QSSGRenderFrameBufferAttachment::Color0, target0, QSSGRenderTextureCubeFace::CubePosX);
    (*theFB)->attachFace(QSSGRenderFrameBufferAttachment::Color1, target0, QSSGRenderTextureCubeFace::CubeNegX);
    (*theFB)->attachFace(QSSGRenderFrameBufferAttachment::Color2, target0, QSSGRenderTextureCubeFace::CubePosY);
    (*theFB)->attachFace(QSSGRenderFrameBufferAttachment::Color3, target0, QSSGRenderTextureCubeFace::CubeNegY);
    (*theFB)->attachFace(QSSGRenderFrameBufferAttachment::Color4, target0, QSSGRenderTextureCubeFace::CubePosZ);
    (*theFB)->attachFace(QSSGRenderFrameBufferAttachment::Color5, target0, QSSGRenderTextureCubeFace::CubeNegZ);

    shaderY->cameraProperties.set(QVector2D(filterSz, clipFar));
    shaderY->depthCube.set(target1.data());

    // Draw a fullscreen quad
    renderer->renderQuad();

    theContext->setDepthWriteEnabled(true);
    theContext->setDepthTestEnabled(true);
    // theContext.SetColorWritesEnabled(false);

    (*theFB)->attachFace(QSSGRenderFrameBufferAttachment::Color0,
                         QSSGRenderTextureOrRenderBuffer(),
                         QSSGRenderTextureCubeFace::CubePosX);
    (*theFB)->attachFace(QSSGRenderFrameBufferAttachment::Color1,
                         QSSGRenderTextureOrRenderBuffer(),
                         QSSGRenderTextureCubeFace::CubeNegX);
    (*theFB)->attachFace(QSSGRenderFrameBufferAttachment::Color2,
                         QSSGRenderTextureOrRenderBuffer(),
                         QSSGRenderTextureCubeFace::CubePosY);
    (*theFB)->attachFace(QSSGRenderFrameBufferAttachment::Color3,
                         QSSGRenderTextureOrRenderBuffer(),
                         QSSGRenderTextureCubeFace::CubeNegY);
    (*theFB)->attachFace(QSSGRenderFrameBufferAttachment::Color4,
                         QSSGRenderTextureOrRenderBuffer(),
                         QSSGRenderTextureCubeFace::CubePosZ);
    (*theFB)->attachFace(QSSGRenderFrameBufferAttachment::Color5,
                         QSSGRenderTextureOrRenderBuffer(),
                         QSSGRenderTextureCubeFace::CubeNegZ);

    qint32 null = 0;
    theContext->setDrawBuffers(toDataView(null));
}

void QSSGLayerRenderData::renderShadowMapBlurPass(QSSGResourceFrameBuffer *theFB,
                                                    const QSSGRef<QSSGRenderTexture2D> &target0,
                                                    const QSSGRef<QSSGRenderTexture2D> &target1,
                                                    float filterSz,
                                                    float clipFar)
{
    const auto &theContext = renderer->context();

    QSSGRef<QSSGShadowmapPreblurShader> shaderX = renderer->getOrthoShadowBlurXShader();
    QSSGRef<QSSGShadowmapPreblurShader> shaderY = renderer->getOrthoShadowBlurYShader();

    if (shaderX == nullptr)
        return;
    if (shaderY == nullptr)
        return;

    // Attach framebuffer target
    (*theFB)->attach(QSSGRenderFrameBufferAttachment::Color0, target1);
    //(*theFB)->Attach( QSSGRenderFrameBufferAttachments::DepthStencil, *target1 );

    // Set initial state
    theContext->setBlendingEnabled(false);
    theContext->setDepthWriteEnabled(false);
    theContext->setDepthTestEnabled(false);
    theContext->setColorWritesEnabled(true);
    theContext->setActiveShader(shaderX->shader);

    shaderX->cameraProperties.set(QVector2D(filterSz, clipFar));
    shaderX->depthMap.set(target0.data());

    // Draw a fullscreen quad
    renderer->renderQuad();

    (*theFB)->attach(QSSGRenderFrameBufferAttachment::Color0, target0);
    //(*theFB)->Attach( QSSGRenderFrameBufferAttachments::DepthStencil, *target0 );
    theContext->setActiveShader(shaderY->shader);

    shaderY->cameraProperties.set(QVector2D(filterSz, clipFar));
    shaderY->depthMap.set(target1.data());

    // Draw a fullscreen quad
    renderer->renderQuad();

    theContext->setDepthWriteEnabled(true);
    theContext->setDepthTestEnabled(true);
    theContext->setColorWritesEnabled(false);

    //(*theFB)->Attach( QSSGRenderFrameBufferAttachments::DepthStencil,
    // QSSGRenderTextureOrRenderBuffer() );
    (*theFB)->attach(QSSGRenderFrameBufferAttachment::Color0, QSSGRenderTextureOrRenderBuffer());
}

void QSSGLayerRenderData::renderShadowMapPass(QSSGResourceFrameBuffer *theFB)
{
    QSSGStackPerfTimer ___timer(renderer->contextInterface()->performanceTimer(), Q_FUNC_INFO);

    if (!camera)
        return;

    if (!shadowMapManager)
        createShadowMapManager();

    // Check if we have anything to render
    if (opaqueObjects.size() == 0 || globalLights.size() == 0)
        return;

    renderer->beginLayerDepthPassRender(*this);

    const auto &theRenderContext = renderer->context();

    // we may change the viewport
    QSSGRenderContextScopedProperty<QRect> __viewport(*theRenderContext, &QSSGRenderContext::viewport, &QSSGRenderContext::setViewport);

    // disable color writes
    // theRenderContext.SetColorWritesEnabled( false );
    theRenderContext->setColorWritesEnabled(true);
    theRenderContext->setDepthWriteEnabled(true);
    theRenderContext->setCullingEnabled(false);
    theRenderContext->setClearColor(QVector4D(1.0, 1.0, 1.0, 1.0));

    // we render the shadow map with a slight offset to prevent shadow acne and cull the front
    // faces
    QSSGRef<QSSGRenderRasterizerState> rsdefaultstate = new QSSGRenderRasterizerState(theRenderContext, 0.0, 0.0);
    QSSGRef<QSSGRenderRasterizerState> rsstate = new QSSGRenderRasterizerState(theRenderContext, 1.5, 2.0);
    theRenderContext->setRasterizerState(rsstate);

    QSSGRenderClearFlags clearFlags(QSSGRenderClearValues::Depth | QSSGRenderClearValues::Stencil
                                      | QSSGRenderClearValues::Color);

    for (int i = 0; i < globalLights.size(); i++) {
        // don't render shadows when not casting
        if (!globalLights[i]->m_castShadow)
            continue;
        QSSGShadowMapEntry *pEntry = shadowMapManager->getShadowMapEntry(i);
        if (pEntry && pEntry->m_depthMap && pEntry->m_depthCopy && pEntry->m_depthRender) {
            QSSGRenderCamera theCamera;
            RendererImpl::setupCameraForShadowMap(__viewport.m_initialValue, *camera, globalLights[i], theCamera);
            // we need this matrix for the final rendering
            theCamera.calculateViewProjectionMatrix(pEntry->m_lightVP);
            pEntry->m_lightView = theCamera.globalTransform.inverted();

            QSSGTextureDetails theDetails(pEntry->m_depthMap->textureDetails());
            theRenderContext->setViewport(QRect(0, 0, (quint32)theDetails.width, (quint32)theDetails.height));

            (*theFB)->attach(QSSGRenderFrameBufferAttachment::Color0, pEntry->m_depthMap);
            (*theFB)->attach(QSSGRenderFrameBufferAttachment::DepthStencil, pEntry->m_depthRender);
            theRenderContext->clear(clearFlags);

            runRenderPass(renderRenderableShadowMapPass, false, true, true, true, i, theCamera);
            renderShadowMapBlurPass(theFB, pEntry->m_depthMap, pEntry->m_depthCopy, globalLights[i]->m_shadowFilter, globalLights[i]->m_shadowMapFar);
        } else if (pEntry && pEntry->m_depthCube && pEntry->m_cubeCopy && pEntry->m_depthRender) {
            QSSGRenderCamera theCameras[6];

            RendererImpl::setupCubeShadowCameras(globalLights[i], theCameras);

            // pEntry->m_LightView = m_Lights[i]->m_LightType == RenderLightTypes::Point ?
            // QMatrix4x4::createIdentity()
            //	: m_Lights[i]->m_GlobalTransform;
            pEntry->m_lightView = QMatrix4x4();

            QSSGTextureDetails theDetails(pEntry->m_depthCube->textureDetails());
            theRenderContext->setViewport(QRect(0, 0, (quint32)theDetails.width, (quint32)theDetails.height));

            // int passes = m_Lights[i]->m_LightType == RenderLightTypes::Point ? 6 : 5;
            int passes = 6;
            for (int k = 0; k < passes; ++k) {
                // theCameras[k].CalculateViewProjectionMatrix( pEntry->m_LightCubeVP[k] );
                pEntry->m_lightCubeView[k] = theCameras[k].globalTransform.inverted();
                theCameras[k].calculateViewProjectionMatrix(pEntry->m_lightVP);

                // Geometry shader multiplication really doesn't work unless you have a
                // 6-layered 3D depth texture...
                // Otherwise, you have no way to depth test while rendering...
                // which more or less completely defeats the purpose of having a cubemap render
                // target.
                QSSGRenderTextureCubeFace curFace = (QSSGRenderTextureCubeFace)(k + 1);
                //(*theFB)->AttachFace( QSSGRenderFrameBufferAttachments::DepthStencil,
                //*pEntry->m_DepthCube, curFace );
                (*theFB)->attach(QSSGRenderFrameBufferAttachment::DepthStencil, pEntry->m_depthRender);
                (*theFB)->attachFace(QSSGRenderFrameBufferAttachment::Color0, pEntry->m_depthCube, curFace);
                (*theFB)->isComplete();
                theRenderContext->clear(clearFlags);

                runRenderPass(renderRenderableShadowMapPass, false, true, true, true, i, theCameras[k]);
            }

            renderShadowCubeBlurPass(theFB,
                                     pEntry->m_depthCube,
                                     pEntry->m_cubeCopy,
                                     globalLights[i]->m_shadowFilter,
                                     globalLights[i]->m_shadowMapFar);
        }
    }

    (*theFB)->attach(QSSGRenderFrameBufferAttachment::Depth, QSSGRenderTextureOrRenderBuffer());
    (*theFB)->attach(QSSGRenderFrameBufferAttachment::Color0, QSSGRenderTextureOrRenderBuffer());

    // enable color writes
    theRenderContext->setColorWritesEnabled(true);
    theRenderContext->setCullingEnabled(true);
    theRenderContext->setClearColor(QVector4D(0.0, 0.0, 0.0, 0.0));
    // reset rasterizer state
    theRenderContext->setRasterizerState(rsdefaultstate);

    renderer->endLayerDepthPassRender();
}

inline void renderRenderableDepthPass(QSSGLayerRenderData &inData,
                                      QSSGRenderableObject &inObject,
                                      const QVector2D &inCameraProps,
                                      const ShaderFeatureSetList &,
                                      quint32,
                                      const QSSGRenderCamera &inCamera)
{
    if (inObject.renderableFlags.isDefaultMaterialMeshSubset())
        static_cast<QSSGSubsetRenderable &>(inObject).renderDepthPass(inCameraProps);
    else if (inObject.renderableFlags.isCustomMaterialMeshSubset())
        static_cast<QSSGCustomMaterialRenderable &>(inObject).renderDepthPass(inCameraProps, inData.layer, inData.globalLights, inCamera, nullptr);
    else
        Q_ASSERT(false);

}

void QSSGLayerRenderData::renderDepthPass(bool inEnableTransparentDepthWrite)
{
    QSSGStackPerfTimer ___timer(renderer->contextInterface()->performanceTimer(), Q_FUNC_INFO);
    if (camera == nullptr)
        return;

    // Avoid running this method if possible.
    if ((!inEnableTransparentDepthWrite
         && (opaqueObjects.size() == 0 || !layer.flags.testFlag(QSSGRenderLayer::Flag::LayerEnableDepthPrePass)))
        || !layer.flags.testFlag(QSSGRenderLayer::Flag::LayerEnableDepthTest))
        return;

    renderer->beginLayerDepthPassRender(*this);

    const auto &theRenderContext = renderer->context();

    // disable color writes
    theRenderContext->setColorWritesEnabled(false);
    theRenderContext->setDepthWriteEnabled(true);

    QSSGRenderClearFlags clearFlags(QSSGRenderClearValues::Stencil | QSSGRenderClearValues::Depth);
    theRenderContext->clear(clearFlags);

    runRenderPass(renderRenderableDepthPass, false, true, false, inEnableTransparentDepthWrite, 0, *camera);

    // enable color writes
    theRenderContext->setColorWritesEnabled(true);

    renderer->endLayerDepthPassRender();
}

inline void renderRenderable(QSSGLayerRenderData &inData,
                             QSSGRenderableObject &inObject,
                             const QVector2D &inCameraProps,
                             const ShaderFeatureSetList &inFeatureSet,
                             quint32,
                             const QSSGRenderCamera &inCamera)
{
    if (inObject.renderableFlags.isDefaultMaterialMeshSubset()) {
        static_cast<QSSGSubsetRenderable &>(inObject).render(inCameraProps, inFeatureSet);
    } else if (inObject.renderableFlags.isCustomMaterialMeshSubset()) {
        // PKC : Need a better place to do this.
        QSSGCustomMaterialRenderable &theObject = static_cast<QSSGCustomMaterialRenderable &>(inObject);
        if (!inData.layer.lightProbe && theObject.material.m_iblProbe)
            inData.setShaderFeature(QSSGShaderDefines::asString(QSSGShaderDefines::LightProbe), theObject.material.m_iblProbe->m_textureData.m_texture != nullptr);
        else if (inData.layer.lightProbe)
            inData.setShaderFeature(QSSGShaderDefines::asString(QSSGShaderDefines::LightProbe), inData.layer.lightProbe->m_textureData.m_texture != nullptr);

        static_cast<QSSGCustomMaterialRenderable &>(inObject).render(inCameraProps,
                                                                       inData,
                                                                       inData.layer,
                                                                       inData.globalLights,
                                                                       inCamera,
                                                                       inData.m_layerDepthTexture,
                                                                       inData.m_layerSsaoTexture,
                                                                       inFeatureSet);
    } else {
        Q_ASSERT(false);
    }
}

void QSSGLayerRenderData::runRenderPass(TRenderRenderableFunction inRenderFn,
                                          bool inEnableBlending,
                                          bool inEnableDepthWrite,
                                          bool inEnableTransparentDepthWrite,
                                          bool inSortOpaqueRenderables,
                                          quint32 indexLight,
                                          const QSSGRenderCamera &inCamera,
                                          QSSGResourceFrameBuffer *theFB)
{
    Q_UNUSED(theFB)
    const auto &theRenderContext = renderer->context();
    theRenderContext->setDepthFunction(QSSGRenderBoolOp::LessThanOrEqual);
    theRenderContext->setBlendingEnabled(false);
    QVector2D theCameraProps = QVector2D(camera->clipNear, camera->clipFar);
    const auto &theOpaqueObjects = getOpaqueRenderableObjects(inSortOpaqueRenderables);
    bool usingDepthBuffer = layer.flags.testFlag(QSSGRenderLayer::Flag::LayerEnableDepthTest) && theOpaqueObjects.size() > 0;

    if (usingDepthBuffer) {
        theRenderContext->setDepthTestEnabled(true);
        theRenderContext->setDepthWriteEnabled(inEnableDepthWrite);
    } else {
        theRenderContext->setDepthWriteEnabled(false);
        theRenderContext->setDepthTestEnabled(false);
    }

    for (const auto &handle : theOpaqueObjects) {
        QSSGRenderableObject *theObject = handle.obj;
        QSSGScopedLightsListScope lightsScope(globalLights, lightDirections, sourceLightDirections, theObject->scopedLights);
<<<<<<< HEAD
        setShaderFeature(QSSGShaderDefines::asString(QSSGShaderDefines::CgLighting), globalLights.empty() == false);
        setShaderFeature(QSSGShaderDefines::asString(QSSGShaderDefines::Rhi), false);
=======
        setShaderFeature(QSSGShaderDefines::asString(QSSGShaderDefines::CgLighting), !globalLights.empty());
>>>>>>> c3f7d18f
        inRenderFn(*this, *theObject, theCameraProps, getShaderFeatureSet(), indexLight, inCamera);
    }

    // transparent objects
    if (inEnableBlending || !layer.flags.testFlag(QSSGRenderLayer::Flag::LayerEnableDepthTest)) {
        theRenderContext->setBlendingEnabled(inEnableBlending);
        theRenderContext->setDepthWriteEnabled(inEnableTransparentDepthWrite);

        const auto &theTransparentObjects = getTransparentRenderableObjects();
        // Assume all objects have transparency if the layer's depth test enabled flag is true.
        if (layer.flags.testFlag(QSSGRenderLayer::Flag::LayerEnableDepthTest)) {
            for (const auto &handle : theTransparentObjects) {
                QSSGRenderableObject *theObject = handle.obj;
                if (!(theObject->renderableFlags.isCompletelyTransparent())) {
                    QSSGScopedLightsListScope lightsScope(globalLights, lightDirections, sourceLightDirections, theObject->scopedLights);
                    setShaderFeature(QSSGShaderDefines::asString(QSSGShaderDefines::CgLighting), !globalLights.empty());
                    setShaderFeature(QSSGShaderDefines::asString(QSSGShaderDefines::Rhi), false);

                    inRenderFn(*this, *theObject, theCameraProps, getShaderFeatureSet(), indexLight, inCamera);
                }
            }
        }
        // If the layer doesn't have depth enabled then we have to render via an alternate route
        // where the transparent objects vector could have both opaque and transparent objects.
        else {
            for (const auto &handle : theTransparentObjects) {
                QSSGRenderableObject *theObject = handle.obj;
                if (!(theObject->renderableFlags.isCompletelyTransparent())) {
                    QSSGScopedLightsListScope lightsScope(globalLights, lightDirections, sourceLightDirections, theObject->scopedLights);
                    setShaderFeature(QSSGShaderDefines::asString(QSSGShaderDefines::CgLighting), !globalLights.empty());
                    setShaderFeature(QSSGShaderDefines::asString(QSSGShaderDefines::Rhi), false);
                    inRenderFn(*this, *theObject, theCameraProps, getShaderFeatureSet(), indexLight, inCamera);
                }
            }
        }
    }
}

void QSSGLayerRenderData::render(QSSGResourceFrameBuffer *theFB)
{
    QSSGStackPerfTimer ___timer(renderer->contextInterface()->performanceTimer(), Q_FUNC_INFO);
    if (camera == nullptr)
        return;

    renderer->beginLayerRender(*this);
    runRenderPass(renderRenderable, true, !layer.flags.testFlag(QSSGRenderLayer::Flag::LayerEnableDepthPrePass), false, true, 0, *camera, theFB);
    for (auto theNodeEntry : getRenderableItem2Ds()) {
        QSSGRenderItem2D *item2D = static_cast<QSSGRenderItem2D *>(theNodeEntry.node);
        QVector2D dimensions = QVector2D(item2D->m_qsgTexture->textureSize().width(),
                                         item2D->m_qsgTexture->textureSize().height());
        QSSGRenderTexture2D tex(renderer->context(), item2D->m_qsgTexture);

        renderer->renderFlippedQuad(dimensions, item2D->MVP, tex);
    }
    renderer->endLayerRender();
}

void QSSGLayerRenderData::createGpuProfiler()
{
    if (renderer->context()->supportsTimerQuery()) {
        m_layerProfilerGpu.reset(new QSSGRenderGPUProfiler(renderer->contextInterface(), renderer->context()));
    }
}

void QSSGLayerRenderData::startProfiling(QString &nameID, bool sync)
{
    if (m_layerProfilerGpu) {
        m_layerProfilerGpu->startTimer(nameID, false, sync);
    }
}

void QSSGLayerRenderData::endProfiling(QString &nameID)
{
    if (m_layerProfilerGpu) {
        m_layerProfilerGpu->endTimer(nameID);
    }
}

void QSSGLayerRenderData::startProfiling(const char *nameID, bool sync)
{
    if (m_layerProfilerGpu) {
        QString theStr(QString::fromLocal8Bit(nameID));
        m_layerProfilerGpu->startTimer(theStr, false, sync);
    }
}

void QSSGLayerRenderData::endProfiling(const char *nameID)
{
    if (m_layerProfilerGpu) {
        QString theStr(QString::fromLocal8Bit(nameID));
        m_layerProfilerGpu->endTimer(theStr);
    }
}

void QSSGLayerRenderData::addVertexCount(quint32 count)
{
    if (m_layerProfilerGpu) {
        m_layerProfilerGpu->addVertexCount(count);
    }
}

// These are meant to be pixel offsets, so you need to divide them by the width/height
// of the layer respectively.
const QVector2D s_VertexOffsets[QSSGLayerRenderPreparationData::MAX_AA_LEVELS] = {
    QVector2D(-0.170840f, -0.553840f), // 1x
    QVector2D(0.162960f, -0.319340f), // 2x
    QVector2D(0.360260f, -0.245840f), // 3x
    QVector2D(-0.561340f, -0.149540f), // 4x
    QVector2D(0.249460f, 0.453460f), // 5x
    QVector2D(-0.336340f, 0.378260f), // 6x
    QVector2D(0.340000f, 0.166260f), // 7x
    QVector2D(0.235760f, 0.527760f), // 8x
};

// Blend factors are in the form of (frame blend factor, accumulator blend factor)
const QVector2D s_BlendFactors[QSSGLayerRenderPreparationData::MAX_AA_LEVELS] = {
    QVector2D(0.500000f, 0.500000f), // 1x
    QVector2D(0.333333f, 0.666667f), // 2x
    QVector2D(0.250000f, 0.750000f), // 3x
    QVector2D(0.200000f, 0.800000f), // 4x
    QVector2D(0.166667f, 0.833333f), // 5x
    QVector2D(0.142857f, 0.857143f), // 6x
    QVector2D(0.125000f, 0.875000f), // 7x
    QVector2D(0.111111f, 0.888889f), // 8x
};

static inline void offsetProjectionMatrix(QMatrix4x4 &inProjectionMatrix,
                                          const QVector2D &inVertexOffsets)
{
    inProjectionMatrix(0, 3) += inProjectionMatrix(3, 3) * inVertexOffsets.x();
    inProjectionMatrix(1, 3) += inProjectionMatrix(3, 3) * inVertexOffsets.y();
}

void QSSGLayerRenderData::applyLayerPostEffects(const QSSGRef<QSSGRenderFrameBuffer> &theFB)
{
    if (layer.firstEffect == nullptr || camera == nullptr)
        return;

    QSSGLayerRenderPreparationResult &thePrepResult(*layerPrepResult);
    const auto lastEffect = thePrepResult.lastEffect;
    // we use the non MSAA buffer for the effect
    const QSSGRef<QSSGRenderTexture2D> &theLayerColorTexture = m_layerTexture.getTexture();
    const QSSGRef<QSSGRenderTexture2D> &theLayerDepthTexture = m_layerDepthTexture.getTexture();

    QSSGRef<QSSGRenderTexture2D> theCurrentTexture = theLayerColorTexture;
    const QSSGRef<QSSGEffectSystem> &theEffectSystem(renderer->contextInterface()->effectSystem());
    const QSSGRef<QSSGResourceManager> &theResourceManager(renderer->contextInterface()->resourceManager());

    // Process all effect except the last one as the last effect should target the original FB
    for (QSSGRenderEffect *theEffect = layer.firstEffect; theEffect && theEffect != lastEffect; theEffect = theEffect->m_nextEffect) {
        if (theEffect->flags.testFlag(QSSGRenderEffect::Flag::Active)) {
            startProfiling(theEffect->className, false);
            QSSGRef<QSSGRenderTexture2D> theRenderedEffect = theEffectSystem->renderEffect(QSSGEffectRenderArgument(theEffect,
                                                                                                                    theCurrentTexture,
                                                                                                                    QVector2D(camera->clipNear, camera->clipFar),
                                                                                                                    theLayerDepthTexture,
                                                                                                                    m_layerPrepassDepthTexture));

            endProfiling(theEffect->className);

            // If the texture came from rendering a chain of effects, then we don't need it
            // after this.
            if (theCurrentTexture != theLayerColorTexture)
                theResourceManager->release(theCurrentTexture);

            theCurrentTexture = theRenderedEffect;

            if (Q_UNLIKELY(!theRenderedEffect)) {
                QString errorMsg = QObject::tr("Failed to compile \"%1\" effect.\nConsider"
                                               " removing it from the presentation.")
                                           .arg(QString::fromLatin1(theEffect->className));
                qFatal("%s", errorMsg.toUtf8().constData());
            }
        }
    }

    // Last Effect should render directly to theFB
    // If there is a last effect, it has already been confirmed to be active
    if (layerPrepResult->lastEffect) {
        const auto &theContext = renderer->context();
        theContext->setRenderTarget(theFB);
        theContext->setViewport(layerPrepResult->viewport().toRect());
        theContext->setScissorTestEnabled(true);
        theContext->setScissorRect(layerPrepResult->scissor().toRect());
        const QSSGRef<QSSGEffectSystem> &theEffectSystem(renderer->contextInterface()->effectSystem());
        startProfiling(lastEffect->className, false);
        QMatrix4x4 theMVP;
        QSSGRenderCamera::setupOrthographicCameraForOffscreenRender(*theCurrentTexture, theMVP);
        theEffectSystem->renderEffect(QSSGEffectRenderArgument(lastEffect,
                                                               theCurrentTexture,
                                                               QVector2D(camera->clipNear, camera->clipFar),
                                                               theLayerDepthTexture,
                                                               m_layerPrepassDepthTexture),
                                      theMVP,
                                      false);

        endProfiling(lastEffect->className);
    }
}

inline bool anyCompletelyNonTransparentObjects(const QSSGLayerRenderPreparationData::TRenderableObjectList &inObjects)
{
    for (int idx = 0, end = inObjects.size(); idx < end; ++idx) {
        if (!inObjects.at(idx).obj->renderableFlags.isCompletelyTransparent())
            return true;
    }
    return false;
}

bool QSSGLayerRenderData::progressiveAARenderRequest() const
{
    const QSSGLayerRenderPreparationResult &thePrepResult(*layerPrepResult);
    return m_progressiveAAPassIndex && m_progressiveAAPassIndex < thePrepResult.maxAAPassIndex;
}

void QSSGLayerRenderData::runnableRenderToViewport(const QSSGRef<QSSGRenderFrameBuffer> &theFB)
{
    const auto &theContext = renderer->context();
    theContext->resetStates();

    QSSGRenderContextScopedProperty<const QSSGRef<QSSGRenderFrameBuffer> &> __fbo(*theContext,
                                                                                &QSSGRenderContext::renderTarget,
                                                                                &QSSGRenderContext::setRenderTarget);
    QSSGRenderContextScopedProperty<QRect> __viewport(*theContext, &QSSGRenderContext::viewport, &QSSGRenderContext::setViewport);
    QSSGRenderContextScopedProperty<bool> theScissorEnabled(*theContext,
                                                              &QSSGRenderContext::isScissorTestEnabled,
                                                              &QSSGRenderContext::setScissorTestEnabled);
    QSSGRenderContextScopedProperty<QRect> theScissorRect(*theContext,
                                                            &QSSGRenderContext::scissorRect,
                                                            &QSSGRenderContext::setScissorRect);
    QSSGLayerRenderPreparationResult &thePrepResult(*layerPrepResult);
    QRectF theScreenRect(thePrepResult.viewport());

    const bool isProgressiveAABlendPass = m_progressiveAAPassIndex
                    && m_progressiveAAPassIndex < thePrepResult.maxAAPassIndex;
    const bool isProgressiveAACopyPass = !isProgressiveAABlendPass
                    && layer.antialiasingMode == QSSGRenderLayer::AAMode::ProgressiveAA;
    const bool isTemporalAABlendPass = layer.temporalAAEnabled
                    && !qFuzzyIsNull(layer.temporalAAStrength);
    const bool isTemporalNoProgressiveBlend = isTemporalAABlendPass && !isProgressiveAABlendPass;
    quint32 aaFactorIndex = 0;

    // here used only for temporal aa
    QSSGRef<QSSGLayerProgAABlendShader> temporalAABlendShader = nullptr;

    // progressive aa uses this one
    QSSGRef<QSSGLayerLastFrameBlendShader> progAABlendShader = nullptr;

    // Composit shader used by the post-processing effect stage
    QSSGRef<QSSGCompositShader> compositShader = nullptr;

    qint32 sampleCount = 1;
    // check multsample mode and MSAA texture support
    if (layer.antialiasingMode == QSSGRenderLayer::AAMode::MSAA && theContext->supportsMultisampleTextures())
        sampleCount = qint32(layer.antialiasingQuality);

    if (isTemporalAABlendPass || isProgressiveAABlendPass || isProgressiveAACopyPass) {
        if (isTemporalAABlendPass)
            temporalAABlendShader = renderer->getLayerProgAABlendShader();
        if (isProgressiveAABlendPass)
            progAABlendShader = renderer->getLayerLastFrameBlendShader();

        // we use the temporal aa texture for progressive aa too
        m_temporalAATexture.ensureTexture(theScreenRect.width(), theScreenRect.height(),
                                          QSSGRenderTextureFormat::RGBA8);

        if ((!isProgressiveAACopyPass || isTemporalNoProgressiveBlend) && sampleCount <= 1) {
            // Note: TemporalAA doesn't work together with multisampling
            QVector2D theVertexOffsets;
            if (isProgressiveAABlendPass) {
                aaFactorIndex = (m_progressiveAAPassIndex - 1);
                theVertexOffsets = s_VertexOffsets[aaFactorIndex];
            } else {
                const float temporalStrength = layer.temporalAAStrength;
                const QVector2D s_TemporalVertexOffsets[QSSGLayerRenderPreparationData::MAX_TEMPORAL_AA_LEVELS] = {
                    QVector2D(temporalStrength, temporalStrength),
                    QVector2D(-temporalStrength, -temporalStrength)
                };
                theVertexOffsets = s_TemporalVertexOffsets[m_temporalAAPassIndex];
                if (layer.antialiasingMode == QSSGRenderLayer::AAMode::SSAA) {
                    // temporal offset needs to grow with SSAA resolution
                    theVertexOffsets *= layer.ssaaMultiplier;
                }
                ++m_temporalAAPassIndex;
                m_temporalAAPassIndex = m_temporalAAPassIndex % MAX_TEMPORAL_AA_LEVELS;
            }

            theVertexOffsets.setX(theVertexOffsets.x() / (theScreenRect.width() / 2.0f));
            theVertexOffsets.setY(theVertexOffsets.y() / (theScreenRect.height() / 2.0f));
            // Run through all models and update MVP.

            // TODO - optimize this exact matrix operation.
            for (qint32 idx = 0, end = modelContexts.size(); idx < end; ++idx) {
                QMatrix4x4 &originalProjection(modelContexts[idx]->modelViewProjection);
                offsetProjectionMatrix(originalProjection, theVertexOffsets);
            }
        }
    }

    // Shadows and SSAO require an FBO, so create one if we are using those
    if (thePrepResult.flags.requiresSsaoPass() || thePrepResult.flags.requiresShadowMapPass()) {
        QSize theLayerTextureDimensions = thePrepResult.textureDimensions();
        QSSGRef<QSSGResourceManager> theResourceManager = renderer->contextInterface()->resourceManager();
        QSSGResourceFrameBuffer theFBO(theResourceManager);
        // Allocates the frame buffer which has the side effect of setting the current render target
        // to that frame buffer.
        theFBO.ensureFrameBuffer();

        theContext->setScissorTestEnabled(false);

        if (thePrepResult.flags.requiresSsaoPass()) {
            if (m_layerSsaoTexture.ensureTexture(theLayerTextureDimensions.width(), theLayerTextureDimensions.height(), QSSGRenderTextureFormat::RGBA8)) {
                m_layerSsaoTexture->setMinFilter(QSSGRenderTextureMinifyingOp::Linear);
                m_layerSsaoTexture->setMagFilter(QSSGRenderTextureMagnifyingOp::Linear);
                m_progressiveAAPassIndex = 0;
                m_nonDirtyTemporalAAPassIndex = 0;
            }
        }

        if (thePrepResult.flags.requiresDepthTexture()) {
            // The depth texture doesn't need to be multisample, the prepass depth does.
            if (m_layerDepthTexture.ensureTexture(theLayerTextureDimensions.width(), theLayerTextureDimensions.height(), QSSGRenderTextureFormat::Depth24Stencil8)) {
                // Depth textures are generally not bilinear filtered.
                m_layerDepthTexture->setMinFilter(QSSGRenderTextureMinifyingOp::Nearest);
                m_layerDepthTexture->setMagFilter(QSSGRenderTextureMagnifyingOp::Nearest);
                m_progressiveAAPassIndex = 0;
                m_nonDirtyTemporalAAPassIndex = 0;
            }
        }

        QRect theNewViewport(0, 0, theLayerTextureDimensions.width(), theLayerTextureDimensions.height());
        {
            theContext->setRenderTarget(theFBO);
            QSSGRenderContextScopedProperty<QRect> __viewport(*theContext,
                                                              &QSSGRenderContext::viewport,
                                                              &QSSGRenderContext::setViewport,
                                                              theNewViewport);

            // Depth Prepass with transparent and opaque renderables (for SSAO)
            if (thePrepResult.flags.requiresDepthTexture() && m_progressiveAAPassIndex == 0) {
                // Setup FBO with single depth buffer target.
                // Note this does not use multisample.
                QSSGRenderFrameBufferAttachment theAttachment = getFramebufferDepthAttachmentFormat(QSSGRenderTextureFormat::Depth24Stencil8);
                theFBO->attach(theAttachment, m_layerDepthTexture.getTexture());

                // In this case transparent objects also may write their depth.
                renderDepthPass(true);
                theFBO->attach(theAttachment, QSSGRenderTextureOrRenderBuffer());
            }

            // SSAO
            if (thePrepResult.flags.requiresSsaoPass() && m_progressiveAAPassIndex == 0 && camera != nullptr) {
                startProfiling("AO pass", false);
                // Setup FBO with single color buffer target
                theFBO->attach(QSSGRenderFrameBufferAttachment::Color0, m_layerSsaoTexture.getTexture());
                QSSGRenderFrameBufferAttachment theAttachment = getFramebufferDepthAttachmentFormat(QSSGRenderTextureFormat::Depth24Stencil8);
                theFBO->attach(theAttachment, m_layerDepthTexture.getTexture());
                theContext->clear(QSSGRenderClearValues::Color);
                renderAoPass();
                theFBO->attach(QSSGRenderFrameBufferAttachment::Color0, QSSGRenderTextureOrRenderBuffer());
                endProfiling("AO pass");
            }

            // Shadow
            if (thePrepResult.flags.requiresShadowMapPass() && m_progressiveAAPassIndex == 0) {
                // shadow map path
                renderShadowMapPass(&theFBO);
            }
        }
    }

    QSSGResourceFrameBuffer thePreFBO(nullptr);
    const bool hasPostProcessingEffects = (thePrepResult.lastEffect != nullptr); /* we have effects */
    if (hasPostProcessingEffects) {
        QSize theLayerTextureDimensions = thePrepResult.textureDimensions();
        QSSGRef<QSSGResourceManager> theResourceManager = renderer->contextInterface()->resourceManager();
        thePreFBO = theResourceManager;
        // Allocates the frame buffer which has the side effect of setting the current render target
        // to that frame buffer.
        thePreFBO.ensureFrameBuffer();
        theContext->setScissorTestEnabled(false);
        // Setup the default render target type
        QSSGRenderTextureFormat outputFormat = QSSGRenderTextureFormat::RGBA8;
        if (theContext->supportsFpRenderTarget()) {
            if (theContext->renderContextType() == QSSGRenderContextType::GL3 ||
                theContext->renderContextType() == QSSGRenderContextType::GL4)
                outputFormat = QSSGRenderTextureFormat::RGBA32F;
            else
                outputFormat = QSSGRenderTextureFormat::RGBA16F;
        }

        if (m_layerTexture.ensureTexture(theLayerTextureDimensions.width(), theLayerTextureDimensions.height(), outputFormat)) {
            m_layerTexture->setMinFilter(QSSGRenderTextureMinifyingOp::Linear);
            m_layerTexture->setMagFilter(QSSGRenderTextureMagnifyingOp::Linear);
        }

        if (m_layerDepthTexture.ensureTexture(theLayerTextureDimensions.width(), theLayerTextureDimensions.height(), QSSGRenderTextureFormat::Depth24Stencil8)) {
            // Depth textures are generally not bilinear filtered.
            m_layerDepthTexture->setMinFilter(QSSGRenderTextureMinifyingOp::Nearest);
            m_layerDepthTexture->setMagFilter(QSSGRenderTextureMagnifyingOp::Nearest);
        }

        // Setup FBO with single color buffer target
        thePreFBO->attach(QSSGRenderFrameBufferAttachment::Color0, m_layerTexture.getTexture());
        QSSGRenderFrameBufferAttachment theAttachment = getFramebufferDepthAttachmentFormat(QSSGRenderTextureFormat::Depth24Stencil8);
        thePreFBO->attach(theAttachment, m_layerDepthTexture.getTexture());
        theContext->setRenderTarget(thePreFBO);
    } else {
        theContext->setRenderTarget(theFB);
    }

    // Multisampling
    theContext->setMultisampleEnabled(sampleCount > 1);

    // Start Operations on Viewport
    theContext->setViewport(layerPrepResult->viewport().toRect());
    theContext->setScissorTestEnabled(true);
    theContext->setScissorRect(layerPrepResult->scissor().toRect());

    // Depth Pre-pass
    if (layer.flags.testFlag(QSSGRenderLayer::Flag::LayerEnableDepthPrePass)) {
        startProfiling("Depth pass", false);
        renderDepthPass(false);
        endProfiling("Depth pass");
    }

    // Viewport Clear
    startProfiling("Clear pass", false);
    renderClearPass();
    endProfiling("Clear pass");

    // Render pass
    startProfiling("Render pass", false);
    render();
    endProfiling("Render pass");


    if (hasPostProcessingEffects)
        applyLayerPostEffects(theFB);

    if (temporalAABlendShader && isTemporalNoProgressiveBlend && sampleCount <= 1) {
        // Note: TemporalAA doesn't work together with multisampling
        theContext->copyFramebufferTexture(0, 0, theScreenRect.width(), theScreenRect.height(),
                                           0, 0,
                                           QSSGRenderTextureOrRenderBuffer(m_temporalAATexture));

        if (m_prevTemporalAATexture.isNull()) {
            // If m_prevTemporalAATexture doesn't exist yet, copy current to avoid flicker
            m_prevTemporalAATexture.ensureTexture(theScreenRect.width(), theScreenRect.height(),
                                                  QSSGRenderTextureFormat::RGBA8);
            theContext->copyFramebufferTexture(0, 0, theScreenRect.width(), theScreenRect.height(),
                                               0, 0,
                                               QSSGRenderTextureOrRenderBuffer(m_prevTemporalAATexture));
        }
        // blend temporal aa textures
        QVector2D theBlendFactors;
        theBlendFactors = QVector2D(.5f, .5f);

        theContext->setDepthTestEnabled(false);
        theContext->setBlendingEnabled(false);
        theContext->setCullingEnabled(false);
        theContext->setActiveShader(temporalAABlendShader->shader);
        temporalAABlendShader->accumSampler.set(m_prevTemporalAATexture.getTexture().data());
        temporalAABlendShader->lastFrame.set(m_temporalAATexture.getTexture().data());
        temporalAABlendShader->blendFactors.set(theBlendFactors);
        renderer->renderQuad();
        m_prevTemporalAATexture.swapTexture(m_temporalAATexture);
    }
    if (isProgressiveAACopyPass || (progAABlendShader && isProgressiveAABlendPass)) {
        // first pass is just copying the frame, next passes blend the texture
        // on top of the screen
        if (m_progressiveAAPassIndex > 1 && progAABlendShader) {
            theContext->setDepthTestEnabled(false);
            theContext->setBlendingEnabled(true);
            theContext->setCullingEnabled(false);
            theContext->setBlendFunction(QSSGRenderBlendFunctionArgument(
                                             QSSGRenderSrcBlendFunc::One, QSSGRenderDstBlendFunc::OneMinusSrcAlpha,
                                             QSSGRenderSrcBlendFunc::Zero, QSSGRenderDstBlendFunc::One));
            const float blendFactor = s_BlendFactors[aaFactorIndex].y();
            theContext->setActiveShader(progAABlendShader->shader);
            progAABlendShader->lastFrame.set(m_temporalAATexture.getTexture().data());
            progAABlendShader->blendFactor.set(blendFactor);
            renderer->renderQuad();
        }
        theContext->copyFramebufferTexture(0, 0, theScreenRect.width(), theScreenRect.height(),
                                           0, 0,
                                           QSSGRenderTextureOrRenderBuffer(m_temporalAATexture));
        if (m_progressiveAAPassIndex < thePrepResult.maxAAPassIndex)
            ++m_progressiveAAPassIndex;
    }
}

void QSSGLayerRenderData::prepareForRender()
{
    // When we render to the scene itself (as opposed to an offscreen buffer somewhere)
    // then we use the MVP of the layer somewhat.
    const QSize theViewportSize = renderer->contextInterface()->viewport().size();
    prepareForRender(theViewportSize);
}

void QSSGLayerRenderData::resetForFrame()
{
    QSSGLayerRenderPreparationData::resetForFrame();
    m_boundingRectColor.setEmpty();
    m_zPrePassPossible = true;
}

QT_END_NAMESPACE<|MERGE_RESOLUTION|>--- conflicted
+++ resolved
@@ -865,12 +865,8 @@
     for (const auto &handle : theOpaqueObjects) {
         QSSGRenderableObject *theObject = handle.obj;
         QSSGScopedLightsListScope lightsScope(globalLights, lightDirections, sourceLightDirections, theObject->scopedLights);
-<<<<<<< HEAD
-        setShaderFeature(QSSGShaderDefines::asString(QSSGShaderDefines::CgLighting), globalLights.empty() == false);
+        setShaderFeature(QSSGShaderDefines::asString(QSSGShaderDefines::CgLighting), !globalLights.empty());
         setShaderFeature(QSSGShaderDefines::asString(QSSGShaderDefines::Rhi), false);
-=======
-        setShaderFeature(QSSGShaderDefines::asString(QSSGShaderDefines::CgLighting), !globalLights.empty());
->>>>>>> c3f7d18f
         inRenderFn(*this, *theObject, theCameraProps, getShaderFeatureSet(), indexLight, inCamera);
     }
 
