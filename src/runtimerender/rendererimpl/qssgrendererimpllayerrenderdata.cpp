/****************************************************************************
**
** Copyright (C) 2008-2012 NVIDIA Corporation.
** Copyright (C) 2019 The Qt Company Ltd.
** Contact: https://www.qt.io/licensing/
**
** This file is part of Qt Quick 3D.
**
** $QT_BEGIN_LICENSE:GPL$
** Commercial License Usage
** Licensees holding valid commercial Qt licenses may use this file in
** accordance with the commercial license agreement provided with the
** Software or, alternatively, in accordance with the terms contained in
** a written agreement between you and The Qt Company. For licensing terms
** and conditions see https://www.qt.io/terms-conditions. For further
** information use the contact form at https://www.qt.io/contact-us.
**
** GNU General Public License Usage
** Alternatively, this file may be used under the terms of the GNU
** General Public License version 3 or (at your option) any later version
** approved by the KDE Free Qt Foundation. The licenses are as published by
** the Free Software Foundation and appearing in the file LICENSE.GPL3
** included in the packaging of this file. Please review the following
** information to ensure the GNU General Public License requirements will
** be met: https://www.gnu.org/licenses/gpl-3.0.html.
**
** $QT_END_LICENSE$
**
****************************************************************************/


#include <QtQuick3DRuntimeRender/private/qssgrenderer_p.h>
#include <QtQuick3DRuntimeRender/private/qssgrendererimpl_p.h>
#include <QtQuick3DRuntimeRender/private/qssgrenderlayer_p.h>
#include <QtQuick3DRuntimeRender/private/qssgrendereffect_p.h>
#include <QtQuick3DRuntimeRender/private/qssgrenderlight_p.h>
#include <QtQuick3DRuntimeRender/private/qssgrendercamera_p.h>
#include <QtQuick3DRuntimeRender/private/qssgrendercontextcore_p.h>
#include <QtQuick3DRuntimeRender/private/qssgrenderresourcemanager_p.h>
#include <QtQuick3DRuntimeRender/private/qssgrendereffectsystem_p.h>
#include <QtQuick3DRender/private/qssgrenderframebuffer_p.h>
#include <QtQuick3DRender/private/qssgrenderrenderbuffer_p.h>
#include <QtQuick3DRuntimeRender/private/qssgrenderresourcebufferobjects_p.h>
#include <QtQuick3DUtils/private/qssgperftimer_p.h>
#include <QtQuick3DRuntimeRender/private/qssgrenderbuffermanager_p.h>
#include <QtQuick3DRuntimeRender/private/qssgrendercustommaterialsystem_p.h>
#include <QtQuick3DRuntimeRender/private/qssgrendererutil_p.h>
#include <QtQuick3DUtils/private/qssgutils_p.h>

#include <QtQuick/QSGTexture>

#include <QtMath>

#define QSSG_CACHED_POST_EFFECT

namespace {
const float QSSG_PI = float(M_PI);
const float QSSG_HALFPI = float(M_PI_2);
}

QT_BEGIN_NAMESPACE

QSSGLayerRenderData::QSSGLayerRenderData(QSSGRenderLayer &inLayer, const QSSGRef<QSSGRendererImpl> &inRenderer)
    : QSSGLayerRenderPreparationData(inLayer, inRenderer)
    , m_layerTexture(inRenderer->contextInterface()->resourceManager())
    , m_temporalAATexture(inRenderer->contextInterface()->resourceManager())
    , m_prevTemporalAATexture(inRenderer->contextInterface()->resourceManager())
    , m_layerDepthTexture(inRenderer->contextInterface()->resourceManager())
    , m_layerPrepassDepthTexture(inRenderer->contextInterface()->resourceManager())
    , m_layerSsaoTexture(inRenderer->contextInterface()->resourceManager())
    , m_layerMultisampleTexture(inRenderer->contextInterface()->resourceManager())
    , m_layerMultisamplePrepassDepthTexture(inRenderer->contextInterface()->resourceManager())
    , m_layerMultisampleWidgetTexture(inRenderer->contextInterface()->resourceManager())
    , m_depthBufferFormat(QSSGRenderTextureFormat::Unknown)
    , m_progressiveAAPassIndex(0)
    , m_temporalAAPassIndex(0)
    , m_textScale(1.0f)
    , m_zPrePassPossible(true)
{
}

QSSGLayerRenderData::~QSSGLayerRenderData()
{
    m_rhiDepthTexture.reset();
    m_rhiAoTexture.reset();
}

void QSSGLayerRenderData::prepareForRender(const QSize &inViewportDimensions)
{
    QSSGLayerRenderPreparationData::prepareForRender(inViewportDimensions);
    QSSGLayerRenderPreparationResult &thePrepResult(*layerPrepResult);
    const QSSGRef<QSSGResourceManager> &theResourceManager(renderer->contextInterface()->resourceManager());
    // at that time all values shoud be updated
    renderer->updateCbAoShadow(&layer, camera, m_layerDepthTexture);

    // Generate all necessary lighting keys

    if (thePrepResult.flags.wasLayerDataDirty()) {
        m_progressiveAAPassIndex = 0;
    }

    // Get rid of the layer texture if we aren't rendering to texture this frame.
    if (m_layerTexture.getTexture()) {
        m_layerTexture.releaseTexture();
        m_layerDepthTexture.releaseTexture();
        m_layerSsaoTexture.releaseTexture();
        m_layerMultisampleTexture.releaseTexture();
        m_layerMultisamplePrepassDepthTexture.releaseTexture();
        m_layerMultisampleWidgetTexture.releaseTexture();
    }

    if (m_layerDepthTexture.getTexture() && !thePrepResult.flags.requiresDepthTexture())
        m_layerDepthTexture.releaseTexture();

    if (m_layerSsaoTexture.getTexture() && !thePrepResult.flags.requiresSsaoPass())
        m_layerSsaoTexture.releaseTexture();

    renderer->layerNeedsFrameClear(*this);

    // Clean up the texture cache if layer dimensions changed
    if (inViewportDimensions.width() != m_previousDimensions.width()
            || inViewportDimensions.height() != m_previousDimensions.height()) {
        m_layerTexture.releaseTexture();
        m_layerDepthTexture.releaseTexture();
        m_layerSsaoTexture.releaseTexture();
        m_layerPrepassDepthTexture.releaseTexture();
        m_temporalAATexture.releaseTexture();
        m_layerMultisampleTexture.releaseTexture();
        m_layerMultisamplePrepassDepthTexture.releaseTexture();
        m_layerMultisampleWidgetTexture.releaseTexture();

        m_previousDimensions.setWidth(inViewportDimensions.width());
        m_previousDimensions.setHeight(inViewportDimensions.height());

        theResourceManager->destroyFreeSizedResources();

        // Effect system uses different resource manager, so clean that up too
        renderer->contextInterface()->effectSystem()->getResourceManager()->destroyFreeSizedResources();
    }
}

QSSGRenderTextureFormat QSSGLayerRenderData::getDepthBufferFormat()
{
    if (m_depthBufferFormat == QSSGRenderTextureFormat::Unknown) {
        quint32 theExistingDepthBits = renderer->context()->depthBits();
        quint32 theExistingStencilBits = renderer->context()->stencilBits();
        switch (theExistingDepthBits) {
        case 32:
            m_depthBufferFormat = QSSGRenderTextureFormat::Depth32;
            break;
        case 24:
            //  check if we have stencil bits
            if (theExistingStencilBits > 0)
                m_depthBufferFormat = QSSGRenderTextureFormat::Depth24Stencil8; // currently no stencil usage
            // should be Depth24Stencil8 in
            // this case
            else
                m_depthBufferFormat = QSSGRenderTextureFormat::Depth24;
            break;
        case 16:
            m_depthBufferFormat = QSSGRenderTextureFormat::Depth16;
            break;
        default:
            Q_ASSERT(false);
            m_depthBufferFormat = QSSGRenderTextureFormat::Depth16;
            break;
        }
    }
    return m_depthBufferFormat;
}

QSSGRenderFrameBufferAttachment QSSGLayerRenderData::getFramebufferDepthAttachmentFormat(QSSGRenderTextureFormat depthFormat)
{
    QSSGRenderFrameBufferAttachment fmt = QSSGRenderFrameBufferAttachment::Depth;

    switch (depthFormat.format) {
    case QSSGRenderTextureFormat::Depth16:
    case QSSGRenderTextureFormat::Depth24:
    case QSSGRenderTextureFormat::Depth32:
        fmt = QSSGRenderFrameBufferAttachment::Depth;
        break;
    case QSSGRenderTextureFormat::Depth24Stencil8:
        fmt = QSSGRenderFrameBufferAttachment::DepthStencil;
        break;
    default:
        Q_ASSERT(false);
        break;
    }

    return fmt;
}

void QSSGLayerRenderData::renderClearPass()
{
    QSSGStackPerfTimer ___timer(renderer->contextInterface()->performanceTimer(), Q_FUNC_INFO);
    if (camera == nullptr)
        return;

    renderer->beginLayerRender(*this);

    const auto &theContext = renderer->context();
    auto background = layer.background;
    if (background == QSSGRenderLayer::Background::SkyBox) {
        if (layer.lightProbe && !layer.lightProbe->m_textureData.m_texture.isNull()) {
            theContext->setDepthTestEnabled(false); // Draw to every pixel
            theContext->setDepthWriteEnabled(false); // Depth will be cleared in a separate step
            QSSGRef<QSSGSkyBoxShader> shader = renderer->getSkyBoxShader();
            theContext->setActiveShader(shader->shader);
            // Setup constants
            shader->projection.set(camera->projection);
            shader->viewMatrix.set(camera->globalTransform);
            shader->skyboxTexture.set(layer.lightProbe->m_textureData.m_texture.data());
            renderer->renderQuad();
        } else {
            // Revert to color
            background = QSSGRenderLayer::Background::Color;
        }
    }

    QSSGRenderClearFlags clearFlags;
    if (!layer.flags.testFlag(QSSGRenderLayer::Flag::LayerEnableDepthPrePass)) {
        clearFlags |= QSSGRenderClearValues::Depth;
        clearFlags |= QSSGRenderClearValues::Stencil;
        // Enable depth write for the clear below
        theContext->setDepthWriteEnabled(true);
    }

    if (background == QSSGRenderLayer::Background::Color) {
        clearFlags |= QSSGRenderClearValues::Color;
        QSSGRenderContextScopedProperty<QVector4D> __clearColor(*theContext,
                                                                  &QSSGRenderContext::clearColor,
                                                                  &QSSGRenderContext::setClearColor,
                                                                  QVector4D(layer.clearColor, 1.0f));
        theContext->clear(clearFlags);
    } else if (layerPrepResult->flags.requiresTransparentClear() &&
               background != QSSGRenderLayer::Background::SkyBox) {
        clearFlags |= QSSGRenderClearValues::Color;
        QSSGRenderContextScopedProperty<QVector4D> __clearColor(*theContext,
                                                                &QSSGRenderContext::clearColor,
                                                                &QSSGRenderContext::setClearColor,
                                                                QVector4D(0.0, 0.0, 0.0, 0.0f));
        theContext->clear(clearFlags);
    } else if (clearFlags) {
        theContext->clear(clearFlags);
    }
    renderer->endLayerRender();
}

void QSSGLayerRenderData::renderAoPass()
{
    renderer->beginLayerDepthPassRender(*this);

    const auto &theContext = renderer->context();
    QSSGRef<QSSGDefaultAoPassShader> shader = renderer->getDefaultAoPassShader(getShaderFeatureSet());
    if (shader == nullptr)
        return;

    // Set initial state
    theContext->setBlendingEnabled(false);
    theContext->setDepthWriteEnabled(false);
    theContext->setDepthTestEnabled(false);
    theContext->setActiveShader(shader->shader);

    // Setup constants
    shader->cameraDirection.set(cameraDirection);
    shader->viewMatrix.set(camera->globalTransform);

    shader->depthTexture.set(m_layerDepthTexture.getTexture().data());
    shader->depthTextureSize.set(
                QVector2D(m_layerDepthTexture->textureDetails().width, m_layerDepthTexture->textureDetails().height));

    // Important uniforms for AO calculations
    QVector2D theCameraProps = QVector2D(camera->clipNear, camera->clipFar);
    shader->cameraProperties.set(theCameraProps);
    shader->aoShadowParams.set();

    // Draw a fullscreen quad
    renderer->renderQuad();

    renderer->endLayerDepthPassRender();
}

<<<<<<< HEAD
namespace RendererImpl {
=======
#ifdef QT_QUICK3D_DEBUG_SHADOWS
void QSSGLayerRenderData::renderDebugDepthMap(QSSGRenderTexture2D *theDepthTex, QSSGRenderTextureCube *theDepthCube)
{
    renderer->beginLayerDepthPassRender(*this);

    const auto &theContext = renderer->context();
    QSSGRef<QSSGDefaultAoPassShader> shader = theDepthTex ? renderer->getDebugDepthShader(getShaderFeatureSet())
                                                          : renderer->getDebugCubeDepthShader(getShaderFeatureSet());
    if (shader == nullptr)
        return;

    // Set initial state
    theContext->setBlendingEnabled(false);
    theContext->setDepthWriteEnabled(false);
    theContext->setDepthTestEnabled(false);
    theContext->setActiveShader(shader->shader);

    // Setup constants
    shader->cameraDirection.set(cameraDirection);
    shader->viewMatrix.set(camera->globalTransform);

    shader->depthTexture.set(theDepthTex);
    shader->cubeTexture.set(theDepthCube);
    shader->depthTextureSize.set(QVector2D(theDepthTex->textureDetails().width, theDepthTex->textureDetails().height));

    // Important uniforms for AO calculations
    QVector2D theCameraProps = QVector2D(camera->clipNear, camera->clipFar);
    shader->cameraProperties.set(theCameraProps);
    shader->aoShadowParams.set();

    // Draw a fullscreen quad
    renderer->renderQuad();

    renderer->endLayerDepthPassRender();
}
#endif

namespace {
>>>>>>> 2e8515c4

void computeFrustumBounds(const QSSGRenderCamera &inCamera, const QRectF &inViewPort, QVector3D &ctrBound, QVector3D camVerts[8])
{
    QVector3D camEdges[4];

    const float *dataPtr(inCamera.globalTransform.constData());
    QVector3D camX(dataPtr[0], dataPtr[1], dataPtr[2]);
    QVector3D camY(dataPtr[4], dataPtr[5], dataPtr[6]);
    QVector3D camZ(dataPtr[8], dataPtr[9], dataPtr[10]);

    float tanFOV = tanf(inCamera.verticalFov(inViewPort) * 0.5f);
    float asTanFOV = tanFOV * inViewPort.width() / inViewPort.height();
    camEdges[0] = -asTanFOV * camX + tanFOV * camY + camZ;
    camEdges[1] = asTanFOV * camX + tanFOV * camY + camZ;
    camEdges[2] = asTanFOV * camX - tanFOV * camY + camZ;
    camEdges[3] = -asTanFOV * camX - tanFOV * camY + camZ;

    for (int i = 0; i < 4; ++i) {
        camEdges[i].setX(-camEdges[i].x());
        camEdges[i].setY(-camEdges[i].y());
    }

    camVerts[0] = inCamera.position + camEdges[0] * inCamera.clipNear;
    camVerts[1] = inCamera.position + camEdges[0] * inCamera.clipFar;
    camVerts[2] = inCamera.position + camEdges[1] * inCamera.clipNear;
    camVerts[3] = inCamera.position + camEdges[1] * inCamera.clipFar;
    camVerts[4] = inCamera.position + camEdges[2] * inCamera.clipNear;
    camVerts[5] = inCamera.position + camEdges[2] * inCamera.clipFar;
    camVerts[6] = inCamera.position + camEdges[3] * inCamera.clipNear;
    camVerts[7] = inCamera.position + camEdges[3] * inCamera.clipFar;

    ctrBound = camVerts[0];
    for (int i = 1; i < 8; ++i) {
        ctrBound += camVerts[i];
    }
    ctrBound *= 0.125f;
}

<<<<<<< HEAD
void setupCameraForShadowMap(const QRectF &inViewport,
=======
QSSGBounds3 calculateShadowCameraBoundingBox(const QVector3D *points, const QVector3D &forward,
                                             const QVector3D &up, const QVector3D &right)
{
    float minDistanceZ = std::numeric_limits<float>::max();
    float maxDistanceZ = -std::numeric_limits<float>::max();
    float minDistanceY = std::numeric_limits<float>::max();
    float maxDistanceY = -std::numeric_limits<float>::max();
    float minDistanceX = std::numeric_limits<float>::max();
    float maxDistanceX = -std::numeric_limits<float>::max();
    for (int i = 0; i < 8; ++i) {
        float distanceZ = QVector3D::dotProduct(points[i], forward);
        if (distanceZ < minDistanceZ)
            minDistanceZ = distanceZ;
        if (distanceZ > maxDistanceZ)
            maxDistanceZ = distanceZ;
        float distanceY = QVector3D::dotProduct(points[i], up);
        if (distanceY < minDistanceY)
            minDistanceY = distanceY;
        if (distanceY > maxDistanceY)
            maxDistanceY = distanceY;
        float distanceX = QVector3D::dotProduct(points[i], right);
        if (distanceX < minDistanceX)
            minDistanceX = distanceX;
        if (distanceX > maxDistanceX)
            maxDistanceX = distanceX;
    }
    return QSSGBounds3(QVector3D(minDistanceX, minDistanceY, minDistanceZ),
                       QVector3D(maxDistanceX, maxDistanceY, maxDistanceZ));
}

void setupCameraForShadowMap(const QVector2D &/*inCameraVec*/,
                             QSSGRenderContext & /*inContext*/,
                             const QRectF &inViewport,
>>>>>>> 2e8515c4
                             const QSSGRenderCamera &inCamera,
                             const QSSGRenderLight *inLight,
                             QSSGRenderCamera &theCamera,
                             QVector3D *scenePoints = nullptr)
{
    // setup light matrix
    quint32 mapRes = 1 << inLight->m_shadowMapRes;
    QRectF theViewport(0.0f, 0.0f, (float)mapRes, (float)mapRes);
    theCamera.clipNear = 1.0f;
    theCamera.clipFar = inLight->m_shadowMapFar;
    // Setup camera projection
    QVector3D inLightPos = inLight->getGlobalPos();
    QVector3D inLightDir = inLight->getDirection();

    inLightPos -= inLightDir * inCamera.clipNear;
    theCamera.fov = qDegreesToRadians(90.f);

    if (inLight->m_lightType == QSSGRenderLight::Type::Directional) {
        QVector3D frustumPoints[8], boundCtr, sceneCtr;
        computeFrustumBounds(inCamera, inViewport, boundCtr, frustumPoints);

        if (scenePoints) {
            sceneCtr = QVector3D(0, 0, 0);
            for (int i = 0; i < 8; ++i)
                sceneCtr += scenePoints[i];
            sceneCtr *= 0.125f;
        }

        QVector3D forward = inLightDir;
        forward.normalize();
        QVector3D right;
        if (!qFuzzyCompare(qAbs(forward.y()), 1.0f))
            right = QVector3D::crossProduct(forward, QVector3D(0, 1, 0));
        else
            right = QVector3D::crossProduct(forward, QVector3D(1, 0, 0));
        right.normalize();
        QVector3D up = QVector3D::crossProduct(right, forward);
        up.normalize();

        // Calculate bounding box of the scene camera frustum
        QSSGBounds3 bounds = calculateShadowCameraBoundingBox(frustumPoints, forward, up, right);
        inLightPos = boundCtr;
        if (scenePoints) {
            QSSGBounds3 sceneBounds = calculateShadowCameraBoundingBox(scenePoints, forward, up,
                                                                       right);
            if (sceneBounds.extents().x() * sceneBounds.extents().y() * sceneBounds.extents().z()
                    < bounds.extents().x() * bounds.extents().y() * bounds.extents().z()) {
                bounds = sceneBounds;
                inLightPos = sceneCtr;
            }
        }

        // Apply bounding box parameters to shadow map camera projection matrix
        // so that the whole scene is fit inside the shadow map
        theViewport.setHeight(bounds.extents().y() * 2);
        theViewport.setWidth(bounds.extents().x() * 2);
        theCamera.clipNear = -bounds.extents().z() * 2;
        theCamera.clipFar = bounds.extents().z() * 2;
    }

    theCamera.flags.setFlag(QSSGRenderCamera::Flag::Orthographic, inLight->m_lightType == QSSGRenderLight::Type::Directional);
    theCamera.parent = nullptr;
    theCamera.pivot = inLight->pivot;

    if (inLight->m_lightType != QSSGRenderLight::Type::Point) {
        theCamera.lookAt(inLightPos, QVector3D(0, 1.0, 0), inLightPos + inLightDir);
    } else {
        theCamera.lookAt(inLightPos, QVector3D(0, 1.0, 0), QVector3D(0, 0, 0));
    }

    theCamera.calculateGlobalVariables(theViewport);
}

void setupCubeShadowCameras(const QSSGRenderLight *inLight, QSSGRenderCamera inCameras[6])
{
    // setup light matrix
    quint32 mapRes = 1 << inLight->m_shadowMapRes;
    QRectF theViewport(0.0f, 0.0f, (float)mapRes, (float)mapRes);
    QQuaternion rotOfs[6];

    Q_ASSERT(inLight != nullptr);
    Q_ASSERT(inLight->m_lightType != QSSGRenderLight::Type::Directional);

    const QVector3D inLightPos = inLight->getGlobalPos();

    rotOfs[0] = QQuaternion::fromEulerAngles(0.f, qRadiansToDegrees(-QSSG_HALFPI), qRadiansToDegrees(QSSG_PI));
    rotOfs[1] = QQuaternion::fromEulerAngles(0.f, qRadiansToDegrees(QSSG_HALFPI), qRadiansToDegrees(QSSG_PI));
    rotOfs[2] = QQuaternion::fromEulerAngles(qRadiansToDegrees(QSSG_HALFPI), 0.f, 0.f);
    rotOfs[3] = QQuaternion::fromEulerAngles(qRadiansToDegrees(-QSSG_HALFPI), 0.f, 0.f);
    rotOfs[4] = QQuaternion::fromEulerAngles(0.f, qRadiansToDegrees(QSSG_PI), qRadiansToDegrees(-QSSG_PI));
    rotOfs[5] = QQuaternion::fromEulerAngles(0.f, 0.f, qRadiansToDegrees(QSSG_PI));

    for (int i = 0; i < 6; ++i) {
        inCameras[i].flags.setFlag(QSSGRenderCamera::Flag::Orthographic, false);
        inCameras[i].parent = nullptr;
        inCameras[i].pivot = inLight->pivot;
        inCameras[i].clipNear = 1.0f;
        inCameras[i].clipFar = qMax<float>(2.0f, inLight->m_shadowMapFar);
        inCameras[i].fov = qDegreesToRadians(90.f);

        inCameras[i].position = inLightPos;
        inCameras[i].rotation = rotOfs[i];
        inCameras[i].calculateGlobalVariables(theViewport);
    }

    /*
        if ( inLight->m_LightType == RenderLightTypes::Point ) return;

        QVector3D viewDirs[6];
        QVector3D viewUp[6];
        QMatrix3x3 theDirMatrix( inLight->m_GlobalTransform.getUpper3x3() );

        viewDirs[0] = theDirMatrix.transform( QVector3D( 1.f, 0.f, 0.f ) );
        viewDirs[2] = theDirMatrix.transform( QVector3D( 0.f, -1.f, 0.f ) );
        viewDirs[4] = theDirMatrix.transform( QVector3D( 0.f, 0.f, 1.f ) );
        viewDirs[0].normalize();  viewDirs[2].normalize();  viewDirs[4].normalize();
        viewDirs[1] = -viewDirs[0];
        viewDirs[3] = -viewDirs[2];
        viewDirs[5] = -viewDirs[4];

        viewUp[0] = viewDirs[2];
        viewUp[1] = viewDirs[2];
        viewUp[2] = viewDirs[5];
        viewUp[3] = viewDirs[4];
        viewUp[4] = viewDirs[2];
        viewUp[5] = viewDirs[2];

        for (int i = 0; i < 6; ++i)
        {
                inCameras[i].LookAt( inLightPos, viewUp[i], inLightPos + viewDirs[i] );
                inCameras[i].CalculateGlobalVariables( theViewport, QVector2D( theViewport.m_Width,
        theViewport.m_Height ) );
        }
        */
}

} // namespace

inline void renderRenderableShadowMapPass(QSSGLayerRenderData &inData,
                                          QSSGRenderableObject &inObject,
                                          const QVector2D &inCameraProps,
                                          const ShaderFeatureSetList &,
                                          quint32 lightIndex,
                                          const QSSGRenderCamera &inCamera)
{
    QSSGShadowMapEntry *pEntry = inData.shadowMapManager->getShadowMapEntry(lightIndex);

    // If the object is marked that it doesn't cast shadows, then skip it.
    if (!inObject.renderableFlags.castsShadows())
        return;

    if (inObject.renderableFlags.isDefaultMaterialMeshSubset())
        static_cast<QSSGSubsetRenderableBase &>(inObject).renderShadowMapPass(inCameraProps, inData.globalLights[lightIndex], inCamera, pEntry);
    else if (inObject.renderableFlags.isCustomMaterialMeshSubset())
        static_cast<QSSGSubsetRenderableBase &>(inObject).renderShadowMapPass(inCameraProps, inData.globalLights[lightIndex], inCamera, pEntry);
}

void QSSGLayerRenderData::renderShadowCubeBlurPass(QSSGResourceFrameBuffer *theFB,
                                                     const QSSGRef<QSSGRenderTextureCube> &target0,
                                                     const QSSGRef<QSSGRenderTextureCube> &target1,
                                                     float filterSz,
                                                     float clipFar)
{
    const auto &theContext = renderer->context();

    QSSGRef<QSSGShadowmapPreblurShader> shaderX = renderer->getCubeShadowBlurXShader();
    QSSGRef<QSSGShadowmapPreblurShader> shaderY = renderer->getCubeShadowBlurYShader();

    if (shaderX == nullptr)
        return;
    if (shaderY == nullptr)
        return;
    // if ( theShader == nullptr ) return;

    // Enable drawing to 6 color attachment buffers for cubemap passes
    qint32 buffers[6] = { 0, 1, 2, 3, 4, 5 };
    QSSGDataView<qint32> bufferList(buffers, 6);
    theContext->setDrawBuffers(bufferList);

    // Attach framebuffer targets
    (*theFB)->attachFace(QSSGRenderFrameBufferAttachment::Color0, target1, QSSGRenderTextureCubeFace::CubePosX);
    (*theFB)->attachFace(QSSGRenderFrameBufferAttachment::Color1, target1, QSSGRenderTextureCubeFace::CubeNegX);
    (*theFB)->attachFace(QSSGRenderFrameBufferAttachment::Color2, target1, QSSGRenderTextureCubeFace::CubePosY);
    (*theFB)->attachFace(QSSGRenderFrameBufferAttachment::Color3, target1, QSSGRenderTextureCubeFace::CubeNegY);
    (*theFB)->attachFace(QSSGRenderFrameBufferAttachment::Color4, target1, QSSGRenderTextureCubeFace::CubePosZ);
    (*theFB)->attachFace(QSSGRenderFrameBufferAttachment::Color5, target1, QSSGRenderTextureCubeFace::CubeNegZ);

    // Set initial state
    theContext->setBlendingEnabled(false);
    theContext->setDepthWriteEnabled(false);
    theContext->setDepthTestEnabled(false);
    // theContext.SetColorWritesEnabled(true);
    theContext->setActiveShader(shaderX->shader);

    shaderX->cameraProperties.set(QVector2D(filterSz, clipFar));
    shaderX->depthCube.set(target0.data());

    // Draw a fullscreen quad
    renderer->renderQuad();

    theContext->setActiveShader(shaderY->shader);

    // Lather, Rinse, and Repeat for the Y-blur pass
    (*theFB)->attachFace(QSSGRenderFrameBufferAttachment::Color0, target0, QSSGRenderTextureCubeFace::CubePosX);
    (*theFB)->attachFace(QSSGRenderFrameBufferAttachment::Color1, target0, QSSGRenderTextureCubeFace::CubeNegX);
    (*theFB)->attachFace(QSSGRenderFrameBufferAttachment::Color2, target0, QSSGRenderTextureCubeFace::CubePosY);
    (*theFB)->attachFace(QSSGRenderFrameBufferAttachment::Color3, target0, QSSGRenderTextureCubeFace::CubeNegY);
    (*theFB)->attachFace(QSSGRenderFrameBufferAttachment::Color4, target0, QSSGRenderTextureCubeFace::CubePosZ);
    (*theFB)->attachFace(QSSGRenderFrameBufferAttachment::Color5, target0, QSSGRenderTextureCubeFace::CubeNegZ);

    shaderY->cameraProperties.set(QVector2D(filterSz, clipFar));
    shaderY->depthCube.set(target1.data());

    // Draw a fullscreen quad
    renderer->renderQuad();

    theContext->setDepthWriteEnabled(true);
    theContext->setDepthTestEnabled(true);
    // theContext.SetColorWritesEnabled(false);

    (*theFB)->attachFace(QSSGRenderFrameBufferAttachment::Color0,
                         QSSGRenderTextureOrRenderBuffer(),
                         QSSGRenderTextureCubeFace::CubePosX);
    (*theFB)->attachFace(QSSGRenderFrameBufferAttachment::Color1,
                         QSSGRenderTextureOrRenderBuffer(),
                         QSSGRenderTextureCubeFace::CubeNegX);
    (*theFB)->attachFace(QSSGRenderFrameBufferAttachment::Color2,
                         QSSGRenderTextureOrRenderBuffer(),
                         QSSGRenderTextureCubeFace::CubePosY);
    (*theFB)->attachFace(QSSGRenderFrameBufferAttachment::Color3,
                         QSSGRenderTextureOrRenderBuffer(),
                         QSSGRenderTextureCubeFace::CubeNegY);
    (*theFB)->attachFace(QSSGRenderFrameBufferAttachment::Color4,
                         QSSGRenderTextureOrRenderBuffer(),
                         QSSGRenderTextureCubeFace::CubePosZ);
    (*theFB)->attachFace(QSSGRenderFrameBufferAttachment::Color5,
                         QSSGRenderTextureOrRenderBuffer(),
                         QSSGRenderTextureCubeFace::CubeNegZ);

    qint32 null = 0;
    theContext->setDrawBuffers(toDataView(null));
}

void QSSGLayerRenderData::renderShadowMapBlurPass(QSSGResourceFrameBuffer *theFB,
                                                    const QSSGRef<QSSGRenderTexture2D> &target0,
                                                    const QSSGRef<QSSGRenderTexture2D> &target1,
                                                    float filterSz,
                                                    float clipFar)
{
    const auto &theContext = renderer->context();

    QSSGRef<QSSGShadowmapPreblurShader> shaderX = renderer->getOrthoShadowBlurXShader();
    QSSGRef<QSSGShadowmapPreblurShader> shaderY = renderer->getOrthoShadowBlurYShader();

    if (shaderX == nullptr)
        return;
    if (shaderY == nullptr)
        return;

    // Attach framebuffer target
    (*theFB)->attach(QSSGRenderFrameBufferAttachment::Color0, target1);
    //(*theFB)->Attach( QSSGRenderFrameBufferAttachments::DepthStencil, *target1 );

    // Set initial state
    theContext->setBlendingEnabled(false);
    theContext->setDepthWriteEnabled(false);
    theContext->setDepthTestEnabled(false);
    theContext->setColorWritesEnabled(true);
    theContext->setActiveShader(shaderX->shader);

    shaderX->cameraProperties.set(QVector2D(filterSz, clipFar));
    shaderX->depthMap.set(target0.data());

    // Draw a fullscreen quad
    renderer->renderQuad();

    (*theFB)->attach(QSSGRenderFrameBufferAttachment::Color0, target0);
    //(*theFB)->Attach( QSSGRenderFrameBufferAttachments::DepthStencil, *target0 );
    theContext->setActiveShader(shaderY->shader);

    shaderY->cameraProperties.set(QVector2D(filterSz, clipFar));
    shaderY->depthMap.set(target1.data());

    // Draw a fullscreen quad
    renderer->renderQuad();

    theContext->setDepthWriteEnabled(true);
    theContext->setDepthTestEnabled(true);
    theContext->setColorWritesEnabled(false);

    //(*theFB)->Attach( QSSGRenderFrameBufferAttachments::DepthStencil,
    // QSSGRenderTextureOrRenderBuffer() );
    (*theFB)->attach(QSSGRenderFrameBufferAttachment::Color0, QSSGRenderTextureOrRenderBuffer());
}

void QSSGLayerRenderData::renderShadowMapPass(QSSGResourceFrameBuffer *theFB)
{
    QSSGStackPerfTimer ___timer(renderer->contextInterface()->performanceTimer(), Q_FUNC_INFO);

    if (!camera)
        return;

    if (!shadowMapManager)
        createShadowMapManager();

    // Check if we have anything to render
    if (opaqueObjects.size() == 0 || globalLights.size() == 0)
        return;

    renderer->beginLayerDepthPassRender(*this);

    const auto &theRenderContext = renderer->context();

    // we may change the viewport
    QSSGRenderContextScopedProperty<QRect> __viewport(*theRenderContext, &QSSGRenderContext::viewport, &QSSGRenderContext::setViewport);

    // disable color writes
    // theRenderContext.SetColorWritesEnabled( false );
    theRenderContext->setColorWritesEnabled(true);
    theRenderContext->setDepthWriteEnabled(true);
    theRenderContext->setCullingEnabled(false);
    theRenderContext->setClearColor(QVector4D(1.0, 1.0, 1.0, 1.0));

    // we render the shadow map with a slight offset to prevent shadow acne and cull the front
    // faces
    QSSGRef<QSSGRenderRasterizerState> rsdefaultstate = new QSSGRenderRasterizerState(theRenderContext, 0.0, 0.0);
    QSSGRef<QSSGRenderRasterizerState> rsstate = new QSSGRenderRasterizerState(theRenderContext, 1.5, 2.0);
    theRenderContext->setRasterizerState(rsstate);

    QSSGRenderClearFlags clearFlags(QSSGRenderClearValues::Depth | QSSGRenderClearValues::Stencil
                                      | QSSGRenderClearValues::Color);

    auto bounds = camera->parent->getBounds(renderer->contextInterface()->bufferManager());

    QVector3D scenePoints[8];
    scenePoints[0] = bounds.minimum;
    scenePoints[1] = QVector3D(bounds.maximum.x(), bounds.minimum.y(), bounds.minimum.z());
    scenePoints[2] = QVector3D(bounds.minimum.x(), bounds.maximum.y(), bounds.minimum.z());
    scenePoints[3] = QVector3D(bounds.maximum.x(), bounds.maximum.y(), bounds.minimum.z());
    scenePoints[4] = QVector3D(bounds.minimum.x(), bounds.minimum.y(), bounds.maximum.z());
    scenePoints[5] = QVector3D(bounds.maximum.x(), bounds.minimum.y(), bounds.maximum.z());
    scenePoints[6] = QVector3D(bounds.minimum.x(), bounds.maximum.y(), bounds.maximum.z());
    scenePoints[7] = bounds.maximum;

    for (int i = 0; i < globalLights.size(); i++) {
        // don't render shadows when not casting
        if (!globalLights[i]->m_castShadow)
            continue;

        QSSGShadowMapEntry *pEntry = shadowMapManager->getShadowMapEntry(i);
        if (pEntry && pEntry->m_depthMap && pEntry->m_depthCopy && pEntry->m_depthRender) {
            QSSGRenderCamera theCamera;
<<<<<<< HEAD
            RendererImpl::setupCameraForShadowMap(__viewport.m_initialValue, *camera, globalLights[i], theCamera);
=======

            QVector2D theCameraProps = QVector2D(camera->clipNear, camera->clipFar);
            setupCameraForShadowMap(theCameraProps, *renderer->context(), __viewport.m_initialValue,
                                    *camera, globalLights[i], theCamera, scenePoints);
>>>>>>> 2e8515c4
            // we need this matrix for the final rendering
            theCamera.calculateViewProjectionMatrix(pEntry->m_lightVP);
            pEntry->m_lightView = theCamera.globalTransform.inverted();

            QSSGTextureDetails theDetails(pEntry->m_depthMap->textureDetails());
            theRenderContext->setViewport(QRect(0, 0, (quint32)theDetails.width, (quint32)theDetails.height));

            (*theFB)->attach(QSSGRenderFrameBufferAttachment::Color0, pEntry->m_depthMap);
            (*theFB)->attach(QSSGRenderFrameBufferAttachment::DepthStencil, pEntry->m_depthRender);
            theRenderContext->clear(clearFlags);

            runRenderPass(renderRenderableShadowMapPass, false, true, true, true, i, theCamera);
            renderShadowMapBlurPass(theFB, pEntry->m_depthMap, pEntry->m_depthCopy, globalLights[i]->m_shadowFilter, globalLights[i]->m_shadowMapFar);
        } else if (pEntry && pEntry->m_depthCube && pEntry->m_cubeCopy && pEntry->m_depthRender) {
            QSSGRenderCamera theCameras[6];

            RendererImpl::setupCubeShadowCameras(globalLights[i], theCameras);

            // pEntry->m_LightView = m_Lights[i]->m_LightType == RenderLightTypes::Point ?
            // QMatrix4x4::createIdentity()
            //	: m_Lights[i]->m_GlobalTransform;
            pEntry->m_lightView = QMatrix4x4();

            QSSGTextureDetails theDetails(pEntry->m_depthCube->textureDetails());
            theRenderContext->setViewport(QRect(0, 0, (quint32)theDetails.width, (quint32)theDetails.height));

            // int passes = m_Lights[i]->m_LightType == RenderLightTypes::Point ? 6 : 5;
            int passes = 6;
            for (int k = 0; k < passes; ++k) {
                // theCameras[k].CalculateViewProjectionMatrix( pEntry->m_LightCubeVP[k] );
                pEntry->m_lightCubeView[k] = theCameras[k].globalTransform.inverted();
                theCameras[k].calculateViewProjectionMatrix(pEntry->m_lightVP);

                // Geometry shader multiplication really doesn't work unless you have a
                // 6-layered 3D depth texture...
                // Otherwise, you have no way to depth test while rendering...
                // which more or less completely defeats the purpose of having a cubemap render
                // target.
                QSSGRenderTextureCubeFace curFace = (QSSGRenderTextureCubeFace)(k + 1);
                //(*theFB)->AttachFace( QSSGRenderFrameBufferAttachments::DepthStencil,
                //*pEntry->m_DepthCube, curFace );
                (*theFB)->attach(QSSGRenderFrameBufferAttachment::DepthStencil, pEntry->m_depthRender);
                (*theFB)->attachFace(QSSGRenderFrameBufferAttachment::Color0, pEntry->m_depthCube, curFace);
                (*theFB)->isComplete();
                theRenderContext->clear(clearFlags);

                runRenderPass(renderRenderableShadowMapPass, false, true, true, true, i, theCameras[k]);
            }

            renderShadowCubeBlurPass(theFB,
                                     pEntry->m_depthCube,
                                     pEntry->m_cubeCopy,
                                     globalLights[i]->m_shadowFilter,
                                     globalLights[i]->m_shadowMapFar);
        }
    }

    (*theFB)->attach(QSSGRenderFrameBufferAttachment::Depth, QSSGRenderTextureOrRenderBuffer());
    (*theFB)->attach(QSSGRenderFrameBufferAttachment::Color0, QSSGRenderTextureOrRenderBuffer());

    // enable color writes
    theRenderContext->setColorWritesEnabled(true);
    theRenderContext->setCullingEnabled(true);
    theRenderContext->setClearColor(QVector4D(0.0, 0.0, 0.0, 0.0));
    // reset rasterizer state
    theRenderContext->setRasterizerState(rsdefaultstate);

    renderer->endLayerDepthPassRender();
}

inline void renderRenderableDepthPass(QSSGLayerRenderData &inData,
                                      QSSGRenderableObject &inObject,
                                      const QVector2D &inCameraProps,
                                      const ShaderFeatureSetList &,
                                      quint32,
                                      const QSSGRenderCamera &inCamera)
{
    if (inObject.renderableFlags.isDefaultMaterialMeshSubset())
        static_cast<QSSGSubsetRenderable &>(inObject).renderDepthPass(inCameraProps);
    else if (inObject.renderableFlags.isCustomMaterialMeshSubset())
        static_cast<QSSGCustomMaterialRenderable &>(inObject).renderDepthPass(inCameraProps, inData.layer, inData.globalLights, inCamera, nullptr);
    else
        Q_ASSERT(false);

}

void QSSGLayerRenderData::renderDepthPass(bool inEnableTransparentDepthWrite)
{
    QSSGStackPerfTimer ___timer(renderer->contextInterface()->performanceTimer(), Q_FUNC_INFO);
    if (camera == nullptr)
        return;

    // Avoid running this method if possible.
    if ((!inEnableTransparentDepthWrite
         && (opaqueObjects.size() == 0 || !layer.flags.testFlag(QSSGRenderLayer::Flag::LayerEnableDepthPrePass)))
        || !layer.flags.testFlag(QSSGRenderLayer::Flag::LayerEnableDepthTest))
        return;

    renderer->beginLayerDepthPassRender(*this);

    const auto &theRenderContext = renderer->context();

    // disable color writes
    theRenderContext->setColorWritesEnabled(false);
    theRenderContext->setDepthWriteEnabled(true);

    QSSGRenderClearFlags clearFlags(QSSGRenderClearValues::Stencil | QSSGRenderClearValues::Depth);
    theRenderContext->clear(clearFlags);

    runRenderPass(renderRenderableDepthPass, false, true, false, inEnableTransparentDepthWrite, 0, *camera);

    // enable color writes
    theRenderContext->setColorWritesEnabled(true);

    renderer->endLayerDepthPassRender();
}

inline void renderRenderable(QSSGLayerRenderData &inData,
                             QSSGRenderableObject &inObject,
                             const QVector2D &inCameraProps,
                             const ShaderFeatureSetList &inFeatureSet,
                             quint32,
                             const QSSGRenderCamera &inCamera)
{
    if (inObject.renderableFlags.isDefaultMaterialMeshSubset()) {
        static_cast<QSSGSubsetRenderable &>(inObject).render(inCameraProps, inFeatureSet);
    } else if (inObject.renderableFlags.isCustomMaterialMeshSubset()) {
        // PKC : Need a better place to do this.
        QSSGCustomMaterialRenderable &theObject = static_cast<QSSGCustomMaterialRenderable &>(inObject);
        if (!inData.layer.lightProbe && theObject.material.m_iblProbe)
            inData.setShaderFeature(QSSGShaderDefines::asString(QSSGShaderDefines::LightProbe), theObject.material.m_iblProbe->m_textureData.m_texture != nullptr);
        else if (inData.layer.lightProbe)
            inData.setShaderFeature(QSSGShaderDefines::asString(QSSGShaderDefines::LightProbe), inData.layer.lightProbe->m_textureData.m_texture != nullptr);

        static_cast<QSSGCustomMaterialRenderable &>(inObject).render(inCameraProps,
                                                                       inData,
                                                                       inData.layer,
                                                                       inData.globalLights,
                                                                       inCamera,
                                                                       inData.m_layerDepthTexture,
                                                                       inData.m_layerSsaoTexture,
                                                                       inFeatureSet);
    } else {
        Q_ASSERT(false);
    }
}

void QSSGLayerRenderData::runRenderPass(TRenderRenderableFunction inRenderFn,
                                          bool inEnableBlending,
                                          bool inEnableDepthWrite,
                                          bool inEnableTransparentDepthWrite,
                                          bool inSortOpaqueRenderables,
                                          quint32 indexLight,
                                          const QSSGRenderCamera &inCamera,
                                          QSSGResourceFrameBuffer *theFB)
{
    Q_UNUSED(theFB)
    const auto &theRenderContext = renderer->context();
    theRenderContext->setDepthFunction(QSSGRenderBoolOp::LessThanOrEqual);
    theRenderContext->setBlendingEnabled(false);
    QVector2D theCameraProps = QVector2D(camera->clipNear, camera->clipFar);
    const auto &theOpaqueObjects = getOpaqueRenderableObjects(inSortOpaqueRenderables);
    bool usingDepthBuffer = layer.flags.testFlag(QSSGRenderLayer::Flag::LayerEnableDepthTest) && theOpaqueObjects.size() > 0;

    if (usingDepthBuffer) {
        theRenderContext->setDepthTestEnabled(true);
        theRenderContext->setDepthWriteEnabled(inEnableDepthWrite);
    } else {
        theRenderContext->setDepthWriteEnabled(false);
        theRenderContext->setDepthTestEnabled(false);
    }

    for (const auto &handle : theOpaqueObjects) {
        QSSGRenderableObject *theObject = handle.obj;
        QSSGScopedLightsListScope lightsScope(globalLights, lightDirections, sourceLightDirections, theObject->scopedLights);
        setShaderFeature(QSSGShaderDefines::asString(QSSGShaderDefines::CgLighting), !globalLights.empty());
        setShaderFeature(QSSGShaderDefines::asString(QSSGShaderDefines::Rhi), false);
        inRenderFn(*this, *theObject, theCameraProps, getShaderFeatureSet(), indexLight, inCamera);
    }

    // Render Quick items
    for (auto theNodeEntry : getRenderableItem2Ds()) {
        QSSGRenderItem2D *item2D = static_cast<QSSGRenderItem2D *>(theNodeEntry.node);
        // Fast-path to avoid rendering totally transparent items
        if (item2D->combinedOpacity < QSSG_RENDER_MINIMUM_RENDER_OPACITY)
            continue;
        // Don't try rendering until texture exists
        if (!item2D->qsgTexture)
            continue;
        QVector2D dimensions = QVector2D(item2D->qsgTexture->textureSize().width(),
                                         item2D->qsgTexture->textureSize().height());
        QSSGRenderTexture2D tex(renderer->context(), item2D->qsgTexture);

        renderer->renderFlippedQuad(dimensions, item2D->MVP, tex, item2D->combinedOpacity);
    }

    // transparent objects
    if (inEnableBlending || !layer.flags.testFlag(QSSGRenderLayer::Flag::LayerEnableDepthTest)) {
        theRenderContext->setBlendingEnabled(inEnableBlending);
        theRenderContext->setDepthWriteEnabled(inEnableTransparentDepthWrite);

        const auto &theTransparentObjects = getTransparentRenderableObjects();
        // Assume all objects have transparency if the layer's depth test enabled flag is true.
        if (layer.flags.testFlag(QSSGRenderLayer::Flag::LayerEnableDepthTest)) {
            for (const auto &handle : theTransparentObjects) {
                QSSGRenderableObject *theObject = handle.obj;
                if (!(theObject->renderableFlags.isCompletelyTransparent())) {
                    QSSGScopedLightsListScope lightsScope(globalLights, lightDirections, sourceLightDirections, theObject->scopedLights);
                    setShaderFeature(QSSGShaderDefines::asString(QSSGShaderDefines::CgLighting), !globalLights.empty());
                    setShaderFeature(QSSGShaderDefines::asString(QSSGShaderDefines::Rhi), false);

                    inRenderFn(*this, *theObject, theCameraProps, getShaderFeatureSet(), indexLight, inCamera);
                }
            }
        }
        // If the layer doesn't have depth enabled then we have to render via an alternate route
        // where the transparent objects vector could have both opaque and transparent objects.
        else {
            for (const auto &handle : theTransparentObjects) {
                QSSGRenderableObject *theObject = handle.obj;
                if (!(theObject->renderableFlags.isCompletelyTransparent())) {
                    QSSGScopedLightsListScope lightsScope(globalLights, lightDirections, sourceLightDirections, theObject->scopedLights);
                    setShaderFeature(QSSGShaderDefines::asString(QSSGShaderDefines::CgLighting), !globalLights.empty());
                    setShaderFeature(QSSGShaderDefines::asString(QSSGShaderDefines::Rhi), false);
                    inRenderFn(*this, *theObject, theCameraProps, getShaderFeatureSet(), indexLight, inCamera);
                }
            }
        }
    }
}

void QSSGLayerRenderData::render(QSSGResourceFrameBuffer *theFB)
{
    QSSGStackPerfTimer ___timer(renderer->contextInterface()->performanceTimer(), Q_FUNC_INFO);
    if (camera == nullptr)
        return;

    renderer->beginLayerRender(*this);
    runRenderPass(renderRenderable, true, !layer.flags.testFlag(QSSGRenderLayer::Flag::LayerEnableDepthPrePass), false, true, 0, *camera, theFB);
    renderer->endLayerRender();
}

void QSSGLayerRenderData::createGpuProfiler()
{
    if (renderer->context()->supportsTimerQuery()) {
        m_layerProfilerGpu.reset(new QSSGRenderGPUProfiler(renderer->contextInterface(), renderer->context()));
    }
}

void QSSGLayerRenderData::startProfiling(QString &nameID, bool sync)
{
    if (m_layerProfilerGpu) {
        m_layerProfilerGpu->startTimer(nameID, false, sync);
    }
}

void QSSGLayerRenderData::endProfiling(QString &nameID)
{
    if (m_layerProfilerGpu) {
        m_layerProfilerGpu->endTimer(nameID);
    }
}

void QSSGLayerRenderData::startProfiling(const char *nameID, bool sync)
{
    if (m_layerProfilerGpu) {
        QString theStr(QString::fromLocal8Bit(nameID));
        m_layerProfilerGpu->startTimer(theStr, false, sync);
    }
}

void QSSGLayerRenderData::endProfiling(const char *nameID)
{
    if (m_layerProfilerGpu) {
        QString theStr(QString::fromLocal8Bit(nameID));
        m_layerProfilerGpu->endTimer(theStr);
    }
}

void QSSGLayerRenderData::addVertexCount(quint32 count)
{
    if (m_layerProfilerGpu) {
        m_layerProfilerGpu->addVertexCount(count);
    }
}

// These are meant to be pixel offsets, so you need to divide them by the width/height
// of the layer respectively.
const QVector2D s_VertexOffsets[QSSGLayerRenderPreparationData::MAX_AA_LEVELS] = {
    QVector2D(-0.170840f, -0.553840f), // 1x
    QVector2D(0.162960f, -0.319340f), // 2x
    QVector2D(0.360260f, -0.245840f), // 3x
    QVector2D(-0.561340f, -0.149540f), // 4x
    QVector2D(0.249460f, 0.453460f), // 5x
    QVector2D(-0.336340f, 0.378260f), // 6x
    QVector2D(0.340000f, 0.166260f), // 7x
    QVector2D(0.235760f, 0.527760f), // 8x
};

// Blend factors are in the form of (frame blend factor, accumulator blend factor)
const QVector2D s_BlendFactors[QSSGLayerRenderPreparationData::MAX_AA_LEVELS] = {
    QVector2D(0.500000f, 0.500000f), // 1x
    QVector2D(0.333333f, 0.666667f), // 2x
    QVector2D(0.250000f, 0.750000f), // 3x
    QVector2D(0.200000f, 0.800000f), // 4x
    QVector2D(0.166667f, 0.833333f), // 5x
    QVector2D(0.142857f, 0.857143f), // 6x
    QVector2D(0.125000f, 0.875000f), // 7x
    QVector2D(0.111111f, 0.888889f), // 8x
};

static inline void offsetProjectionMatrix(QMatrix4x4 &inProjectionMatrix,
                                          const QVector2D &inVertexOffsets)
{
    inProjectionMatrix(0, 3) += inProjectionMatrix(3, 3) * inVertexOffsets.x();
    inProjectionMatrix(1, 3) += inProjectionMatrix(3, 3) * inVertexOffsets.y();
}

void QSSGLayerRenderData::applyLayerPostEffects(const QSSGRef<QSSGRenderFrameBuffer> &theFB) // legacy GL only
{
    if (layer.firstEffect == nullptr || camera == nullptr)
        return;

    QSSGLayerRenderPreparationResult &thePrepResult(*layerPrepResult);
    const auto lastEffect = thePrepResult.lastEffect;
    // we use the non MSAA buffer for the effect
    const QSSGRef<QSSGRenderTexture2D> &theLayerColorTexture = m_layerTexture.getTexture();
    const QSSGRef<QSSGRenderTexture2D> &theLayerDepthTexture = m_layerDepthTexture.getTexture();

    QSSGRef<QSSGRenderTexture2D> theCurrentTexture = theLayerColorTexture;
    const QSSGRef<QSSGEffectSystem> &theEffectSystem(renderer->contextInterface()->effectSystem());
    const QSSGRef<QSSGResourceManager> &theResourceManager(renderer->contextInterface()->resourceManager());

    ShaderFeatureSetList features;
    features.push_back(QSSGShaderPreprocessorFeature(QSSGShaderDefines::asString(QSSGShaderDefines::Rhi), false));

    // Process all effect except the last one as the last effect should target the original FB
    for (QSSGRenderEffect *theEffect = layer.firstEffect; theEffect && theEffect != lastEffect; theEffect = theEffect->m_nextEffect) {
        if (theEffect->flags.testFlag(QSSGRenderEffect::Flag::Active)) {
            startProfiling(theEffect->className, false);
            QSSGRef<QSSGRenderTexture2D> theRenderedEffect = theEffectSystem->renderEffect(QSSGEffectRenderArgument(theEffect,
                                                                                                                    theCurrentTexture,
                                                                                                                    QVector2D(camera->clipNear, camera->clipFar),
                                                                                                                    theLayerDepthTexture,
                                                                                                                    m_layerPrepassDepthTexture,
                                                                                                                    features));

            endProfiling(theEffect->className);

            // If the texture came from rendering a chain of effects, then we don't need it
            // after this.
            if (theCurrentTexture != theLayerColorTexture)
                theResourceManager->release(theCurrentTexture);

            theCurrentTexture = theRenderedEffect;

            if (Q_UNLIKELY(!theRenderedEffect)) {
                QString errorMsg = QObject::tr("Failed to compile \"%1\" effect.\nConsider"
                                               " removing it from the presentation.")
                                           .arg(QString::fromLatin1(theEffect->className));
                qFatal("%s", errorMsg.toUtf8().constData());
            }
        }
    }

    // Last Effect should render directly to theFB
    // If there is a last effect, it has already been confirmed to be active
    if (layerPrepResult->lastEffect) {
        const auto &theContext = renderer->context();
        theContext->setRenderTarget(theFB);
        theContext->setViewport(layerPrepResult->viewport().toRect());
        theContext->setScissorTestEnabled(true);
        theContext->setScissorRect(layerPrepResult->scissor().toRect());
        const QSSGRef<QSSGEffectSystem> &theEffectSystem(renderer->contextInterface()->effectSystem());
        startProfiling(lastEffect->className, false);
        QMatrix4x4 theMVP;
        QSSGRenderCamera::setupOrthographicCameraForOffscreenRender(*theCurrentTexture, theMVP);
        theEffectSystem->renderEffect(QSSGEffectRenderArgument(lastEffect,
                                                               theCurrentTexture,
                                                               QVector2D(camera->clipNear, camera->clipFar),
                                                               theLayerDepthTexture,
                                                               m_layerPrepassDepthTexture,
                                                               features),
                                      theMVP,
                                      false);

        endProfiling(lastEffect->className);
    }
}

inline bool anyCompletelyNonTransparentObjects(const QSSGLayerRenderPreparationData::TRenderableObjectList &inObjects)
{
    for (int idx = 0, end = inObjects.size(); idx < end; ++idx) {
        if (!inObjects.at(idx).obj->renderableFlags.isCompletelyTransparent())
            return true;
    }
    return false;
}

bool QSSGLayerRenderData::progressiveAARenderRequest() const
{
    return false; // This is all done through requestedFramesCount now
}

void QSSGLayerRenderData::runnableRenderToViewport(const QSSGRef<QSSGRenderFrameBuffer> &theFB)
{
    const auto &theContext = renderer->context();
    theContext->resetStates();

    QSSGRenderContextScopedProperty<const QSSGRef<QSSGRenderFrameBuffer> &> __fbo(*theContext,
                                                                                &QSSGRenderContext::renderTarget,
                                                                                &QSSGRenderContext::setRenderTarget);
    QSSGRenderContextScopedProperty<QRect> __viewport(*theContext, &QSSGRenderContext::viewport, &QSSGRenderContext::setViewport);
    QSSGRenderContextScopedProperty<bool> theScissorEnabled(*theContext,
                                                              &QSSGRenderContext::isScissorTestEnabled,
                                                              &QSSGRenderContext::setScissorTestEnabled);
    QSSGRenderContextScopedProperty<QRect> theScissorRect(*theContext,
                                                            &QSSGRenderContext::scissorRect,
                                                            &QSSGRenderContext::setScissorRect);
    QSSGLayerRenderPreparationResult &thePrepResult(*layerPrepResult);
    QRectF theScreenRect(thePrepResult.viewport());

    const bool isProgressiveAABlendPass = m_progressiveAAPassIndex
                    && m_progressiveAAPassIndex < thePrepResult.maxAAPassIndex;
    const bool isProgressiveAACopyPass = !isProgressiveAABlendPass
                    && layer.antialiasingMode == QSSGRenderLayer::AAMode::ProgressiveAA;
    const bool isTemporalAABlendPass = layer.temporalAAEnabled
                    && !qFuzzyIsNull(layer.temporalAAStrength);
    const bool isTemporalNoProgressiveBlend = isTemporalAABlendPass && !isProgressiveAABlendPass;
    quint32 aaFactorIndex = 0;

    // here used only for temporal aa
    QSSGRef<QSSGLayerProgAABlendShader> temporalAABlendShader = nullptr;

    // progressive aa uses this one
    QSSGRef<QSSGLayerLastFrameBlendShader> progAABlendShader = nullptr;

    // Composit shader used by the post-processing effect stage
    QSSGRef<QSSGCompositShader> compositShader = nullptr;

    qint32 sampleCount = 1;
    // check multsample mode and MSAA texture support
    if (layer.antialiasingMode == QSSGRenderLayer::AAMode::MSAA && theContext->supportsMultisampleTextures())
        sampleCount = qint32(layer.antialiasingQuality);

    if (isTemporalAABlendPass || isProgressiveAABlendPass || isProgressiveAACopyPass) {
        if (isTemporalAABlendPass)
            temporalAABlendShader = renderer->getLayerProgAABlendShader();
        if (isProgressiveAABlendPass)
            progAABlendShader = renderer->getLayerLastFrameBlendShader();

        // we use the temporal aa texture for progressive aa too
        m_temporalAATexture.ensureTexture(theScreenRect.width(), theScreenRect.height(),
                                          QSSGRenderTextureFormat::RGBA8);

        if ((!isProgressiveAACopyPass || isTemporalNoProgressiveBlend) && sampleCount <= 1) {
            // Note: TemporalAA doesn't work together with multisampling
            QVector2D theVertexOffsets;
            if (isProgressiveAABlendPass) {
                aaFactorIndex = (m_progressiveAAPassIndex - 1);
                theVertexOffsets = s_VertexOffsets[aaFactorIndex];
            } else {
                const float temporalStrength = layer.temporalAAStrength;
                const QVector2D s_TemporalVertexOffsets[QSSGLayerRenderPreparationData::MAX_TEMPORAL_AA_LEVELS] = {
                    QVector2D(temporalStrength, temporalStrength),
                    QVector2D(-temporalStrength, -temporalStrength)
                };
                theVertexOffsets = s_TemporalVertexOffsets[m_temporalAAPassIndex];
                if (layer.antialiasingMode == QSSGRenderLayer::AAMode::SSAA) {
                    // temporal offset needs to grow with SSAA resolution
                    theVertexOffsets *= layer.ssaaMultiplier;
                }
                ++m_temporalAAPassIndex;
                m_temporalAAPassIndex = m_temporalAAPassIndex % MAX_TEMPORAL_AA_LEVELS;
            }

            theVertexOffsets.setX(theVertexOffsets.x() / (theScreenRect.width() / 2.0f));
            theVertexOffsets.setY(theVertexOffsets.y() / (theScreenRect.height() / 2.0f));
            // Run through all models and update MVP.

            // TODO - optimize this exact matrix operation.
            for (qint32 idx = 0, end = modelContexts.size(); idx < end; ++idx) {
                QMatrix4x4 &originalProjection(modelContexts[idx]->modelViewProjection);
                offsetProjectionMatrix(originalProjection, theVertexOffsets);
            }
        }
    }

    // Shadows and SSAO require an FBO, so create one if we are using those
    if (thePrepResult.flags.requiresSsaoPass() || thePrepResult.flags.requiresShadowMapPass()) {
        QSize theLayerTextureDimensions = thePrepResult.textureDimensions();
        QSSGRef<QSSGResourceManager> theResourceManager = renderer->contextInterface()->resourceManager();
        QSSGResourceFrameBuffer theFBO(theResourceManager);
        // Allocates the frame buffer which has the side effect of setting the current render target
        // to that frame buffer.
        theFBO.ensureFrameBuffer();

        theContext->setScissorTestEnabled(false);

        if (thePrepResult.flags.requiresSsaoPass()) {
            if (m_layerSsaoTexture.ensureTexture(theLayerTextureDimensions.width(), theLayerTextureDimensions.height(), QSSGRenderTextureFormat::RGBA8)) {
                m_layerSsaoTexture->setMinFilter(QSSGRenderTextureMinifyingOp::Linear);
                m_layerSsaoTexture->setMagFilter(QSSGRenderTextureMagnifyingOp::Linear);
                m_progressiveAAPassIndex = 0;
            }
        }

        if (thePrepResult.flags.requiresDepthTexture()) {
            // The depth texture doesn't need to be multisample, the prepass depth does.
            if (m_layerDepthTexture.ensureTexture(theLayerTextureDimensions.width(), theLayerTextureDimensions.height(), QSSGRenderTextureFormat::Depth24Stencil8)) {
                // Depth textures are generally not bilinear filtered.
                m_layerDepthTexture->setMinFilter(QSSGRenderTextureMinifyingOp::Nearest);
                m_layerDepthTexture->setMagFilter(QSSGRenderTextureMagnifyingOp::Nearest);
                m_progressiveAAPassIndex = 0;
            }
        }

        QRect theNewViewport(0, 0, theLayerTextureDimensions.width(), theLayerTextureDimensions.height());
        {
            theContext->setRenderTarget(theFBO);
            QSSGRenderContextScopedProperty<QRect> __viewport(*theContext,
                                                              &QSSGRenderContext::viewport,
                                                              &QSSGRenderContext::setViewport,
                                                              theNewViewport);

            // Depth Prepass with transparent and opaque renderables (for SSAO)
            if (thePrepResult.flags.requiresDepthTexture() && m_progressiveAAPassIndex == 0) {
                // Setup FBO with single depth buffer target.
                // Note this does not use multisample.
                QSSGRenderFrameBufferAttachment theAttachment = getFramebufferDepthAttachmentFormat(QSSGRenderTextureFormat::Depth24Stencil8);
                theFBO->attach(theAttachment, m_layerDepthTexture.getTexture());

                // In this case transparent objects also may write their depth.
                renderDepthPass(true);
                theFBO->attach(theAttachment, QSSGRenderTextureOrRenderBuffer());
            }

            // SSAO
            if (thePrepResult.flags.requiresSsaoPass() && m_progressiveAAPassIndex == 0 && camera != nullptr) {
                startProfiling("AO pass", false);
                // Setup FBO with single color buffer target
                theFBO->attach(QSSGRenderFrameBufferAttachment::Color0, m_layerSsaoTexture.getTexture());
                QSSGRenderFrameBufferAttachment theAttachment = getFramebufferDepthAttachmentFormat(QSSGRenderTextureFormat::Depth24Stencil8);
                theFBO->attach(theAttachment, m_layerDepthTexture.getTexture());
                theContext->clear(QSSGRenderClearValues::Color);
                renderAoPass();
                theFBO->attach(QSSGRenderFrameBufferAttachment::Color0, QSSGRenderTextureOrRenderBuffer());
                endProfiling("AO pass");
            }

            // Shadow
            if (thePrepResult.flags.requiresShadowMapPass() && m_progressiveAAPassIndex == 0) {
                // shadow map path
                renderShadowMapPass(&theFBO);
            }
        }
    }

    QSSGResourceFrameBuffer thePreFBO(nullptr);
    const bool hasPostProcessingEffects = (thePrepResult.lastEffect != nullptr); /* we have effects */
    if (hasPostProcessingEffects) {
        QSize theLayerTextureDimensions = thePrepResult.textureDimensions();
        QSSGRef<QSSGResourceManager> theResourceManager = renderer->contextInterface()->resourceManager();
        thePreFBO = theResourceManager;
        // Allocates the frame buffer which has the side effect of setting the current render target
        // to that frame buffer.
        thePreFBO.ensureFrameBuffer();
        theContext->setScissorTestEnabled(false);
        // Setup the default render target type
        QSSGRenderTextureFormat outputFormat = QSSGRenderTextureFormat::RGBA8;
        if (theContext->supportsFpRenderTarget()) {
            if (theContext->renderContextType() == QSSGRenderContextType::GL3 ||
                theContext->renderContextType() == QSSGRenderContextType::GL4)
                outputFormat = QSSGRenderTextureFormat::RGBA32F;
            else
                outputFormat = QSSGRenderTextureFormat::RGBA16F;
        }

        if (m_layerTexture.ensureTexture(theLayerTextureDimensions.width(), theLayerTextureDimensions.height(), outputFormat)) {
            m_layerTexture->setMinFilter(QSSGRenderTextureMinifyingOp::Linear);
            m_layerTexture->setMagFilter(QSSGRenderTextureMagnifyingOp::Linear);
        }

        if (m_layerDepthTexture.ensureTexture(theLayerTextureDimensions.width(), theLayerTextureDimensions.height(), QSSGRenderTextureFormat::Depth24Stencil8)) {
            // Depth textures are generally not bilinear filtered.
            m_layerDepthTexture->setMinFilter(QSSGRenderTextureMinifyingOp::Nearest);
            m_layerDepthTexture->setMagFilter(QSSGRenderTextureMagnifyingOp::Nearest);
        }

        // Setup FBO with single color buffer target
        thePreFBO->attach(QSSGRenderFrameBufferAttachment::Color0, m_layerTexture.getTexture());
        QSSGRenderFrameBufferAttachment theAttachment = getFramebufferDepthAttachmentFormat(QSSGRenderTextureFormat::Depth24Stencil8);
        thePreFBO->attach(theAttachment, m_layerDepthTexture.getTexture());
        theContext->setRenderTarget(thePreFBO);
    } else {
        theContext->setRenderTarget(theFB);
    }

    // Multisampling
    theContext->setMultisampleEnabled(sampleCount > 1);

    // Start Operations on Viewport
    theContext->setViewport(layerPrepResult->viewport().toRect());
    theContext->setScissorTestEnabled(true);
    theContext->setScissorRect(layerPrepResult->scissor().toRect());

    // Depth Pre-pass
    if (layer.flags.testFlag(QSSGRenderLayer::Flag::LayerEnableDepthPrePass)) {
        startProfiling("Depth pass", false);
        renderDepthPass(false);
        endProfiling("Depth pass");
    }

    // Viewport Clear
    startProfiling("Clear pass", false);
    renderClearPass();
    endProfiling("Clear pass");

    // Render pass
    startProfiling("Render pass", false);
    render();
    endProfiling("Render pass");

<<<<<<< HEAD
=======
#ifdef QT_QUICK3D_DEBUG_SHADOWS
    if (shadowMapManager->getShadowMapEntry(0)->m_depthMap) {
        renderDebugDepthMap(shadowMapManager->getShadowMapEntry(0)->m_depthMap.get(),
                            shadowMapManager->getShadowMapEntry(0)->m_depthCube.get());
    }
#endif

>>>>>>> 2e8515c4
    if (hasPostProcessingEffects)
        applyLayerPostEffects(theFB);

    if (temporalAABlendShader && isTemporalNoProgressiveBlend && sampleCount <= 1) {
        // Note: TemporalAA doesn't work together with multisampling
        theContext->copyFramebufferTexture(0, 0, theScreenRect.width(), theScreenRect.height(),
                                           0, 0,
                                           QSSGRenderTextureOrRenderBuffer(m_temporalAATexture));

        if (m_prevTemporalAATexture.isNull()) {
            // If m_prevTemporalAATexture doesn't exist yet, copy current to avoid flicker
            m_prevTemporalAATexture.ensureTexture(theScreenRect.width(), theScreenRect.height(),
                                                  QSSGRenderTextureFormat::RGBA8);
            theContext->copyFramebufferTexture(0, 0, theScreenRect.width(), theScreenRect.height(),
                                               0, 0,
                                               QSSGRenderTextureOrRenderBuffer(m_prevTemporalAATexture));
        }
        // blend temporal aa textures
        QVector2D theBlendFactors;
        theBlendFactors = QVector2D(.5f, .5f);

        theContext->setDepthTestEnabled(false);
        theContext->setBlendingEnabled(false);
        theContext->setCullingEnabled(false);
        theContext->setActiveShader(temporalAABlendShader->shader);
        temporalAABlendShader->accumSampler.set(m_prevTemporalAATexture.getTexture().data());
        temporalAABlendShader->lastFrame.set(m_temporalAATexture.getTexture().data());
        temporalAABlendShader->blendFactors.set(theBlendFactors);
        renderer->renderQuad();
        m_prevTemporalAATexture.swapTexture(m_temporalAATexture);
    }
    if (isProgressiveAACopyPass || (progAABlendShader && isProgressiveAABlendPass)) {
        // first pass is just copying the frame, next passes blend the texture
        // on top of the screen
        if (m_progressiveAAPassIndex > 1 && progAABlendShader) {
            theContext->setDepthTestEnabled(false);
            theContext->setBlendingEnabled(true);
            theContext->setCullingEnabled(false);
            theContext->setBlendFunction(QSSGRenderBlendFunctionArgument(
                                             QSSGRenderSrcBlendFunc::One, QSSGRenderDstBlendFunc::OneMinusSrcAlpha,
                                             QSSGRenderSrcBlendFunc::Zero, QSSGRenderDstBlendFunc::One));
            const float blendFactor = s_BlendFactors[aaFactorIndex].y();
            theContext->setActiveShader(progAABlendShader->shader);
            progAABlendShader->lastFrame.set(m_temporalAATexture.getTexture().data());
            progAABlendShader->blendFactor.set(blendFactor);
            renderer->renderQuad();
        }
        theContext->copyFramebufferTexture(0, 0, theScreenRect.width(), theScreenRect.height(),
                                           0, 0,
                                           QSSGRenderTextureOrRenderBuffer(m_temporalAATexture));
        if (m_progressiveAAPassIndex < thePrepResult.maxAAPassIndex)
            ++m_progressiveAAPassIndex;
    }
}

void QSSGLayerRenderData::prepareForRender()
{
    // When we render to the scene itself (as opposed to an offscreen buffer somewhere)
    // then we use the MVP of the layer somewhat.
    const QSize theViewportSize = renderer->contextInterface()->viewport().size();
    prepareForRender(theViewportSize);
}

void QSSGLayerRenderData::resetForFrame()
{
    QSSGLayerRenderPreparationData::resetForFrame();
    m_boundingRectColor.setEmpty();
    m_zPrePassPossible = true;
}

QT_END_NAMESPACE<|MERGE_RESOLUTION|>--- conflicted
+++ resolved
@@ -280,9 +280,6 @@
     renderer->endLayerDepthPassRender();
 }
 
-<<<<<<< HEAD
-namespace RendererImpl {
-=======
 #ifdef QT_QUICK3D_DEBUG_SHADOWS
 void QSSGLayerRenderData::renderDebugDepthMap(QSSGRenderTexture2D *theDepthTex, QSSGRenderTextureCube *theDepthCube)
 {
@@ -320,8 +317,7 @@
 }
 #endif
 
-namespace {
->>>>>>> 2e8515c4
+namespace RendererImpl {
 
 void computeFrustumBounds(const QSSGRenderCamera &inCamera, const QRectF &inViewPort, QVector3D &ctrBound, QVector3D camVerts[8])
 {
@@ -360,9 +356,6 @@
     ctrBound *= 0.125f;
 }
 
-<<<<<<< HEAD
-void setupCameraForShadowMap(const QRectF &inViewport,
-=======
 QSSGBounds3 calculateShadowCameraBoundingBox(const QVector3D *points, const QVector3D &forward,
                                              const QVector3D &up, const QVector3D &right)
 {
@@ -393,10 +386,7 @@
                        QVector3D(maxDistanceX, maxDistanceY, maxDistanceZ));
 }
 
-void setupCameraForShadowMap(const QVector2D &/*inCameraVec*/,
-                             QSSGRenderContext & /*inContext*/,
-                             const QRectF &inViewport,
->>>>>>> 2e8515c4
+void setupCameraForShadowMap(const QRectF &inViewport,
                              const QSSGRenderCamera &inCamera,
                              const QSSGRenderLight *inLight,
                              QSSGRenderCamera &theCamera,
@@ -533,7 +523,7 @@
         */
 }
 
-} // namespace
+} // namespace RendererImpl
 
 inline void renderRenderableShadowMapPass(QSSGLayerRenderData &inData,
                                           QSSGRenderableObject &inObject,
@@ -749,14 +739,7 @@
         QSSGShadowMapEntry *pEntry = shadowMapManager->getShadowMapEntry(i);
         if (pEntry && pEntry->m_depthMap && pEntry->m_depthCopy && pEntry->m_depthRender) {
             QSSGRenderCamera theCamera;
-<<<<<<< HEAD
-            RendererImpl::setupCameraForShadowMap(__viewport.m_initialValue, *camera, globalLights[i], theCamera);
-=======
-
-            QVector2D theCameraProps = QVector2D(camera->clipNear, camera->clipFar);
-            setupCameraForShadowMap(theCameraProps, *renderer->context(), __viewport.m_initialValue,
-                                    *camera, globalLights[i], theCamera, scenePoints);
->>>>>>> 2e8515c4
+            RendererImpl::setupCameraForShadowMap(__viewport.m_initialValue, *camera, globalLights[i], theCamera, scenePoints);
             // we need this matrix for the final rendering
             theCamera.calculateViewProjectionMatrix(pEntry->m_lightVP);
             pEntry->m_lightView = theCamera.globalTransform.inverted();
@@ -1380,8 +1363,6 @@
     render();
     endProfiling("Render pass");
 
-<<<<<<< HEAD
-=======
 #ifdef QT_QUICK3D_DEBUG_SHADOWS
     if (shadowMapManager->getShadowMapEntry(0)->m_depthMap) {
         renderDebugDepthMap(shadowMapManager->getShadowMapEntry(0)->m_depthMap.get(),
@@ -1389,7 +1370,6 @@
     }
 #endif
 
->>>>>>> 2e8515c4
     if (hasPostProcessingEffects)
         applyLayerPostEffects(theFB);
 
