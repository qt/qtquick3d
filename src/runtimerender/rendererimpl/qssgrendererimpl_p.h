--- conflicted
+++ resolved
@@ -273,29 +273,15 @@
                                                          const QVector2D &inMouseCoords,
                                                          const QSize &inPickDims) override;
 
-<<<<<<< HEAD
-    void renderQuad(const QVector2D inDimensions, const QMatrix4x4 &inMVP, QSSGRenderTexture2D &inQuadTexture) override;
-    void renderQuad() override;
-
-    QSSGRhiQuadRenderer *rhiQuadRenderer() override;
-=======
-    QSSGOption<QRectF> layerRect(QSSGRenderLayer &inLayer) override;
-
-    void runLayerRender(QSSGRenderLayer &inLayer, const QMatrix4x4 &inViewProjection) override;
-
-    void renderLayerRect(QSSGRenderLayer &inLayer, const QVector3D &inColor) override;
-
-    void releaseLayerRenderResources(QSSGRenderLayer &inLayer) override;
-
     void renderQuad(const QVector2D &inDimensions,
                     const QMatrix4x4 &inMVP,
                     QSSGRenderTexture2D &inQuadTexture) override;
-    void renderQuad() override;
-
     void renderFlippedQuad(const QVector2D &inDimensions,
                            const QMatrix4x4 &inMVP,
                            QSSGRenderTexture2D &inQuadTexture) override;
->>>>>>> c3f7d18f
+    void renderQuad() override;
+
+    QSSGRhiQuadRenderer *rhiQuadRenderer() override;
 
     // render Gpu profiler values
     void dumpGpuProfilerStats() override;
@@ -321,32 +307,10 @@
                                                                          const ShaderFeatureSetList &inFeatureSet);
 
 public:
-<<<<<<< HEAD
-=======
-    const QSSGRef<QSSGRenderableDepthPrepassShader> &getDepthPrepassShader(bool inDisplaced);
-    const QSSGRef<QSSGRenderableDepthPrepassShader> &getDepthTessPrepassShader(TessellationModeValues inTessMode, bool inDisplaced);
-    const QSSGRef<QSSGRenderableDepthPrepassShader> &getDepthTessLinearPrepassShader(bool inDisplaced);
-    const QSSGRef<QSSGRenderableDepthPrepassShader> &getDepthTessPhongPrepassShader();
-    const QSSGRef<QSSGRenderableDepthPrepassShader> &getDepthTessNPatchPrepassShader();
-    QSSGRef<QSSGLayerSceneShader> getSceneLayerShader();
-    QSSGRef<QSSGLayerSceneShader> getSceneFlippedLayerShader();
-    QSSGRef<QSSGRenderShaderProgram> getTextAtlasEntryShader();
->>>>>>> c3f7d18f
     void generateXYQuad();
     void generateXYQuadStrip();
     void generateXYZPoint();
     QPair<QSSGRef<QSSGRenderVertexBuffer>, QSSGRef<QSSGRenderIndexBuffer>> getXYQuad();
-<<<<<<< HEAD
-=======
-    QSSGRef<QSSGLayerProgAABlendShader> getLayerProgAABlendShader();
-    QSSGRef<QSSGLayerLastFrameBlendShader> getLayerLastFrameBlendShader();
-    QSSGRef<QSSGCompositShader> getCompositShader();
-    QSSGRef<QSSGShadowmapPreblurShader> getCubeShadowBlurXShader();
-    QSSGRef<QSSGShadowmapPreblurShader> getCubeShadowBlurYShader();
-    QSSGRef<QSSGShadowmapPreblurShader> getOrthoShadowBlurXShader();
-    QSSGRef<QSSGShadowmapPreblurShader> getOrthoShadowBlurYShader();
-
->>>>>>> c3f7d18f
 
     QSSGLayerRenderData *getLayerRenderData() { return m_currentLayer; }
     QSSGLayerGlobalRenderProperties getLayerGlobalRenderProperties();
@@ -416,6 +380,9 @@
     QSSGRef<QSSGShadowmapPreblurShader> getOrthoShadowBlurXShader();
     QSSGRef<QSSGShadowmapPreblurShader> getOrthoShadowBlurYShader();
     QSSGRef<QSSGLayerSceneShader> getSceneLayerShader();
+    QSSGRef<QSSGLayerSceneShader> getSceneFlippedLayerShader();
+    QSSGRef<QSSGRenderShaderProgram> getTextAtlasEntryShader();
+    QSSGRef<QSSGCompositShader> getCompositShader();
 private:
     QSSGRef<QSSGRenderableDepthPrepassShader> getCubeDepthNoTessShader();
     QSSGRef<QSSGRenderableDepthPrepassShader> getCubeDepthTessLinearShader();
