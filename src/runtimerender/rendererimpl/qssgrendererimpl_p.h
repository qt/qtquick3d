/****************************************************************************
**
** Copyright (C) 2008-2012 NVIDIA Corporation.
** Copyright (C) 2019 The Qt Company Ltd.
** Contact: https://www.qt.io/licensing/
**
** This file is part of Qt Quick 3D.
**
** $QT_BEGIN_LICENSE:GPL$
** Commercial License Usage
** Licensees holding valid commercial Qt licenses may use this file in
** accordance with the commercial license agreement provided with the
** Software or, alternatively, in accordance with the terms contained in
** a written agreement between you and The Qt Company. For licensing terms
** and conditions see https://www.qt.io/terms-conditions. For further
** information use the contact form at https://www.qt.io/contact-us.
**
** GNU General Public License Usage
** Alternatively, this file may be used under the terms of the GNU
** General Public License version 3 or (at your option) any later version
** approved by the KDE Free Qt Foundation. The licenses are as published by
** the Free Software Foundation and appearing in the file LICENSE.GPL3
** included in the packaging of this file. Please review the following
** information to ensure the GNU General Public License requirements will
** be met: https://www.gnu.org/licenses/gpl-3.0.html.
**
** $QT_END_LICENSE$
**
****************************************************************************/

#ifndef QSSG_RENDER_SHADER_GENERATOR_IMPL_H
#define QSSG_RENDER_SHADER_GENERATOR_IMPL_H

//
//  W A R N I N G
//  -------------
//
// This file is not part of the Qt API.  It exists purely as an
// implementation detail.  This header file may change from version to
// version without notice, or even be removed.
//
// We mean it.
//

#include <QtQuick3DRuntimeRender/private/qssgrenderer_p.h>
#include <QtQuick3DRuntimeRender/private/qssgrenderableobjects_p.h>
#include <QtQuick3DRuntimeRender/private/qssgrendererimplshaders_gl_p.h>
#include <QtQuick3DRuntimeRender/private/qssgrendererimpllayerrenderdata_p.h>
#include <QtQuick3DRuntimeRender/private/qssgrendermesh_p.h>
#include <QtQuick3DRuntimeRender/private/qssgrendermodel_p.h>
#include <QtQuick3DRuntimeRender/private/qssgrenderdefaultmaterial_p.h>
#include <QtQuick3DRuntimeRender/private/qssgrenderlayer_p.h>
#include <QtQuick3DRuntimeRender/private/qssgrenderray_p.h>
#include <QtQuick3DRuntimeRender/private/qssgrendercamera_p.h>
#include <QtQuick3DRuntimeRender/private/qssgrendershadercache_p.h>
#include <QtQuick3DRuntimeRender/private/qssgrendercontextcore_p.h>
#include <QtQuick3DRuntimeRender/private/qssgrendererimpllayerrenderhelper_p.h>
#include <QtQuick3DRuntimeRender/private/qssgrendershadercodegenerator_p.h>
#include <QtQuick3DRuntimeRender/private/qssgrenderclippingfrustum_p.h>
#include <QtQuick3DRuntimeRender/private/qssgrendershaderkeys_p.h>
#include <QtQuick3DRuntimeRender/private/qssgrendershadercache_p.h>
#include <QtQuick3DRuntimeRender/private/qssgrendergpuprofiler_p.h>
#include <QtQuick3DRuntimeRender/private/qssgrenderdefaultmaterialshadergenerator_p.h>
#include <QtQuick3DRuntimeRender/private/qssgrenderbuffermanager_p.h>
#include <QtQuick3DRender/private/qssgrendercontext_p.h>
#include <QtQuick3DRender/private/qssgrendershaderprogram_p.h>

#include <QtQuick3DUtils/private/qssgbounds3_p.h>
#include <QtQuick3DUtils/private/qssgoption_p.h>
#include <QtQuick3DUtils/private/qssgdataref_p.h>

QT_BEGIN_NAMESPACE

struct QSSGPickResultProcessResult : public QSSGRenderPickResult
{
    QSSGPickResultProcessResult(const QSSGRenderPickResult &inSrc) : QSSGRenderPickResult(inSrc) {}
    QSSGPickResultProcessResult(const QSSGRenderPickResult &inSrc, bool consumed) : QSSGRenderPickResult(inSrc), m_wasPickConsumed(consumed) {}
    QSSGPickResultProcessResult() = default;
    bool m_wasPickConsumed = false;
};

class Q_QUICK3DRUNTIMERENDER_EXPORT QSSGRendererImpl : public QSSGRendererInterface
{
    typedef QHash<QSSGShaderDefaultMaterialKey, QSSGRef<QSSGShaderGeneratorGeneratedShader>> TShaderMap;
    typedef QHash<QSSGShaderDefaultMaterialKey, QSSGRef<QSSGRhiShaderStagesWithResources>> TRhiShaderMap;
    typedef QHash<QByteArray, QSSGRef<QSSGRenderConstantBuffer>> TStrConstanBufMap;
    typedef QHash<const QSSGRenderLayer *, QSSGRef<QSSGLayerRenderData>> TInstanceRenderMap;
    typedef QVector<QSSGLayerRenderData *> TLayerRenderList;
    typedef QVector<QSSGRenderPickResult> TPickResultArray;

    using PickResultList = QVarLengthArray<QSSGRenderPickResult, 20>; // Lets assume most items are filtered out already

    QSSGRenderContextInterface *m_contextInterface; //  We're own by the context interface
    const QSSGRef<QSSGRenderContext> &m_context;
    const QSSGRef<QSSGBufferManager> &m_bufferManager;


    // X,Y quad, broken down into 2 triangles and normalized over
    //-1,1.
    QSSGRef<QSSGRenderVertexBuffer> m_quadVertexBuffer;
    QSSGRef<QSSGRenderIndexBuffer> m_quadIndexBuffer;
    QSSGRef<QSSGRenderIndexBuffer> m_rectIndexBuffer;
    QSSGRef<QSSGRenderInputAssembler> m_quadInputAssembler;
    QSSGRef<QSSGRenderInputAssembler> m_rectInputAssembler;
    QSSGRef<QSSGRenderAttribLayout> m_quadAttribLayout;
    QSSGRef<QSSGRenderAttribLayout> m_rectAttribLayout;

    // X,Y triangle strip quads in screen coord dynamiclly setup
    QSSGRef<QSSGRenderVertexBuffer> m_quadStripVertexBuffer;
    QSSGRef<QSSGRenderInputAssembler> m_quadStripInputAssembler;
    QSSGRef<QSSGRenderAttribLayout> m_quadStripAttribLayout;

    // X,Y,Z point which is used for instanced based rendering of points
    QSSGRef<QSSGRenderVertexBuffer> m_pointVertexBuffer;
    QSSGRef<QSSGRenderInputAssembler> m_pointInputAssembler;
    QSSGRef<QSSGRenderAttribLayout> m_pointAttribLayout;

    QSSGRef<QSSGFlippedQuadShader> m_flippedQuadShader;
    QSSGRef<QSSGLayerProgAABlendShader> m_layerProgAAShader;
    QSSGRef<QSSGLayerLastFrameBlendShader> m_layerLastFrameBlendShader;
    QSSGRef<QSSGCompositShader> m_compositShader;

    TShaderMap m_shaders;
    TRhiShaderMap m_rhiShaders;
    TStrConstanBufMap m_constantBuffers;

    // The shader refs are non-null if we have attempted to generate the
    // shader. This does not mean we were successul, however.

    // legacy GL
    QSSGRef<QSSGDefaultMaterialRenderableDepthShader> m_defaultMaterialDepthPrepassShader;
    QSSGRef<QSSGRenderableDepthPrepassShader> m_depthPrepassShader;
    QSSGRef<QSSGRenderableDepthPrepassShader> m_depthPrepassShaderDisplaced;
    QSSGRef<QSSGRenderableDepthPrepassShader> m_depthTessLinearPrepassShader;
    QSSGRef<QSSGRenderableDepthPrepassShader> m_depthTessLinearPrepassShaderDisplaced;
    QSSGRef<QSSGRenderableDepthPrepassShader> m_depthTessPhongPrepassShader;
    QSSGRef<QSSGRenderableDepthPrepassShader> m_depthTessNPatchPrepassShader;
    QSSGRef<QSSGSkyBoxShader> m_skyBoxShader;
    QSSGRef<QSSGDefaultAoPassShader> m_defaultAoPassShader;
<<<<<<< HEAD
    QSSGRef<QSSGDefaultAoPassShader> m_fakeDepthShader;
    QSSGRef<QSSGDefaultAoPassShader> m_fakeCubemapDepthShader;
=======
#ifdef QT_QUICK3D_DEBUG_SHADOWS
    QSSGRef<QSSGDefaultAoPassShader> m_debugDepthShader;
    QSSGRef<QSSGDefaultAoPassShader> m_debugCubemapDepthShader;
#endif
    QSSGRef<QSSGRenderableDepthPrepassShader> m_paraboloidDepthShader;
    QSSGRef<QSSGRenderableDepthPrepassShader> m_paraboloidDepthTessLinearShader;
    QSSGRef<QSSGRenderableDepthPrepassShader> m_paraboloidDepthTessPhongShader;
    QSSGRef<QSSGRenderableDepthPrepassShader> m_paraboloidDepthTessNPatchShader;
>>>>>>> 2e8515c4
    QSSGRef<QSSGRenderableDepthPrepassShader> m_cubemapDepthShader;
    QSSGRef<QSSGRenderableDepthPrepassShader> m_cubemapDepthTessLinearShader;
    QSSGRef<QSSGRenderableDepthPrepassShader> m_cubemapDepthTessPhongShader;
    QSSGRef<QSSGRenderableDepthPrepassShader> m_cubemapDepthTessNPatchShader;
    QSSGRef<QSSGRenderableDepthPrepassShader> m_orthographicDepthShader;
    QSSGRef<QSSGRenderableDepthPrepassShader> m_orthographicDepthTessLinearShader;
    QSSGRef<QSSGRenderableDepthPrepassShader> m_orthographicDepthTessPhongShader;
    QSSGRef<QSSGRenderableDepthPrepassShader> m_orthographicDepthTessNPatchShader;
    QSSGRef<QSSGShadowmapPreblurShader> m_cubeShadowBlurXShader;
    QSSGRef<QSSGShadowmapPreblurShader> m_cubeShadowBlurYShader;
    QSSGRef<QSSGShadowmapPreblurShader> m_orthoShadowBlurXShader;
    QSSGRef<QSSGShadowmapPreblurShader> m_orthoShadowBlurYShader;

    // RHI
    QSSGRef<QSSGRhiShaderStagesWithResources> m_cubemapShadowDepthRhiShader;
    QSSGRef<QSSGRhiShaderStagesWithResources> m_orthographicShadowDepthRhiShader;
    QSSGRef<QSSGRhiShaderStagesWithResources> m_cubemapShadowBlurXRhiShader;
    QSSGRef<QSSGRhiShaderStagesWithResources> m_cubemapShadowBlurYRhiShader;
    QSSGRef<QSSGRhiShaderStagesWithResources> m_orthographicShadowBlurXRhiShader;
    QSSGRef<QSSGRhiShaderStagesWithResources> m_orthographicShadowBlurYRhiShader;
    QSSGRef<QSSGRhiShaderStagesWithResources> m_depthPrepassRhiShader;
    QSSGRef<QSSGRhiShaderStagesWithResources> m_ssaoRhiShader;
    QSSGRef<QSSGRhiShaderStagesWithResources> m_skyBoxRhiShader;
    QSSGRef<QSSGRhiShaderStagesWithResources> m_supersampleResolveRhiShader;
    QSSGRef<QSSGRhiShaderStagesWithResources> m_flippedSupersampleResolveRhiShader;
    QSSGRef<QSSGRhiShaderStagesWithResources> m_progressiveAARhiShader;
    QSSGRef<QSSGRhiShaderStagesWithResources> m_flippedProgressiveAARhiShader;
    QSSGRef<QSSGRhiShaderStagesWithResources> m_texturedQuadRhiShader;

    TInstanceRenderMap m_instanceRenderMap;
    TLayerRenderList m_lastFrameLayers;

    // Set from the first layer.
    TPickResultArray m_lastPickResults;

    // Temporary information stored only when rendering a particular layer.
    QSSGLayerRenderData *m_currentLayer;
    QMatrix4x4 m_viewProjection;
    QByteArray m_generatedShaderString;

    bool m_pickRenderPlugins;
    bool m_layerGPuProfilingEnabled;
    bool m_progressiveAARenderRequest;
    QSSGShaderDefaultMaterialKeyProperties m_defaultMaterialShaderKeyProperties;

    QSet<QSSGRenderGraphObject *> m_materialClearDirty;

    QSSGRhiQuadRenderer *m_rhiQuadRenderer = nullptr;

public:
    QSSGRendererImpl(QSSGRenderContextInterface *ctx);
    virtual ~QSSGRendererImpl() override;
    QSSGShaderDefaultMaterialKeyProperties &defaultMaterialShaderKeyProperties()
    {
        return m_defaultMaterialShaderKeyProperties;
    }

    void enableLayerGpuProfiling(bool inEnabled) override { m_layerGPuProfilingEnabled = inEnabled; }
    bool isLayerGpuProfilingEnabled() const override { return m_layerGPuProfilingEnabled; }

    bool prepareLayerForRender(QSSGRenderLayer &inLayer, const QSize &surfaceSize) override;

    void rhiPrepare(QSSGRenderLayer &inLayer) override;
    void rhiRender(QSSGRenderLayer &inLayer) override;

    void renderLayer(QSSGRenderLayer &inLayer,
                     const QSize &surfaceSize,
                     bool clear,
                     const QColor &clearColor) override; // legacy GL

    void childrenUpdated(QSSGRenderNode &inParent) override;

    virtual QSSGRenderLayer *layerForNode(const QSSGRenderNode &inNode) const;
    QSSGRef<QSSGLayerRenderData> getOrCreateLayerRenderDataForNode(const QSSGRenderNode &inNode);

    void beginFrame() override;
    void endFrame() override;

    void pickRenderPlugins(bool inPick) override { m_pickRenderPlugins = inPick; }
    QSSGRenderPickResult pick(QSSGRenderLayer &inLayer,
                                const QVector2D &inViewportDimensions,
                                const QVector2D &inMouseCoords,
                                bool inPickSiblings,
                                bool inPickEverything) override;
    QSSGRenderPickResult syncPick(const QSSGRenderLayer &layer,
                                  const QSSGRef<QSSGBufferManager> &bufferManager,
                                  const QVector2D &inViewportDimensions,
                                  const QVector2D &inMouseCoords) override;

    virtual QSSGOption<QVector2D> facePosition(QSSGRenderNode &inNode,
                                                 QSSGBounds3 inBounds,
                                                 const QMatrix4x4 &inGlobalTransform,
                                                 const QVector2D &inViewportDimensions,
                                                 const QVector2D &inMouseCoords,
                                                 QSSGDataView<QSSGRenderGraphObject *> inMapperObjects,
                                                 QSSGRenderBasisPlanes inPlane) override;

    QVector3D unprojectToPosition(QSSGRenderNode &inNode, QVector3D &inPosition, const QVector2D &inMouseVec) const override;
    QVector3D unprojectWithDepth(QSSGRenderNode &inNode, QVector3D &inPosition, const QVector3D &inMouseVec) const override;
    QVector3D projectPosition(QSSGRenderNode &inNode, const QVector3D &inPosition) const override;

    QSSGOption<QSSGLayerPickSetup> getLayerPickSetup(QSSGRenderLayer &inLayer,
                                                         const QVector2D &inMouseCoords,
                                                         const QSize &inPickDims) override;

    void renderFlippedQuad(const QVector2D &inDimensions,
                           const QMatrix4x4 &inMVP,
                           QSSGRenderTexture2D &inQuadTexture,
                           float opacity) override;
    void renderQuad() override;

    QSSGRhiQuadRenderer *rhiQuadRenderer() override;

    // render Gpu profiler values
    void dumpGpuProfilerStats() override;

    // Callback during the layer render process.
    void layerNeedsFrameClear(QSSGLayerRenderData &inLayer);
    void beginLayerDepthPassRender(QSSGLayerRenderData &inLayer);
    void endLayerDepthPassRender();
    void beginLayerRender(QSSGLayerRenderData &inLayer);
    void endLayerRender();
    void prepareImageForIbl(QSSGRenderImage &inImage);
    void addMaterialDirtyClear(QSSGRenderGraphObject *material);

    // legacy GL-only
    QSSGRef<QSSGRenderShaderProgram> generateShader(QSSGSubsetRenderable &inRenderable, const ShaderFeatureSetList &inFeatureSet);
    QSSGRef<QSSGShaderGeneratorGeneratedShader> getShader(QSSGSubsetRenderable &inRenderable,
                                                              const ShaderFeatureSetList &inFeatureSet);

<<<<<<< HEAD
    // RHI-only
    QSSGRef<QSSGRhiShaderStages> generateRhiShaderStages(QSSGSubsetRenderable &inRenderable,
                                                         const ShaderFeatureSetList &inFeatureSet);
    QSSGRef<QSSGRhiShaderStagesWithResources> getRhiShadersWithResources(QSSGSubsetRenderable &inRenderable,
                                                                         const ShaderFeatureSetList &inFeatureSet);
=======
    QSSGRef<QSSGSkyBoxShader> getSkyBoxShader();
    QSSGRef<QSSGDefaultAoPassShader> getDefaultAoPassShader(const ShaderFeatureSetList &inFeatureSet);

#ifdef QT_QUICK3D_DEBUG_SHADOWS
    QSSGRef<QSSGDefaultAoPassShader> getDebugDepthShader(ShaderFeatureSetList inFeatureSet);
    QSSGRef<QSSGDefaultAoPassShader> getDebugCubeDepthShader(ShaderFeatureSetList inFeatureSet);
#endif

    QSSGRef<QSSGRenderableDepthPrepassShader> getParaboloidDepthShader(TessellationModeValues inTessMode);
    QSSGRef<QSSGRenderableDepthPrepassShader> getCubeShadowDepthShader(TessellationModeValues inTessMode);
    QSSGRef<QSSGRenderableDepthPrepassShader> getOrthographicDepthShader(TessellationModeValues inTessMode);

private:
    friend class QSSGRenderContextInterface;
    void releaseResources();
    QSSGRef<QSSGRenderableDepthPrepassShader> getParaboloidDepthNoTessShader();
    QSSGRef<QSSGRenderableDepthPrepassShader> getParaboloidDepthTessLinearShader();
    QSSGRef<QSSGRenderableDepthPrepassShader> getParaboloidDepthTessPhongShader();
    QSSGRef<QSSGRenderableDepthPrepassShader> getParaboloidDepthTessNPatchShader();
    QSSGRef<QSSGRenderableDepthPrepassShader> getCubeDepthNoTessShader();
    QSSGRef<QSSGRenderableDepthPrepassShader> getCubeDepthTessLinearShader();
    QSSGRef<QSSGRenderableDepthPrepassShader> getCubeDepthTessPhongShader();
    QSSGRef<QSSGRenderableDepthPrepassShader> getCubeDepthTessNPatchShader();
    QSSGRef<QSSGRenderableDepthPrepassShader> getOrthographicDepthNoTessShader();
    QSSGRef<QSSGRenderableDepthPrepassShader> getOrthographicDepthTessLinearShader();
    QSSGRef<QSSGRenderableDepthPrepassShader> getOrthographicDepthTessPhongShader();
    QSSGRef<QSSGRenderableDepthPrepassShader> getOrthographicDepthTessNPatchShader();
>>>>>>> 2e8515c4

public:
    void generateXYQuad();
    void generateXYQuadStrip();
    void generateXYZPoint();
    QPair<QSSGRef<QSSGRenderVertexBuffer>, QSSGRef<QSSGRenderIndexBuffer>> getXYQuad();

    QSSGLayerRenderData *getLayerRenderData() { return m_currentLayer; }
    QSSGLayerGlobalRenderProperties getLayerGlobalRenderProperties();
    void updateCbAoShadow(const QSSGRenderLayer *pLayer, const QSSGRenderCamera *pCamera, QSSGResourceTexture2D &inDepthTexture);

    const QSSGRef<QSSGRenderContext> &context() { return m_context; }

    QSSGRenderContextInterface *contextInterface() { return m_contextInterface; }

    const QSSGRef<QSSGShaderProgramGeneratorInterface> &getProgramGenerator();

    QSSGOption<QVector2D> getLayerMouseCoords(QSSGRenderLayer &inLayer,
                                                const QVector2D &inMouseCoords,
                                                const QVector2D &inViewportDimensions,
                                                bool forceImageIntersect = false) const override;

    bool rendererRequestsFrames() const override;

    static const QSSGRenderGraphObject *getPickObject(QSSGRenderableObject &inRenderableObject);
protected:
    QSSGOption<QVector2D> getLayerMouseCoords(QSSGLayerRenderData &inLayer,
                                                const QVector2D &inMouseCoords,
                                                const QVector2D &inViewportDimensions,
                                                bool forceImageIntersect = false) const;
    QSSGPickResultProcessResult processPickResultList(bool inPickEverything);
    // If the mouse y coordinates need to be flipped we expect that to happen before entry into
    // this function
    void getLayerHitObjectList(QSSGLayerRenderData &inLayer,
                               const QVector2D &inViewportDimensions,
                               const QVector2D &inMouseCoords,
                               bool inPickEverything,
                               TPickResultArray &outIntersectionResult);
    static void getLayerHitObjectList(const QSSGRenderLayer &layer,
                                      const QSSGRef<QSSGBufferManager> &bufferManager,
                                      const QVector2D &inViewportDimensions,
                                      const QVector2D &inMouseCoords,
                                      bool inPickEverything,
                                      PickResultList &outIntersectionResult);
    static void intersectRayWithSubsetRenderable(const QSSGRef<QSSGBufferManager> &bufferManager,
                                                 const QSSGRenderRay &inRay,
                                                 const QSSGRenderNode &node,
                                                 PickResultList &outIntersectionResultList);
    static void intersectRayWithSubsetRenderable(const QSSGRenderRay &inRay,
                                          QSSGRenderableObject &inRenderableObject,
                                          TPickResultArray &outIntersectionResultList);

    // shader implementations, legacy GL, implemented in qssgrendererimplshaders_gl.cpp
public:
    QSSGRef<QSSGSkyBoxShader> getSkyBoxShader();
    QSSGRef<QSSGDefaultAoPassShader> getDefaultAoPassShader(const ShaderFeatureSetList &inFeatureSet);
    QSSGRef<QSSGDefaultAoPassShader> getFakeDepthShader(ShaderFeatureSetList inFeatureSet);
    QSSGRef<QSSGDefaultAoPassShader> getFakeCubeDepthShader(ShaderFeatureSetList inFeatureSet);
    QSSGRef<QSSGRenderableDepthPrepassShader> getCubeShadowDepthShader(TessellationModeValues inTessMode);
    QSSGRef<QSSGRenderableDepthPrepassShader> getOrthographicDepthShader(TessellationModeValues inTessMode);
    const QSSGRef<QSSGRenderableDepthPrepassShader> &getDepthPrepassShader(bool inDisplaced);
    const QSSGRef<QSSGRenderableDepthPrepassShader> &getDepthTessPrepassShader(TessellationModeValues inTessMode, bool inDisplaced);
    const QSSGRef<QSSGRenderableDepthPrepassShader> &getDepthTessLinearPrepassShader(bool inDisplaced);
    const QSSGRef<QSSGRenderableDepthPrepassShader> &getDepthTessPhongPrepassShader();
    const QSSGRef<QSSGRenderableDepthPrepassShader> &getDepthTessNPatchPrepassShader();
    QSSGRef<QSSGLayerProgAABlendShader> getLayerProgAABlendShader();
    QSSGRef<QSSGLayerLastFrameBlendShader> getLayerLastFrameBlendShader();
    QSSGRef<QSSGShadowmapPreblurShader> getCubeShadowBlurXShader();
    QSSGRef<QSSGShadowmapPreblurShader> getCubeShadowBlurYShader();
    QSSGRef<QSSGShadowmapPreblurShader> getOrthoShadowBlurXShader();
    QSSGRef<QSSGShadowmapPreblurShader> getOrthoShadowBlurYShader();
    QSSGRef<QSSGFlippedQuadShader> getFlippedQuadShader();
private:
    QSSGRef<QSSGRenderableDepthPrepassShader> getCubeDepthNoTessShader();
    QSSGRef<QSSGRenderableDepthPrepassShader> getCubeDepthTessLinearShader();
    QSSGRef<QSSGRenderableDepthPrepassShader> getCubeDepthTessPhongShader();
    QSSGRef<QSSGRenderableDepthPrepassShader> getCubeDepthTessNPatchShader();
    QSSGRef<QSSGRenderableDepthPrepassShader> getOrthographicDepthNoTessShader();
    QSSGRef<QSSGRenderableDepthPrepassShader> getOrthographicDepthTessLinearShader();
    QSSGRef<QSSGRenderableDepthPrepassShader> getOrthographicDepthTessPhongShader();
    QSSGRef<QSSGRenderableDepthPrepassShader> getOrthographicDepthTessNPatchShader();

    // shader implementations, RHI, implemented in qssgrendererimplshaders_rhi.cpp
public:
    QSSGRef<QSSGRhiShaderStagesWithResources> getRhiCubemapShadowDepthShader();
    QSSGRef<QSSGRhiShaderStagesWithResources> getRhiOrthographicShadowDepthShader();
    QSSGRef<QSSGRhiShaderStagesWithResources> getRhiCubemapShadowBlurXShader();
    QSSGRef<QSSGRhiShaderStagesWithResources> getRhiCubemapShadowBlurYShader();
    QSSGRef<QSSGRhiShaderStagesWithResources> getRhiOrthographicShadowBlurXShader();
    QSSGRef<QSSGRhiShaderStagesWithResources> getRhiOrthographicShadowBlurYShader();
    QSSGRef<QSSGRhiShaderStagesWithResources> getRhiDepthPrepassShader();
    QSSGRef<QSSGRhiShaderStagesWithResources> getRhiSsaoShader();
    QSSGRef<QSSGRhiShaderStagesWithResources> getRhiSkyBoxShader();
    QSSGRef<QSSGRhiShaderStagesWithResources> getRhiSupersampleResolveShader();
    QSSGRef<QSSGRhiShaderStagesWithResources> getRhiFlippedSupersampleResolveShader();
    QSSGRef<QSSGRhiShaderStagesWithResources> getRhiProgressiveAAShader();
    QSSGRef<QSSGRhiShaderStagesWithResources> getRhiFlippedProgressiveAAShader();
    QSSGRef<QSSGRhiShaderStagesWithResources> getRhiTexturedQuadShader();

private:
    friend class QSSGRenderContextInterface;
    void releaseResources();

    QSSGRef<QSSGRhiShaderStagesWithResources> getRhiShader(const QByteArray &name,
                                                           QSSGRef<QSSGRhiShaderStagesWithResources> &storage);
};
QT_END_NAMESPACE

#endif<|MERGE_RESOLUTION|>--- conflicted
+++ resolved
@@ -137,19 +137,8 @@
     QSSGRef<QSSGRenderableDepthPrepassShader> m_depthTessNPatchPrepassShader;
     QSSGRef<QSSGSkyBoxShader> m_skyBoxShader;
     QSSGRef<QSSGDefaultAoPassShader> m_defaultAoPassShader;
-<<<<<<< HEAD
-    QSSGRef<QSSGDefaultAoPassShader> m_fakeDepthShader;
-    QSSGRef<QSSGDefaultAoPassShader> m_fakeCubemapDepthShader;
-=======
-#ifdef QT_QUICK3D_DEBUG_SHADOWS
     QSSGRef<QSSGDefaultAoPassShader> m_debugDepthShader;
     QSSGRef<QSSGDefaultAoPassShader> m_debugCubemapDepthShader;
-#endif
-    QSSGRef<QSSGRenderableDepthPrepassShader> m_paraboloidDepthShader;
-    QSSGRef<QSSGRenderableDepthPrepassShader> m_paraboloidDepthTessLinearShader;
-    QSSGRef<QSSGRenderableDepthPrepassShader> m_paraboloidDepthTessPhongShader;
-    QSSGRef<QSSGRenderableDepthPrepassShader> m_paraboloidDepthTessNPatchShader;
->>>>>>> 2e8515c4
     QSSGRef<QSSGRenderableDepthPrepassShader> m_cubemapDepthShader;
     QSSGRef<QSSGRenderableDepthPrepassShader> m_cubemapDepthTessLinearShader;
     QSSGRef<QSSGRenderableDepthPrepassShader> m_cubemapDepthTessPhongShader;
@@ -280,41 +269,11 @@
     QSSGRef<QSSGShaderGeneratorGeneratedShader> getShader(QSSGSubsetRenderable &inRenderable,
                                                               const ShaderFeatureSetList &inFeatureSet);
 
-<<<<<<< HEAD
     // RHI-only
     QSSGRef<QSSGRhiShaderStages> generateRhiShaderStages(QSSGSubsetRenderable &inRenderable,
                                                          const ShaderFeatureSetList &inFeatureSet);
     QSSGRef<QSSGRhiShaderStagesWithResources> getRhiShadersWithResources(QSSGSubsetRenderable &inRenderable,
                                                                          const ShaderFeatureSetList &inFeatureSet);
-=======
-    QSSGRef<QSSGSkyBoxShader> getSkyBoxShader();
-    QSSGRef<QSSGDefaultAoPassShader> getDefaultAoPassShader(const ShaderFeatureSetList &inFeatureSet);
-
-#ifdef QT_QUICK3D_DEBUG_SHADOWS
-    QSSGRef<QSSGDefaultAoPassShader> getDebugDepthShader(ShaderFeatureSetList inFeatureSet);
-    QSSGRef<QSSGDefaultAoPassShader> getDebugCubeDepthShader(ShaderFeatureSetList inFeatureSet);
-#endif
-
-    QSSGRef<QSSGRenderableDepthPrepassShader> getParaboloidDepthShader(TessellationModeValues inTessMode);
-    QSSGRef<QSSGRenderableDepthPrepassShader> getCubeShadowDepthShader(TessellationModeValues inTessMode);
-    QSSGRef<QSSGRenderableDepthPrepassShader> getOrthographicDepthShader(TessellationModeValues inTessMode);
-
-private:
-    friend class QSSGRenderContextInterface;
-    void releaseResources();
-    QSSGRef<QSSGRenderableDepthPrepassShader> getParaboloidDepthNoTessShader();
-    QSSGRef<QSSGRenderableDepthPrepassShader> getParaboloidDepthTessLinearShader();
-    QSSGRef<QSSGRenderableDepthPrepassShader> getParaboloidDepthTessPhongShader();
-    QSSGRef<QSSGRenderableDepthPrepassShader> getParaboloidDepthTessNPatchShader();
-    QSSGRef<QSSGRenderableDepthPrepassShader> getCubeDepthNoTessShader();
-    QSSGRef<QSSGRenderableDepthPrepassShader> getCubeDepthTessLinearShader();
-    QSSGRef<QSSGRenderableDepthPrepassShader> getCubeDepthTessPhongShader();
-    QSSGRef<QSSGRenderableDepthPrepassShader> getCubeDepthTessNPatchShader();
-    QSSGRef<QSSGRenderableDepthPrepassShader> getOrthographicDepthNoTessShader();
-    QSSGRef<QSSGRenderableDepthPrepassShader> getOrthographicDepthTessLinearShader();
-    QSSGRef<QSSGRenderableDepthPrepassShader> getOrthographicDepthTessPhongShader();
-    QSSGRef<QSSGRenderableDepthPrepassShader> getOrthographicDepthTessNPatchShader();
->>>>>>> 2e8515c4
 
 public:
     void generateXYQuad();
@@ -371,8 +330,10 @@
 public:
     QSSGRef<QSSGSkyBoxShader> getSkyBoxShader();
     QSSGRef<QSSGDefaultAoPassShader> getDefaultAoPassShader(const ShaderFeatureSetList &inFeatureSet);
-    QSSGRef<QSSGDefaultAoPassShader> getFakeDepthShader(ShaderFeatureSetList inFeatureSet);
-    QSSGRef<QSSGDefaultAoPassShader> getFakeCubeDepthShader(ShaderFeatureSetList inFeatureSet);
+#ifdef QT_QUICK3D_DEBUG_SHADOWS
+    QSSGRef<QSSGDefaultAoPassShader> getDebugDepthShader(ShaderFeatureSetList inFeatureSet);
+    QSSGRef<QSSGDefaultAoPassShader> getDebugCubeDepthShader(ShaderFeatureSetList inFeatureSet);
+#endif
     QSSGRef<QSSGRenderableDepthPrepassShader> getCubeShadowDepthShader(TessellationModeValues inTessMode);
     QSSGRef<QSSGRenderableDepthPrepassShader> getOrthographicDepthShader(TessellationModeValues inTessMode);
     const QSSGRef<QSSGRenderableDepthPrepassShader> &getDepthPrepassShader(bool inDisplaced);
