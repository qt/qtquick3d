--- conflicted
+++ resolved
@@ -93,10 +93,7 @@
     QSSGRenderContextInterface *m_contextInterface; //  We're own by the context interface
     const QSSGRef<QSSGRenderContext> &m_context;
     const QSSGRef<QSSGBufferManager> &m_bufferManager;
-<<<<<<< HEAD
-=======
-    QSSGRef<QSSGRenderShaderProgram> m_screenRectShader;
->>>>>>> c126e7e8
+
 
     // X,Y quad, broken down into 2 triangles and normalized over
     //-1,1.
@@ -140,15 +137,8 @@
     QSSGRef<QSSGRenderableDepthPrepassShader> m_depthTessNPatchPrepassShader;
     QSSGRef<QSSGSkyBoxShader> m_skyBoxShader;
     QSSGRef<QSSGDefaultAoPassShader> m_defaultAoPassShader;
-<<<<<<< HEAD
     QSSGRef<QSSGDefaultAoPassShader> m_fakeDepthShader;
     QSSGRef<QSSGDefaultAoPassShader> m_fakeCubemapDepthShader;
-=======
-    QSSGRef<QSSGRenderableDepthPrepassShader> m_paraboloidDepthShader;
-    QSSGRef<QSSGRenderableDepthPrepassShader> m_paraboloidDepthTessLinearShader;
-    QSSGRef<QSSGRenderableDepthPrepassShader> m_paraboloidDepthTessPhongShader;
-    QSSGRef<QSSGRenderableDepthPrepassShader> m_paraboloidDepthTessNPatchShader;
->>>>>>> c126e7e8
     QSSGRef<QSSGRenderableDepthPrepassShader> m_cubemapDepthShader;
     QSSGRef<QSSGRenderableDepthPrepassShader> m_cubemapDepthTessLinearShader;
     QSSGRef<QSSGRenderableDepthPrepassShader> m_cubemapDepthTessPhongShader;
@@ -162,7 +152,6 @@
     QSSGRef<QSSGShadowmapPreblurShader> m_orthoShadowBlurXShader;
     QSSGRef<QSSGShadowmapPreblurShader> m_orthoShadowBlurYShader;
 
-<<<<<<< HEAD
     // RHI
     QSSGRef<QSSGRhiShaderStagesWithResources> m_cubemapShadowDepthRhiShader;
     QSSGRef<QSSGRhiShaderStagesWithResources> m_orthographicShadowDepthRhiShader;
@@ -178,9 +167,6 @@
     QSSGRef<QSSGRhiShaderStagesWithResources> m_progressiveAARhiShader;
     QSSGRef<QSSGRhiShaderStagesWithResources> m_flippedProgressiveAARhiShader;
 
-=======
-    // Allocator for temporary data that is cleared after every layer.
->>>>>>> c126e7e8
     TInstanceRenderMap m_instanceRenderMap;
     TLayerRenderList m_lastFrameLayers;
 
@@ -257,32 +243,13 @@
                                                          const QVector2D &inMouseCoords,
                                                          const QSize &inPickDims) override;
 
-<<<<<<< HEAD
-    void renderQuad(const QVector2D &inDimensions,
-                    const QMatrix4x4 &inMVP,
-                    QSSGRenderTexture2D &inQuadTexture) override;
-    void renderFlippedQuad(const QVector2D &inDimensions,
-                           const QMatrix4x4 &inMVP,
-                           QSSGRenderTexture2D &inQuadTexture) override;
-    void renderQuad() override;
-
-    QSSGRhiQuadRenderer *rhiQuadRenderer() override;
-=======
-    QSSGOption<QRectF> layerRect(QSSGRenderLayer &inLayer) override;
-
-    void runLayerRender(QSSGRenderLayer &inLayer, const QMatrix4x4 &inViewProjection) override;
-
-    void renderLayerRect(QSSGRenderLayer &inLayer, const QVector3D &inColor) override;
-
-    void releaseLayerRenderResources(QSSGRenderLayer &inLayer) override;
-
-    void renderQuad() override;
-
     void renderFlippedQuad(const QVector2D &inDimensions,
                            const QMatrix4x4 &inMVP,
                            QSSGRenderTexture2D &inQuadTexture,
                            float opacity) override;
->>>>>>> c126e7e8
+    void renderQuad() override;
+
+    QSSGRhiQuadRenderer *rhiQuadRenderer() override;
 
     // render Gpu profiler values
     void dumpGpuProfilerStats() override;
@@ -301,7 +268,6 @@
     QSSGRef<QSSGShaderGeneratorGeneratedShader> getShader(QSSGSubsetRenderable &inRenderable,
                                                               const ShaderFeatureSetList &inFeatureSet);
 
-<<<<<<< HEAD
     // RHI-only
     QSSGRef<QSSGRhiShaderStages> generateRhiShaderStages(QSSGSubsetRenderable &inRenderable,
                                                          const ShaderFeatureSetList &inFeatureSet);
@@ -309,39 +275,6 @@
                                                                          const ShaderFeatureSetList &inFeatureSet);
 
 public:
-=======
-    QSSGRef<QSSGSkyBoxShader> getSkyBoxShader();
-    QSSGRef<QSSGDefaultAoPassShader> getDefaultAoPassShader(const ShaderFeatureSetList &inFeatureSet);
-
-    QSSGRef<QSSGRenderableDepthPrepassShader> getParaboloidDepthShader(TessellationModeValues inTessMode);
-    QSSGRef<QSSGRenderableDepthPrepassShader> getCubeShadowDepthShader(TessellationModeValues inTessMode);
-    QSSGRef<QSSGRenderableDepthPrepassShader> getOrthographicDepthShader(TessellationModeValues inTessMode);
-
-private:
-    friend class QSSGRenderContextInterface;
-    void releaseResources();
-    QSSGRef<QSSGRenderableDepthPrepassShader> getParaboloidDepthNoTessShader();
-    QSSGRef<QSSGRenderableDepthPrepassShader> getParaboloidDepthTessLinearShader();
-    QSSGRef<QSSGRenderableDepthPrepassShader> getParaboloidDepthTessPhongShader();
-    QSSGRef<QSSGRenderableDepthPrepassShader> getParaboloidDepthTessNPatchShader();
-    QSSGRef<QSSGRenderableDepthPrepassShader> getCubeDepthNoTessShader();
-    QSSGRef<QSSGRenderableDepthPrepassShader> getCubeDepthTessLinearShader();
-    QSSGRef<QSSGRenderableDepthPrepassShader> getCubeDepthTessPhongShader();
-    QSSGRef<QSSGRenderableDepthPrepassShader> getCubeDepthTessNPatchShader();
-    QSSGRef<QSSGRenderableDepthPrepassShader> getOrthographicDepthNoTessShader();
-    QSSGRef<QSSGRenderableDepthPrepassShader> getOrthographicDepthTessLinearShader();
-    QSSGRef<QSSGRenderableDepthPrepassShader> getOrthographicDepthTessPhongShader();
-    QSSGRef<QSSGRenderableDepthPrepassShader> getOrthographicDepthTessNPatchShader();
-
-public:
-    const QSSGRef<QSSGRenderableDepthPrepassShader> &getDepthPrepassShader(bool inDisplaced);
-    const QSSGRef<QSSGRenderableDepthPrepassShader> &getDepthTessPrepassShader(TessellationModeValues inTessMode, bool inDisplaced);
-    const QSSGRef<QSSGRenderableDepthPrepassShader> &getDepthTessLinearPrepassShader(bool inDisplaced);
-    const QSSGRef<QSSGRenderableDepthPrepassShader> &getDepthTessPhongPrepassShader();
-    const QSSGRef<QSSGRenderableDepthPrepassShader> &getDepthTessNPatchPrepassShader();
-    QSSGRef<QSSGFlippedQuadShader> getFlippedQuadShader();
-    QSSGRef<QSSGRenderShaderProgram> getTextAtlasEntryShader();
->>>>>>> c126e7e8
     void generateXYQuad();
     void generateXYQuadStrip();
     void generateXYZPoint();
@@ -355,11 +288,6 @@
 
     QSSGRenderContextInterface *contextInterface() { return m_contextInterface; }
 
-<<<<<<< HEAD
-=======
-    void drawScreenRect(QRectF inRect, const QVector3D &inColor);
-
->>>>>>> c126e7e8
     const QSSGRef<QSSGShaderProgramGeneratorInterface> &getProgramGenerator();
 
     QSSGOption<QVector2D> getLayerMouseCoords(QSSGRenderLayer &inLayer,
@@ -416,10 +344,7 @@
     QSSGRef<QSSGShadowmapPreblurShader> getCubeShadowBlurYShader();
     QSSGRef<QSSGShadowmapPreblurShader> getOrthoShadowBlurXShader();
     QSSGRef<QSSGShadowmapPreblurShader> getOrthoShadowBlurYShader();
-    QSSGRef<QSSGLayerSceneShader> getSceneLayerShader();
-    QSSGRef<QSSGLayerSceneShader> getSceneFlippedLayerShader();
-    QSSGRef<QSSGRenderShaderProgram> getTextAtlasEntryShader();
-    QSSGRef<QSSGCompositShader> getCompositShader();
+    QSSGRef<QSSGFlippedQuadShader> getFlippedQuadShader();
 private:
     QSSGRef<QSSGRenderableDepthPrepassShader> getCubeDepthNoTessShader();
     QSSGRef<QSSGRenderableDepthPrepassShader> getCubeDepthTessLinearShader();
