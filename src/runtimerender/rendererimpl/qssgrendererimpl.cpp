--- conflicted
+++ resolved
@@ -267,119 +267,6 @@
     return nullptr;
 }
 
-<<<<<<< HEAD
-=======
-QSSGRenderCamera *QSSGRendererImpl::cameraForNode(const QSSGRenderNode &inNode) const
-{
-    const QSSGRef<QSSGLayerRenderData> &theLayer = const_cast<QSSGRendererImpl &>(*this).getOrCreateLayerRenderDataForNode(inNode);
-    if (theLayer)
-        return theLayer->camera;
-    return nullptr;
-}
-
-QSSGOption<QSSGCuboidRect> QSSGRendererImpl::cameraBounds(const QSSGRenderGraphObject &inObject)
-{
-    if (inObject.isNodeType()) {
-        const QSSGRenderNode &theNode = static_cast<const QSSGRenderNode &>(inObject);
-        const QSSGRef<QSSGLayerRenderData> &theLayer = getOrCreateLayerRenderDataForNode(theNode);
-
-        QSSGRenderCamera *theCamera = theLayer->camera;
-        if (theCamera)
-            return theCamera->getCameraBounds(theLayer->layerPrepResult->viewport());
-
-    }
-    return QSSGOption<QSSGCuboidRect>();
-}
-
-void QSSGRendererImpl::drawScreenRect(QRectF inRect, const QVector3D &inColor)
-{
-    QSSGRenderCamera theScreenCamera;
-    theScreenCamera.markDirty(QSSGRenderCamera::TransformDirtyFlag::TransformIsDirty);
-    QRectF theViewport(m_context->viewport());
-    theScreenCamera.flags.setFlag(QSSGRenderCamera::Flag::Orthographic);
-    theScreenCamera.calculateGlobalVariables(theViewport);
-    generateXYQuad();
-    if (!m_screenRectShader) {
-        QSSGRef<QSSGShaderProgramGeneratorInterface> theGenerator(getProgramGenerator());
-        theGenerator->beginProgram();
-        QSSGShaderStageGeneratorInterface &vertexGenerator(*theGenerator->getStage(QSSGShaderGeneratorStage::Vertex));
-        QSSGShaderStageGeneratorInterface &fragmentGenerator(*theGenerator->getStage(QSSGShaderGeneratorStage::Fragment));
-        // TODO: Move out and change type!
-        vertexGenerator.addIncoming("attr_pos", "vec3");
-        vertexGenerator.addUniform("modelViewProjection", "mat4");
-        vertexGenerator.addUniform("rectangle_dims", "vec3");
-        vertexGenerator.append("void main() {");
-        vertexGenerator.append("\tgl_Position = modelViewProjection * vec4(attr_pos * rectangle_dims, 1.0);");
-        vertexGenerator.append("}");
-        fragmentGenerator.addUniform("output_color", "vec3");
-        fragmentGenerator.append("void main() {");
-        fragmentGenerator.append("\tgl_FragColor.rgb = output_color;");
-        fragmentGenerator.append("\tgl_FragColor.a = 1.0;");
-        fragmentGenerator.append("}");
-        // No flags enabled
-        m_screenRectShader = theGenerator->compileGeneratedShader("DrawScreenRect", QSSGShaderCacheProgramFlags(), ShaderFeatureSetList());
-    }
-    if (m_screenRectShader) {
-        // Fudge the rect by one pixel to ensure we see all the corners.
-        if (inRect.width() > 1)
-            inRect.setWidth(inRect.width() - 1);
-        if (inRect.height() > 1)
-            inRect.setHeight(inRect.height() - 1);
-        inRect.setX(inRect.x() + 1);
-        inRect.setY(inRect.y() + 1);
-        // Figure out the rect center.
-        QSSGRenderNode theNode;
-
-        const QPointF &center = inRect.center();
-        QVector2D rectGlobalCenter = { float(center.x()), float(center.y()) };
-        QVector2D rectCenter(toNormalizedRectRelative(theViewport, rectGlobalCenter));
-        theNode.position.setX(rectCenter.x());
-        theNode.position.setY(rectCenter.y());
-        theNode.markDirty(QSSGRenderNode::TransformDirtyFlag::TransformIsDirty);
-        theNode.calculateGlobalVariables();
-        QMatrix4x4 theViewProjection;
-        theScreenCamera.calculateViewProjectionMatrix(theViewProjection);
-        QMatrix4x4 theMVP;
-        QMatrix3x3 theNormal;
-        theNode.calculateMVPAndNormalMatrix(theViewProjection, theMVP, theNormal);
-        m_context->setBlendingEnabled(false);
-        m_context->setDepthWriteEnabled(false);
-        m_context->setDepthTestEnabled(false);
-        m_context->setCullingEnabled(false);
-        m_context->setActiveShader(m_screenRectShader);
-        m_screenRectShader->setPropertyValue("modelViewProjection", theMVP);
-        m_screenRectShader->setPropertyValue("output_color", inColor);
-        m_screenRectShader->setPropertyValue("rectangle_dims", QVector3D(float(inRect.width()) / 2.0f, float(inRect.height()) / 2.0f, 0.0f));
-    }
-    if (!m_rectInputAssembler) {
-        Q_ASSERT(m_quadVertexBuffer);
-        const quint8 indexData[] = { 0, 1, 1, 2, 2, 3, 3, 0 };
-
-        m_rectIndexBuffer = new QSSGRenderIndexBuffer(m_context, QSSGRenderBufferUsageType::Static,
-                                                        QSSGRenderComponentType::UnsignedInteger8,
-                                                        toDataView(indexData, sizeof(indexData)));
-
-        QSSGRenderVertexBufferEntry theEntries[] = {
-            QSSGRenderVertexBufferEntry("attr_pos", QSSGRenderComponentType::Float32, 3),
-        };
-
-        // create our attribute layout
-        m_rectAttribLayout = m_context->createAttributeLayout(toDataView(theEntries, 1));
-
-        quint32 strides = m_quadVertexBuffer->stride();
-        quint32 offsets = 0;
-        m_rectInputAssembler = m_context->createInputAssembler(m_rectAttribLayout,
-                                                               toDataView(&m_quadVertexBuffer, 1),
-                                                               m_rectIndexBuffer,
-                                                               toDataView(&strides, 1),
-                                                               toDataView(&offsets, 1));
-    }
-
-    m_context->setInputAssembler(m_rectInputAssembler);
-    m_context->draw(QSSGRenderDrawMode::Lines, m_rectIndexBuffer->numIndices(), 0);
-}
-
->>>>>>> c126e7e8
 void QSSGRendererImpl::addMaterialDirtyClear(QSSGRenderGraphObject *material)
 {
     m_materialClearDirty.insert(material);
@@ -661,73 +548,7 @@
                                 QRect(0, 0, int(layerToPresentation.width()), int(layerToPresentation.height())));
 }
 
-<<<<<<< HEAD
-void QSSGRendererImpl::renderQuad(const QVector2D &inDimensions, const QMatrix4x4 &inMVP, QSSGRenderTexture2D &inQuadTexture)
-{
-    m_context->setCullingEnabled(false);
-    QSSGRef<QSSGLayerSceneShader> theShader = getSceneLayerShader();
-    m_context->setActiveShader(theShader->shader);
-    theShader->mvp.set(inMVP);
-    theShader->dimensions.set(inDimensions);
-    theShader->sampler.set(&inQuadTexture);
-
-=======
-QSSGOption<QRectF> QSSGRendererImpl::layerRect(QSSGRenderLayer &inLayer)
-{
-    QSSGRef<QSSGLayerRenderData> theData = getOrCreateLayerRenderDataForNode(inLayer);
-    if (Q_UNLIKELY(theData == nullptr || theData->camera == nullptr)) {
-        Q_ASSERT(false);
-        return QSSGEmpty();
-    }
-    QSSGLayerRenderPreparationResult &thePrepResult(*theData->layerPrepResult);
-    return thePrepResult.viewport();
-}
-
-// This doesn't have to be cheap.
-void QSSGRendererImpl::runLayerRender(QSSGRenderLayer &inLayer, const QMatrix4x4 &inViewProjection)
-{
-    QSSGRef<QSSGLayerRenderData> theData = getOrCreateLayerRenderDataForNode(inLayer);
-    if (Q_UNLIKELY(theData == nullptr || theData->camera == nullptr)) {
-        Q_ASSERT(false);
-        return;
-    }
-    theData->prepareAndRender(inViewProjection);
-}
-
-void QSSGRendererImpl::renderLayerRect(QSSGRenderLayer &inLayer, const QVector3D &inColor)
-{
-    QSSGRef<QSSGLayerRenderData> theData = getOrCreateLayerRenderDataForNode(inLayer);
-    if (theData)
-        theData->m_boundingRectColor = inColor;
-}
-
-void QSSGRendererImpl::releaseLayerRenderResources(QSSGRenderLayer &inLayer)
-{
-    auto theIter = m_instanceRenderMap.find(&inLayer);
-    if (theIter != m_instanceRenderMap.end()) {
-        auto theLastFrm = std::find(m_lastFrameLayers.begin(), m_lastFrameLayers.end(), theIter.value());
-        if (theLastFrm != m_lastFrameLayers.end()) {
-            theIter.value()->resetForFrame();
-            m_lastFrameLayers.erase(theLastFrm);
-        }
-        m_instanceRenderMap.erase(theIter);
-    }
-}
-
-void QSSGRendererImpl::renderQuad()
-{
-    m_context->setCullingEnabled(false);
->>>>>>> c126e7e8
-    generateXYQuad();
-    m_context->setInputAssembler(m_quadInputAssembler);
-    m_context->draw(QSSGRenderDrawMode::Triangles, m_quadIndexBuffer->numIndices(), 0);
-}
-
-<<<<<<< HEAD
-void QSSGRendererImpl::renderFlippedQuad(const QVector2D &inDimensions, const QMatrix4x4 &inMVP, QSSGRenderTexture2D &inQuadTexture)
-=======
 void QSSGRendererImpl::renderFlippedQuad(const QVector2D &inDimensions, const QMatrix4x4 &inMVP, QSSGRenderTexture2D &inQuadTexture, float opacity)
->>>>>>> c126e7e8
 {
     m_context->setCullingEnabled(false);
     m_context->setBlendingEnabled(true);
@@ -1248,15 +1069,6 @@
     }
 }
 
-<<<<<<< HEAD
-=======
-
-
-
-
-
-
->>>>>>> c126e7e8
 const QSSGRef<QSSGShaderProgramGeneratorInterface> &QSSGRendererImpl::getProgramGenerator()
 {
     return m_contextInterface->shaderProgramGenerator();
