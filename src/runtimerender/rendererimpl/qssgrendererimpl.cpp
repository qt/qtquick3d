--- conflicted
+++ resolved
@@ -756,53 +756,7 @@
                                 QRect(0, 0, int(layerToPresentation.width()), int(layerToPresentation.height())));
 }
 
-<<<<<<< HEAD
-void QSSGRendererImpl::renderQuad(const QVector2D inDimensions, const QMatrix4x4 &inMVP, QSSGRenderTexture2D &inQuadTexture)
-=======
-QSSGOption<QRectF> QSSGRendererImpl::layerRect(QSSGRenderLayer &inLayer)
-{
-    QSSGRef<QSSGLayerRenderData> theData = getOrCreateLayerRenderDataForNode(inLayer);
-    if (Q_UNLIKELY(theData == nullptr || theData->camera == nullptr)) {
-        Q_ASSERT(false);
-        return QSSGEmpty();
-    }
-    QSSGLayerRenderPreparationResult &thePrepResult(*theData->layerPrepResult);
-    return thePrepResult.viewport();
-}
-
-// This doesn't have to be cheap.
-void QSSGRendererImpl::runLayerRender(QSSGRenderLayer &inLayer, const QMatrix4x4 &inViewProjection)
-{
-    QSSGRef<QSSGLayerRenderData> theData = getOrCreateLayerRenderDataForNode(inLayer);
-    if (Q_UNLIKELY(theData == nullptr || theData->camera == nullptr)) {
-        Q_ASSERT(false);
-        return;
-    }
-    theData->prepareAndRender(inViewProjection);
-}
-
-void QSSGRendererImpl::renderLayerRect(QSSGRenderLayer &inLayer, const QVector3D &inColor)
-{
-    QSSGRef<QSSGLayerRenderData> theData = getOrCreateLayerRenderDataForNode(inLayer);
-    if (theData)
-        theData->m_boundingRectColor = inColor;
-}
-
-void QSSGRendererImpl::releaseLayerRenderResources(QSSGRenderLayer &inLayer)
-{
-    auto theIter = m_instanceRenderMap.find(&inLayer);
-    if (theIter != m_instanceRenderMap.end()) {
-        auto theLastFrm = std::find(m_lastFrameLayers.begin(), m_lastFrameLayers.end(), theIter.value());
-        if (theLastFrm != m_lastFrameLayers.end()) {
-            theIter.value()->resetForFrame();
-            m_lastFrameLayers.erase(theLastFrm);
-        }
-        m_instanceRenderMap.erase(theIter);
-    }
-}
-
 void QSSGRendererImpl::renderQuad(const QVector2D &inDimensions, const QMatrix4x4 &inMVP, QSSGRenderTexture2D &inQuadTexture)
->>>>>>> c3f7d18f
 {
     m_context->setCullingEnabled(false);
     QSSGRef<QSSGLayerSceneShader> theShader = getSceneLayerShader();
@@ -816,25 +770,6 @@
     m_context->draw(QSSGRenderDrawMode::Triangles, m_quadIndexBuffer->numIndices(), 0);
 }
 
-void QSSGRendererImpl::renderQuad()
-{
-    m_context->setCullingEnabled(false);
-    generateXYQuad();
-    m_context->setInputAssembler(m_quadInputAssembler);
-    m_context->draw(QSSGRenderDrawMode::Triangles, m_quadIndexBuffer->numIndices(), 0);
-}
-
-<<<<<<< HEAD
-QSSGRhiQuadRenderer *QSSGRendererImpl::rhiQuadRenderer()
-{
-    if (!m_context->rhiContext()->isValid())
-        return nullptr;
-
-    if (!m_rhiQuadRenderer)
-        m_rhiQuadRenderer = new QSSGRhiQuadRenderer(m_context->rhiContext());
-
-    return m_rhiQuadRenderer;
-=======
 void QSSGRendererImpl::renderFlippedQuad(const QVector2D &inDimensions, const QMatrix4x4 &inMVP, QSSGRenderTexture2D &inQuadTexture)
 {
     m_context->setCullingEnabled(false);
@@ -847,7 +782,25 @@
     generateXYQuad();
     m_context->setInputAssembler(m_quadInputAssembler);
     m_context->draw(QSSGRenderDrawMode::Triangles, m_quadIndexBuffer->numIndices(), 0);
->>>>>>> c3f7d18f
+}
+
+void QSSGRendererImpl::renderQuad()
+{
+    m_context->setCullingEnabled(false);
+    generateXYQuad();
+    m_context->setInputAssembler(m_quadInputAssembler);
+    m_context->draw(QSSGRenderDrawMode::Triangles, m_quadIndexBuffer->numIndices(), 0);
+}
+
+QSSGRhiQuadRenderer *QSSGRendererImpl::rhiQuadRenderer()
+{
+    if (!m_context->rhiContext()->isValid())
+        return nullptr;
+
+    if (!m_rhiQuadRenderer)
+        m_rhiQuadRenderer = new QSSGRhiQuadRenderer(m_context->rhiContext());
+
+    return m_rhiQuadRenderer;
 }
 
 void QSSGRendererImpl::layerNeedsFrameClear(QSSGLayerRenderData &inLayer)
