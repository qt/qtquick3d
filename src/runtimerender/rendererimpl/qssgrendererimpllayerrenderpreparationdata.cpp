/****************************************************************************
**
** Copyright (C) 2008-2012 NVIDIA Corporation.
** Copyright (C) 2019 The Qt Company Ltd.
** Contact: https://www.qt.io/licensing/
**
** This file is part of Qt Quick 3D.
**
** $QT_BEGIN_LICENSE:GPL$
** Commercial License Usage
** Licensees holding valid commercial Qt licenses may use this file in
** accordance with the commercial license agreement provided with the
** Software or, alternatively, in accordance with the terms contained in
** a written agreement between you and The Qt Company. For licensing terms
** and conditions see https://www.qt.io/terms-conditions. For further
** information use the contact form at https://www.qt.io/contact-us.
**
** GNU General Public License Usage
** Alternatively, this file may be used under the terms of the GNU
** General Public License version 3 or (at your option) any later version
** approved by the KDE Free Qt Foundation. The licenses are as published by
** the Free Software Foundation and appearing in the file LICENSE.GPL3
** included in the packaging of this file. Please review the following
** information to ensure the GNU General Public License requirements will
** be met: https://www.gnu.org/licenses/gpl-3.0.html.
**
** $QT_END_LICENSE$
**
****************************************************************************/


#include <QtQuick3DRuntimeRender/private/qssgrenderer_p.h>
#include <QtQuick3DRuntimeRender/private/qssgrendererimpl_p.h>
#include <QtQuick3DRuntimeRender/private/qssgrenderlayer_p.h>
#include <QtQuick3DRuntimeRender/private/qssgrenderlight_p.h>
#include <QtQuick3DRuntimeRender/private/qssgrendercamera_p.h>
#include <QtQuick3DRuntimeRender/private/qssgrendercontextcore_p.h>
#include <QtQuick3DRuntimeRender/private/qssgrenderresourcemanager_p.h>
#include <QtQuick3DRender/private/qssgrenderframebuffer_p.h>
#include <QtQuick3DRender/private/qssgrenderrenderbuffer_p.h>
#include <QtQuick3DRuntimeRender/private/qssgrenderresourcebufferobjects_p.h>
#include <QtQuick3DUtils/private/qssgperftimer_p.h>
#include <QtQuick3DRuntimeRender/private/qssgrenderbuffermanager_p.h>
#include <QtQuick3DRuntimeRender/private/qssgrendercustommaterialsystem_p.h>
#include <QtQuick3DRuntimeRender/private/qssgrendershadercache_p.h>
#include <QtQuick3DRuntimeRender/private/qssgperframeallocator_p.h>
#include <QtQuick3DUtils/private/qssgutils_p.h>

#ifdef Q_CC_MSVC
#pragma warning(disable : 4355)
#endif

QT_BEGIN_NAMESPACE

static void maybeQueueNodeForRender(QSSGRenderNode &inNode,
                                    QVector<QSSGRenderableNodeEntry> &outRenderables,
                                    QVector<QSSGRenderCamera *> &outCameras,
                                    QVector<QSSGRenderLight *> &outLights,
                                    quint32 &ioDFSIndex)
{
    ++ioDFSIndex;
    inNode.dfsIndex = ioDFSIndex;
    if (inNode.isRenderableType())
        outRenderables.push_back(inNode);
    else if (inNode.type == QSSGRenderGraphObject::Type::Camera)
        outCameras.push_back(static_cast<QSSGRenderCamera *>(&inNode));
    else if (inNode.type == QSSGRenderGraphObject::Type::Light)
        outLights.push_back(static_cast<QSSGRenderLight *>(&inNode));

    for (QSSGRenderNode *theChild = inNode.firstChild; theChild != nullptr; theChild = theChild->nextSibling)
        maybeQueueNodeForRender(*theChild, outRenderables, outCameras, outLights, ioDFSIndex);
}

static inline bool hasValidLightProbe(QSSGRenderImage *inLightProbeImage)
{
    return inLightProbeImage && inLightProbeImage->m_textureData.m_texture;
}

QSSGDefaultMaterialPreparationResult::QSSGDefaultMaterialPreparationResult(QSSGShaderDefaultMaterialKey inKey)
    : firstImage(nullptr), opacity(1.0f), materialKey(inKey), dirty(false)
{
}

#define MAX_AA_LEVELS 8

QSSGLayerRenderPreparationData::QSSGLayerRenderPreparationData(QSSGRenderLayer &inLayer,
                                                                   const QSSGRef<QSSGRendererImpl> &inRenderer)
    : layer(inLayer)
    , renderer(inRenderer)
    , camera(nullptr)
    , featuresDirty(true)
    , featureSetHash(0)
    , tooManyLightsError(false)
{
}

QSSGLayerRenderPreparationData::~QSSGLayerRenderPreparationData() = default;

void QSSGLayerRenderPreparationData::setShaderFeature(const char *theStr, bool inValue)
{
    auto iter = features.cbegin();
    const auto end = features.cend();

    while (iter != end && iter->name != theStr)
        ++iter;

    if (iter != end) {
        if (iter->enabled != inValue) {
            iter->enabled = inValue;
            featuresDirty = true;
            featureSetHash = 0;
        }
    } else {
        features.push_back(QSSGShaderPreprocessorFeature{theStr, inValue});
        featuresDirty = true;
        featureSetHash = 0;
    }
}

ShaderFeatureSetList QSSGLayerRenderPreparationData::getShaderFeatureSet()
{
    if (featuresDirty) {
        std::sort(features.begin(), features.end());
        featuresDirty = false;
    }
    return features;
}

size_t QSSGLayerRenderPreparationData::getShaderFeatureSetHash()
{
    if (!featureSetHash)
        featureSetHash = hashShaderFeatureSet(getShaderFeatureSet());
    return featureSetHash;
}

void QSSGLayerRenderPreparationData::createShadowMapManager()
{
    shadowMapManager = QSSGRenderShadowMap::create(renderer->contextInterface());
}

QVector3D QSSGLayerRenderPreparationData::getCameraDirection()
{
    if (cameraDirection.hasValue() == false) {
        if (camera)
            cameraDirection = camera->getScalingCorrectDirection();
        else
            cameraDirection = QVector3D(0, 0, -1);
    }
    return *cameraDirection;
}

// Per-frame cache of renderable objects post-sort.
const QVector<QSSGRenderableObjectHandle> &QSSGLayerRenderPreparationData::getOpaqueRenderableObjects(bool performSort)
{
    if (renderedOpaqueObjects.empty() == false || camera == nullptr)
        return renderedOpaqueObjects;
    if (layer.flags.testFlag(QSSGRenderLayer::Flag::LayerEnableDepthTest) && !opaqueObjects.empty()) {
        QVector3D theCameraDirection(getCameraDirection());
        QVector3D theCameraPosition = camera->getGlobalPos();
        renderedOpaqueObjects = opaqueObjects;
        // Setup the object's sorting information
        for (int idx = 0, end = renderedOpaqueObjects.size(); idx < end; ++idx) {
            QSSGRenderableObjectHandle &theInfo = renderedOpaqueObjects[idx];
            const QVector3D difference = theInfo.obj->worldCenterPoint - theCameraPosition;
            theInfo.cameraDistanceSq = QVector3D::dotProduct(difference, theCameraDirection);
        }

        static const auto isRenderObjectPtrLessThan = [](const QSSGRenderableObjectHandle &lhs, const QSSGRenderableObjectHandle &rhs) {
            return lhs.cameraDistanceSq < rhs.cameraDistanceSq;
        };
        // Render nearest to furthest objects
        if (performSort)
            std::sort(renderedOpaqueObjects.begin(), renderedOpaqueObjects.end(), isRenderObjectPtrLessThan);
    }
    return renderedOpaqueObjects;
}

// If layer depth test is false, this may also contain opaque objects.
const QVector<QSSGRenderableObjectHandle> &QSSGLayerRenderPreparationData::getTransparentRenderableObjects()
{
    if (renderedTransparentObjects.empty() == false || camera == nullptr)
        return renderedTransparentObjects;

    renderedTransparentObjects = transparentObjects;

    if (!layer.flags.testFlag(QSSGRenderLayer::Flag::LayerEnableDepthTest))
        renderedTransparentObjects.append(opaqueObjects);

    if (renderedTransparentObjects.empty() == false) {
        QVector3D theCameraDirection(getCameraDirection());
        QVector3D theCameraPosition = camera->getGlobalPos();

        // Setup the object's sorting information
        for (quint32 idx = 0, end = renderedTransparentObjects.size(); idx < end; ++idx) {
            QSSGRenderableObjectHandle &theInfo = renderedTransparentObjects[idx];
            const QVector3D difference = theInfo.obj->worldCenterPoint - theCameraPosition;
            theInfo.cameraDistanceSq = QVector3D::dotProduct(difference, theCameraDirection);
        }

        static const auto iSRenderObjectPtrGreatThan = [](const QSSGRenderableObjectHandle &lhs, const QSSGRenderableObjectHandle &rhs) {
            return lhs.cameraDistanceSq > rhs.cameraDistanceSq;
        };
        // render furthest to nearest.
        std::sort(renderedTransparentObjects.begin(), renderedTransparentObjects.end(), iSRenderObjectPtrGreatThan);
    }

    return renderedTransparentObjects;
}

/**
 * Usage: T *ptr = RENDER_FRAME_NEW<T>(context, arg0, arg1, ...); is equivalent to: T *ptr = new T(arg0, arg1, ...);
 * so RENDER_FRAME_NEW() takes the RCI + T's arguments
 */
template <typename T, typename... Args>
inline T *RENDER_FRAME_NEW(const QSSGRef<QSSGRenderContextInterface> &ctx, const Args&... args)
{
    return new (ctx->perFrameAllocator().allocate(sizeof(T)))T(const_cast<Args &>(args)...);
}

#define QSSG_RENDER_MINIMUM_RENDER_OPACITY .01f

QSSGShaderDefaultMaterialKey QSSGLayerRenderPreparationData::generateLightingKey(QSSGRenderDefaultMaterial::MaterialLighting inLightingType, bool receivesShadows)
{
    const uint features = uint(getShaderFeatureSetHash());
    QSSGShaderDefaultMaterialKey theGeneratedKey(features);
    const bool lighting = inLightingType != QSSGRenderDefaultMaterial::MaterialLighting::NoLighting;
    renderer->defaultMaterialShaderKeyProperties().m_hasLighting.setValue(theGeneratedKey, lighting);
    if (lighting) {
        const bool lightProbe = layer.lightProbe && layer.lightProbe->m_textureData.m_texture;
        renderer->defaultMaterialShaderKeyProperties().m_hasIbl.setValue(theGeneratedKey, lightProbe);

        quint32 numLights = (quint32)globalLights.size();
        if (numLights > QSSGShaderDefaultMaterialKeyProperties::LightCount && tooManyLightsError == false) {
            tooManyLightsError = true;
            numLights = QSSGShaderDefaultMaterialKeyProperties::LightCount;
            qCCritical(INVALID_OPERATION, "Too many lights on layer, max is %d", QSSGShaderDefaultMaterialKeyProperties::LightCount);
            Q_ASSERT(false);
        }
        renderer->defaultMaterialShaderKeyProperties().m_lightCount.setValue(theGeneratedKey, numLights);

        for (quint32 lightIdx = 0, lightEnd = globalLights.size(); lightIdx < lightEnd; ++lightIdx) {
            QSSGRenderLight *theLight(globalLights[lightIdx]);
            const bool isDirectional = theLight->m_lightType == QSSGRenderLight::Type::Directional;
            const bool isArea = theLight->m_lightType == QSSGRenderLight::Type::Area;
            const bool castShadowsArea = (theLight->m_lightType != QSSGRenderLight::Type::Area) && (theLight->m_castShadow) && receivesShadows;

            renderer->defaultMaterialShaderKeyProperties().m_lightFlags[lightIdx].setValue(theGeneratedKey, !isDirectional);
            renderer->defaultMaterialShaderKeyProperties().m_lightAreaFlags[lightIdx].setValue(theGeneratedKey, isArea);
            renderer->defaultMaterialShaderKeyProperties().m_lightShadowFlags[lightIdx].setValue(theGeneratedKey, castShadowsArea);
        }
    }
    return theGeneratedKey;
}

void QSSGLayerRenderPreparationData::prepareImageForRender(QSSGRenderImage &inImage,
                                                           QSSGImageMapTypes inMapType,
                                                           QSSGRenderableImage *&ioFirstImage,
                                                           QSSGRenderableImage *&ioNextImage,
                                                           QSSGRenderableObjectFlags &ioFlags,
                                                           QSSGShaderDefaultMaterialKey &inShaderKey,
                                                           quint32 inImageIndex,
                                                           QSSGRenderDefaultMaterial *inMaterial)
{
    const QSSGRef<QSSGRenderContextInterface> &contextInterface(renderer->contextInterface());
    const QSSGRef<QSSGBufferManager> &bufferManager = contextInterface->bufferManager();

    if (inImage.clearDirty(bufferManager))
        ioFlags |= QSSGRenderableObjectFlag::Dirty;

    if (inImage.m_textureData.m_texture) {
        if (inImage.m_textureData.m_textureFlags.hasTransparency()
            && (inMapType == QSSGImageMapTypes::Diffuse || inMapType == QSSGImageMapTypes::Opacity
                || inMapType == QSSGImageMapTypes::Translucency)) {
            ioFlags |= QSSGRenderableObjectFlag::HasTransparency;
        }
        // Textures used in general have linear characteristics.
        // PKC -- The filters are properly set already.  Setting them here only overrides what
        // would
        // otherwise be a correct setting.
        // inImage.m_TextureData.m_Texture->SetMinFilter( QSSGRenderTextureMinifyingOp::Linear );
        // inImage.m_TextureData.m_Texture->SetMagFilter( QSSGRenderTextureMagnifyingOp::Linear );

        QSSGRenderableImage *theImage = RENDER_FRAME_NEW<QSSGRenderableImage>(renderer->contextInterface(), inMapType, inImage);
        QSSGShaderKeyImageMap &theKeyProp = renderer->defaultMaterialShaderKeyProperties().m_imageMaps[inImageIndex];

        theKeyProp.setEnabled(inShaderKey, true);
        switch (inImage.m_mappingMode) {
        default:
            Q_ASSERT(false);
            // fallthrough intentional
        case QSSGRenderImage::MappingModes::Normal:
            break;
        case QSSGRenderImage::MappingModes::Environment:
            theKeyProp.setEnvMap(inShaderKey, true);
            break;
        case QSSGRenderImage::MappingModes::LightProbe:
            theKeyProp.setLightProbe(inShaderKey, true);
            break;
        }
        bool hasA = false;
        bool hasG = false;
        bool hasB = false;
        switch (inImage.m_textureData.m_texture->textureDetails().format.format) {
        case QSSGRenderTextureFormat::RG8:
        case QSSGRenderTextureFormat::RG16F:
        case QSSGRenderTextureFormat::RG32F:
            hasG = true;
            break;
        case QSSGRenderTextureFormat::RGB8:
        case QSSGRenderTextureFormat::RGB16F:
        case QSSGRenderTextureFormat::RGB32F:
            hasG = true;
            hasB = true;
            break;
        case QSSGRenderTextureFormat::Alpha8:
            hasA = true;
            break;
        case QSSGRenderTextureFormat::LuminanceAlpha8:
            hasA = true;
            hasG = true;
            break;
        default:
            hasA = true;
            hasG = true;
            hasB = true;
            break;
        }

        if (inImage.m_textureData.m_textureFlags.isInvertUVCoords())
            theKeyProp.setInvertUVMap(inShaderKey, true);

<<<<<<< HEAD
=======
        if (inImage.isImageTransformIdentity())
            theKeyProp.setIdentityTransform(inShaderKey, true);

>>>>>>> 5095c5c8
        if (ioFirstImage == nullptr)
            ioFirstImage = theImage;
        else
            ioNextImage->m_nextImage = theImage;

        // assume offscreen renderer produces non-premultiplied image
        if (inImage.m_textureData.m_textureFlags.isPreMultiplied())
            theKeyProp.setPremultiplied(inShaderKey, true);

        QSSGShaderKeyTextureSwizzle &theSwizzleKeyProp = renderer->defaultMaterialShaderKeyProperties().m_textureSwizzle[inImageIndex];
        theSwizzleKeyProp.setSwizzleMode(inShaderKey, inImage.m_textureData.m_texture->textureSwizzleMode(), true);

        ioNextImage = theImage;

        if (inMaterial && inImageIndex >= QSSGShaderDefaultMaterialKeyProperties::SingleChannelImagesFirst) {
            QSSGRenderDefaultMaterial::TextureChannelMapping value = QSSGRenderDefaultMaterial::R;
            QSSGRenderDefaultMaterial::TextureChannelMapping defaultValues[5] = {QSSGRenderDefaultMaterial::R, QSSGRenderDefaultMaterial::G, QSSGRenderDefaultMaterial::B, QSSGRenderDefaultMaterial::R, QSSGRenderDefaultMaterial::A};
            if (inMaterial->type == QSSGRenderGraphObject::Type::DefaultMaterial)
                defaultValues[1] = defaultValues[2] = QSSGRenderDefaultMaterial::R;

            const quint32 scIndex = inImageIndex - QSSGShaderDefaultMaterialKeyProperties::SingleChannelImagesFirst;
            QSSGShaderKeyTextureChannel &channelKey = renderer->defaultMaterialShaderKeyProperties().m_textureChannels[scIndex];
            switch (inImageIndex) {
            case QSSGShaderDefaultMaterialKeyProperties::OpacityMap:
                value = inMaterial->opacityChannel;
                break;
            case QSSGShaderDefaultMaterialKeyProperties::RoughnessMap:
                value = inMaterial->roughnessChannel;
                break;
            case QSSGShaderDefaultMaterialKeyProperties::MetalnessMap:
                value = inMaterial->metalnessChannel;
                break;
            case QSSGShaderDefaultMaterialKeyProperties::OcclusionMap:
                value = inMaterial->occlusionChannel;
                break;
            case QSSGShaderDefaultMaterialKeyProperties::TranslucencyMap:
                value = inMaterial->translucencyChannel;
                break;
            default:
                break;
            }
            bool useDefault = false;
            switch (value) {
            case QSSGRenderDefaultMaterial::TextureChannelMapping::G:
                useDefault = !hasG;
                break;
            case QSSGRenderDefaultMaterial::TextureChannelMapping::B:
                useDefault = !hasB;
                break;
            case QSSGRenderDefaultMaterial::TextureChannelMapping::A:
                useDefault = !hasA;
                break;
            default:
                break;
            }
            if (useDefault)
                value = defaultValues[scIndex];
            channelKey.setTextureChannel(QSSGShaderKeyTextureChannel::TexturChannelBits(value), inShaderKey);
        }
    }
}

QSSGDefaultMaterialPreparationResult QSSGLayerRenderPreparationData::prepareDefaultMaterialForRender(
        QSSGRenderDefaultMaterial &inMaterial,
        QSSGRenderableObjectFlags &inExistingFlags,
        float inOpacity)
{
    QSSGRenderDefaultMaterial *theMaterial = &inMaterial;
    QSSGDefaultMaterialPreparationResult retval(generateLightingKey(theMaterial->lighting, inExistingFlags.receivesShadows()));
    retval.renderableFlags = inExistingFlags;
    QSSGRenderableObjectFlags &renderableFlags(retval.renderableFlags);
    QSSGShaderDefaultMaterialKey &theGeneratedKey(retval.materialKey);
    retval.opacity = inOpacity;
    float &subsetOpacity(retval.opacity);

    if (theMaterial->dirty.isDirty()) {
        renderableFlags |= QSSGRenderableObjectFlag::Dirty;
    }
    subsetOpacity *= theMaterial->opacity;

    QSSGRenderableImage *firstImage = nullptr;

    // set wireframe mode
    renderer->defaultMaterialShaderKeyProperties().m_wireframeMode.setValue(theGeneratedKey,
                                                                            renderer->contextInterface()->wireframeMode());
    // isDoubleSided
    renderer->defaultMaterialShaderKeyProperties().m_isDoubleSided.setValue(theGeneratedKey, theMaterial->cullingMode == QSSGCullFaceMode::Disabled);

    // alpha Mode
    renderer->defaultMaterialShaderKeyProperties().m_alphaMode.setValue(theGeneratedKey, theMaterial->alphaMode);

    if (theMaterial->iblProbe && checkLightProbeDirty(*theMaterial->iblProbe)) {
        renderer->prepareImageForIbl(*theMaterial->iblProbe);
    }

    if (!renderer->defaultMaterialShaderKeyProperties().m_hasIbl.getValue(theGeneratedKey)) {
        bool lightProbeValid = hasValidLightProbe(theMaterial->iblProbe);
        setShaderFeature(QSSGShaderDefines::asString(QSSGShaderDefines::LightProbe), lightProbeValid);
        renderer->defaultMaterialShaderKeyProperties().m_hasIbl.setValue(theGeneratedKey, lightProbeValid);
        // setShaderFeature(ShaderFeatureDefines::enableIblFov(),
        // m_Renderer.GetLayerRenderData()->m_Layer.m_ProbeFov < 180.0f );
    }

    if (subsetOpacity >= QSSG_RENDER_MINIMUM_RENDER_OPACITY) {

        if (theMaterial->blendMode != QSSGRenderDefaultMaterial::MaterialBlendMode::SourceOver ||
            theMaterial->opacityMap ||
            theMaterial->alphaMode == QSSGRenderDefaultMaterial::Blend ||
            theMaterial->alphaMode == QSSGRenderDefaultMaterial::Mask) {
            renderableFlags |= QSSGRenderableObjectFlag::HasTransparency;
        }

        const bool specularEnabled = theMaterial->isSpecularEnabled();
        const bool metalnessEnabled = theMaterial->isMetalnessEnabled();
        renderer->defaultMaterialShaderKeyProperties().m_specularEnabled.setValue(theGeneratedKey, (specularEnabled || metalnessEnabled));
        if (specularEnabled || metalnessEnabled)
            renderer->defaultMaterialShaderKeyProperties().m_specularModel.setSpecularModel(theGeneratedKey, theMaterial->specularModel);

        renderer->defaultMaterialShaderKeyProperties().m_fresnelEnabled.setValue(theGeneratedKey, theMaterial->isFresnelEnabled());

        renderer->defaultMaterialShaderKeyProperties().m_vertexColorsEnabled.setValue(theGeneratedKey,
                                                                                      theMaterial->isVertexColorsEnabled());

        // Run through the material's images and prepare them for render.
        // this may in fact set pickable on the renderable flags if one of the images
        // links to a sub presentation or any offscreen rendered object.
        QSSGRenderableImage *nextImage = nullptr;
#define CHECK_IMAGE_AND_PREPARE(img, imgtype, shadercomponent)                          \
    if ((img))                                                                          \
        prepareImageForRender(*(img), imgtype, firstImage, nextImage, renderableFlags,  \
                              theGeneratedKey, shadercomponent, &inMaterial)

        if (theMaterial->type == QSSGRenderGraphObject::Type::PrincipledMaterial) {
            CHECK_IMAGE_AND_PREPARE(theMaterial->colorMap,
                                    QSSGImageMapTypes::BaseColor,
                                    QSSGShaderDefaultMaterialKeyProperties::BaseColorMap);
            CHECK_IMAGE_AND_PREPARE(theMaterial->metalnessMap,
                                    QSSGImageMapTypes::Metalness,
                                    QSSGShaderDefaultMaterialKeyProperties::MetalnessMap);
            CHECK_IMAGE_AND_PREPARE(theMaterial->occlusionMap,
                                    QSSGImageMapTypes::Occlusion,
                                    QSSGShaderDefaultMaterialKeyProperties::OcclusionMap);
        } else {
            CHECK_IMAGE_AND_PREPARE(theMaterial->colorMap,
                                    QSSGImageMapTypes::Diffuse,
                                    QSSGShaderDefaultMaterialKeyProperties::DiffuseMap);
        }
        CHECK_IMAGE_AND_PREPARE(theMaterial->emissiveMap, QSSGImageMapTypes::Emissive, QSSGShaderDefaultMaterialKeyProperties::EmissiveMap);
        CHECK_IMAGE_AND_PREPARE(theMaterial->specularReflection,
                                QSSGImageMapTypes::Specular,
                                QSSGShaderDefaultMaterialKeyProperties::SpecularMap);
        CHECK_IMAGE_AND_PREPARE(theMaterial->roughnessMap,
                                QSSGImageMapTypes::Roughness,
                                QSSGShaderDefaultMaterialKeyProperties::RoughnessMap);
        CHECK_IMAGE_AND_PREPARE(theMaterial->opacityMap, QSSGImageMapTypes::Opacity, QSSGShaderDefaultMaterialKeyProperties::OpacityMap);
        CHECK_IMAGE_AND_PREPARE(theMaterial->bumpMap, QSSGImageMapTypes::Bump, QSSGShaderDefaultMaterialKeyProperties::BumpMap);
        CHECK_IMAGE_AND_PREPARE(theMaterial->specularMap,
                                QSSGImageMapTypes::SpecularAmountMap,
                                QSSGShaderDefaultMaterialKeyProperties::SpecularAmountMap);
        CHECK_IMAGE_AND_PREPARE(theMaterial->normalMap, QSSGImageMapTypes::Normal, QSSGShaderDefaultMaterialKeyProperties::NormalMap);
        CHECK_IMAGE_AND_PREPARE(theMaterial->displacementMap,
                                QSSGImageMapTypes::Displacement,
                                QSSGShaderDefaultMaterialKeyProperties::DisplacementMap);
        CHECK_IMAGE_AND_PREPARE(theMaterial->translucencyMap,
                                QSSGImageMapTypes::Translucency,
                                QSSGShaderDefaultMaterialKeyProperties::TranslucencyMap);
        CHECK_IMAGE_AND_PREPARE(theMaterial->lightmaps.m_lightmapIndirect,
                                QSSGImageMapTypes::LightmapIndirect,
                                QSSGShaderDefaultMaterialKeyProperties::LightmapIndirect);
        CHECK_IMAGE_AND_PREPARE(theMaterial->lightmaps.m_lightmapRadiosity,
                                QSSGImageMapTypes::LightmapRadiosity,
                                QSSGShaderDefaultMaterialKeyProperties::LightmapRadiosity);
        CHECK_IMAGE_AND_PREPARE(theMaterial->lightmaps.m_lightmapShadow,
                                QSSGImageMapTypes::LightmapShadow,
                                QSSGShaderDefaultMaterialKeyProperties::LightmapShadow);
    }
#undef CHECK_IMAGE_AND_PREPARE

    if (subsetOpacity < QSSG_RENDER_MINIMUM_RENDER_OPACITY) {
        subsetOpacity = 0.0f;
        // You can still pick against completely transparent objects(or rather their bounding
        // box)
        // you just don't render them.
        renderableFlags |= QSSGRenderableObjectFlag::HasTransparency;
        renderableFlags |= QSSGRenderableObjectFlag::CompletelyTransparent;
    }

    if (subsetOpacity > 1.f - QSSG_RENDER_MINIMUM_RENDER_OPACITY)
        subsetOpacity = 1.f;
    else
        renderableFlags |= QSSGRenderableObjectFlag::HasTransparency;

    retval.firstImage = firstImage;
    if (retval.renderableFlags.isDirty())
        retval.dirty = true;
    if (retval.dirty)
        renderer->addMaterialDirtyClear(&inMaterial);
    return retval;
}

QSSGDefaultMaterialPreparationResult QSSGLayerRenderPreparationData::prepareCustomMaterialForRender(QSSGRenderCustomMaterial &inMaterial,
                                                                                                    QSSGRenderableObjectFlags &inExistingFlags,
                                                                                                    float inOpacity, bool alreadyDirty)
{
    QSSGDefaultMaterialPreparationResult retval(generateLightingKey(QSSGRenderDefaultMaterial::MaterialLighting::FragmentLighting, inExistingFlags.receivesShadows())); // always fragment lighting
    retval.renderableFlags = inExistingFlags;
    QSSGRenderableObjectFlags &renderableFlags(retval.renderableFlags);
    QSSGShaderDefaultMaterialKey &theGeneratedKey(retval.materialKey);
    retval.opacity = inOpacity;
    float &subsetOpacity(retval.opacity);

    // set wireframe mode
    renderer->defaultMaterialShaderKeyProperties().m_wireframeMode.setValue(theGeneratedKey,
                                                                            renderer->contextInterface()->wireframeMode());

    if (subsetOpacity < QSSG_RENDER_MINIMUM_RENDER_OPACITY) {
        subsetOpacity = 0.0f;
        // You can still pick against completely transparent objects(or rather their bounding
        // box)
        // you just don't render them.
        renderableFlags |= QSSGRenderableObjectFlag::HasTransparency;
        renderableFlags |= QSSGRenderableObjectFlag::CompletelyTransparent;
    }

    if (subsetOpacity > 1.f - QSSG_RENDER_MINIMUM_RENDER_OPACITY)
        subsetOpacity = 1.f;
    else
        renderableFlags |= QSSGRenderableObjectFlag::HasTransparency;

    QSSGRenderableImage *firstImage = nullptr;
    QSSGRenderableImage *nextImage = nullptr;

#define CHECK_IMAGE_AND_PREPARE(img, imgtype, shadercomponent)                          \
    if ((img))                                                                          \
        prepareImageForRender(*(img), imgtype, firstImage, nextImage, renderableFlags,  \
                              theGeneratedKey, shadercomponent, nullptr)

    CHECK_IMAGE_AND_PREPARE(inMaterial.m_displacementMap,
                            QSSGImageMapTypes::Displacement,
                            QSSGShaderDefaultMaterialKeyProperties::DisplacementMap);
    CHECK_IMAGE_AND_PREPARE(inMaterial.m_lightmaps.m_lightmapIndirect,
                            QSSGImageMapTypes::LightmapIndirect,
                            QSSGShaderDefaultMaterialKeyProperties::LightmapIndirect);
    CHECK_IMAGE_AND_PREPARE(inMaterial.m_lightmaps.m_lightmapRadiosity,
                            QSSGImageMapTypes::LightmapRadiosity,
                            QSSGShaderDefaultMaterialKeyProperties::LightmapRadiosity);
    CHECK_IMAGE_AND_PREPARE(inMaterial.m_lightmaps.m_lightmapShadow,
                            QSSGImageMapTypes::LightmapShadow,
                            QSSGShaderDefaultMaterialKeyProperties::LightmapShadow);
#undef CHECK_IMAGE_AND_PREPARE

    retval.firstImage = firstImage;
    if (retval.dirty || alreadyDirty)
        renderer->addMaterialDirtyClear(&inMaterial);
    return retval;
}

bool QSSGLayerRenderPreparationData::prepareModelForRender(QSSGRenderModel &inModel,
                                                             const QMatrix4x4 &inViewProjection,
                                                             const QSSGOption<QSSGClippingFrustum> &inClipFrustum,
                                                             QSSGNodeLightEntryList &inScopedLights)
{
    const QSSGRef<QSSGRenderContextInterface> &contextInterface(renderer->contextInterface());
    const QSSGRef<QSSGBufferManager> &bufferManager = contextInterface->bufferManager();

    QSSGRenderMesh *theMesh = nullptr;
    // create custom mesh if set
    if (inModel.meshPath.isNull() && inModel.geometry)
        theMesh = inModel.geometry->createOrUpdate(bufferManager);
    else
        theMesh = bufferManager->loadMesh(inModel.meshPath);

    if (theMesh == nullptr)
        return false;

    QSSGModelContext &theModelContext = *RENDER_FRAME_NEW<QSSGModelContext>(renderer->contextInterface(), inModel, inViewProjection);
    modelContexts.push_back(&theModelContext);

    bool subsetDirty = false;

    const QSSGScopedLightsListScope lightsScope(globalLights, lightDirections, sourceLightDirections, inScopedLights);
    setShaderFeature(QSSGShaderDefines::asString(QSSGShaderDefines::CgLighting), !globalLights.empty());
    for (int idx = 0; idx < theMesh->subsets.size(); ++idx) {
        // If the materials list < size of subsets, then use the last material for the rest
        QSSGRenderGraphObject *theSourceMaterialObject = nullptr;
        if (inModel.materials.isEmpty())
            break;
        if (idx + 1 > inModel.materials.count())
            theSourceMaterialObject = inModel.materials.last();
        else
            theSourceMaterialObject = inModel.materials.at(idx);
        QSSGRenderSubset &theOuterSubset(theMesh->subsets[idx]);
        {
            QSSGRenderSubset &theSubset(theOuterSubset);
            QSSGRenderableObjectFlags renderableFlags;
            renderableFlags.setPickable(false);
            float subsetOpacity = inModel.globalOpacity;
            QVector3D theModelCenter(theSubset.bounds.center());
            theModelCenter = mat44::transform(inModel.globalTransform, theModelCenter);

            if (subsetOpacity >= QSSG_RENDER_MINIMUM_RENDER_OPACITY && inClipFrustum.hasValue()) {
                // Check bounding box against the clipping planes
                QSSGBounds3 theGlobalBounds = theSubset.bounds;
                theGlobalBounds.transform(theModelContext.model.globalTransform);
                if (inClipFrustum->intersectsWith(theGlobalBounds) == false)
                    subsetOpacity = 0.0f;
            }

            // For now everything is pickable.  Eventually we want to have localPickable and
            // globalPickable set on the node during
            // updates and have the runtime tell us what is pickable and what is not pickable.
            // Completely transparent models cannot be pickable.  But models with completely
            // transparent materials
            // still are.  This allows the artist to control pickability in a somewhat
            // fine-grained style.
            const bool canModelBePickable = (inModel.globalOpacity > QSSG_RENDER_MINIMUM_RENDER_OPACITY)
                                            && (theModelContext.model.flags.testFlag(QSSGRenderModel::Flag::GloballyPickable) || renderableFlags.isPickable());
            renderableFlags.setPickable(canModelBePickable);

            // Casting and Receiving Shadows
            renderableFlags.setCastsShadows(inModel.castsShadows);
            renderableFlags.setReceivesShadows(inModel.receivesShadows);

            QSSGRenderableObject *theRenderableObject = nullptr;
            QSSGRenderGraphObject *theMaterialObject = theSourceMaterialObject;

            if (theMaterialObject == nullptr)
                continue;

            // set tessellation
            if (inModel.tessellationMode != TessellationModeValues::NoTessellation) {
                theSubset.primitiveType = QSSGRenderDrawMode::Patches;
                // set tessellation factor
                theSubset.edgeTessFactor = inModel.edgeTessellation;
                theSubset.innerTessFactor = inModel.innerTessellation;
                // update the vertex ver patch count in the input assembler
                // currently we only support triangle patches so count is always 3
                theSubset.inputAssembler->setPatchVertexCount(3);
                theSubset.inputAssemblerDepth->setPatchVertexCount(3);
                // check wireframe mode
                theSubset.wireframeMode = contextInterface->wireframeMode();

                subsetDirty = subsetDirty | (theSubset.wireframeMode != inModel.wireframeMode);
                inModel.wireframeMode = contextInterface->wireframeMode();
            } else {
                theSubset.primitiveType = theSubset.inputAssembler->drawMode();
                theSubset.inputAssembler->setPatchVertexCount(1);
                theSubset.inputAssemblerDepth->setPatchVertexCount(1);
                // currently we allow wirframe mode only if tessellation is on
                theSubset.wireframeMode = false;

                subsetDirty = subsetDirty | (theSubset.wireframeMode != inModel.wireframeMode);
                inModel.wireframeMode = false;
            }

            if (theMaterialObject == nullptr)
                continue;

            if (theMaterialObject->type == QSSGRenderGraphObject::Type::DefaultMaterial || theMaterialObject->type == QSSGRenderGraphObject::Type::PrincipledMaterial) {
                QSSGRenderDefaultMaterial &theMaterial(static_cast<QSSGRenderDefaultMaterial &>(*theMaterialObject));
                QSSGDefaultMaterialPreparationResult theMaterialPrepResult(
                        prepareDefaultMaterialForRender(theMaterial, renderableFlags, subsetOpacity));
                QSSGShaderDefaultMaterialKey theGeneratedKey = theMaterialPrepResult.materialKey;
                subsetOpacity = theMaterialPrepResult.opacity;
                QSSGRenderableImage *firstImage(theMaterialPrepResult.firstImage);
                subsetDirty |= theMaterialPrepResult.dirty;
                renderableFlags = theMaterialPrepResult.renderableFlags;

                renderer->defaultMaterialShaderKeyProperties().m_tessellationMode.setTessellationMode(theGeneratedKey,
                                                                                                      inModel.tessellationMode,
                                                                                                      true);

                QSSGDataView<QMatrix4x4> boneGlobals;
                if (theSubset.joints.size()) {
                    Q_ASSERT(false);
                }

                theRenderableObject = RENDER_FRAME_NEW<QSSGSubsetRenderable>(renderer->contextInterface(),
                                                                             renderableFlags,
                                                                             theModelCenter,
                                                                             renderer,
                                                                             theSubset,
                                                                             theMaterial,
                                                                             theModelContext,
                                                                             subsetOpacity,
                                                                             firstImage,
                                                                             theGeneratedKey,
                                                                             boneGlobals);
                subsetDirty = subsetDirty || renderableFlags.isDirty();
            } else if (theMaterialObject->type == QSSGRenderGraphObject::Type::CustomMaterial) {
                QSSGRenderCustomMaterial &theMaterial(static_cast<QSSGRenderCustomMaterial &>(*theMaterialObject));

                const QSSGRef<QSSGMaterialSystem> &theMaterialSystem(contextInterface->customMaterialSystem());
                subsetDirty |= theMaterialSystem->prepareForRender(theModelContext.model, theSubset, theMaterial);

                QSSGDefaultMaterialPreparationResult theMaterialPrepResult(
                        prepareCustomMaterialForRender(theMaterial, renderableFlags, subsetOpacity, subsetDirty));
                QSSGShaderDefaultMaterialKey theGeneratedKey = theMaterialPrepResult.materialKey;
                subsetOpacity = theMaterialPrepResult.opacity;
                QSSGRenderableImage *firstImage(theMaterialPrepResult.firstImage);
                renderableFlags = theMaterialPrepResult.renderableFlags;

                // prepare for render tells us if the object is transparent
                if (theMaterial.m_hasTransparency)
                    renderableFlags |= QSSGRenderableObjectFlag::HasTransparency;
                // prepare for render tells us if the object is transparent
                if (theMaterial.m_hasRefraction)
                    renderableFlags |= QSSGRenderableObjectFlag::HasRefraction;

                renderer->defaultMaterialShaderKeyProperties().m_tessellationMode.setTessellationMode(theGeneratedKey,
                                                                                                      inModel.tessellationMode,
                                                                                                      true);

                if (theMaterial.m_iblProbe && checkLightProbeDirty(*theMaterial.m_iblProbe)) {
                    renderer->prepareImageForIbl(*theMaterial.m_iblProbe);
                }

                theRenderableObject = RENDER_FRAME_NEW<QSSGCustomMaterialRenderable>(renderer->contextInterface(),
                                                                                     renderableFlags,
                                                                                     theModelCenter,
                                                                                     renderer,
                                                                                     theSubset,
                                                                                     theMaterial,
                                                                                     theModelContext,
                                                                                     subsetOpacity,
                                                                                     firstImage,
                                                                                     theGeneratedKey);
            }
            if (theRenderableObject) {
                theRenderableObject->scopedLights = inScopedLights;
                // set tessellation
                theRenderableObject->tessellationMode = inModel.tessellationMode;

                if (theRenderableObject->renderableFlags.hasTransparency() || theRenderableObject->renderableFlags.hasRefraction()) {
                    transparentObjects.push_back(QSSGRenderableObjectHandle::create(theRenderableObject));
                } else {
                    opaqueObjects.push_back(QSSGRenderableObjectHandle::create(theRenderableObject));
                }
            }
        }
    }
    return subsetDirty;
}

bool QSSGLayerRenderPreparationData::prepareRenderablesForRender(const QMatrix4x4 &inViewProjection,
                                                                   const QSSGOption<QSSGClippingFrustum> &inClipFrustum,
                                                                   QSSGLayerRenderPreparationResultFlags &ioFlags)
{
    Q_UNUSED(ioFlags)
    QSSGStackPerfTimer perfTimer(renderer->contextInterface()->performanceTimer(), Q_FUNC_INFO);
    viewProjection = inViewProjection;
    bool wasDataDirty = false;
    for (qint32 idx = 0, end = renderableNodes.size(); idx < end; ++idx) {
        QSSGRenderableNodeEntry &theNodeEntry(renderableNodes[idx]);
        QSSGRenderNode *theNode = theNodeEntry.node;
        wasDataDirty = wasDataDirty || theNode->flags.testFlag(QSSGRenderNode::Flag::Dirty);
        switch (theNode->type) {
        case QSSGRenderGraphObject::Type::Model: {
            QSSGRenderModel *theModel = static_cast<QSSGRenderModel *>(theNode);
            theModel->calculateGlobalVariables();
            if (theModel->flags.testFlag(QSSGRenderModel::Flag::GloballyActive)) {
                bool wasModelDirty = prepareModelForRender(*theModel, inViewProjection, inClipFrustum, theNodeEntry.lights);
                wasDataDirty = wasDataDirty || wasModelDirty;
            }
        } break;
        default:
            Q_ASSERT(false);
            break;
        }
    }
    return wasDataDirty;
}

bool QSSGLayerRenderPreparationData::checkLightProbeDirty(QSSGRenderImage &inLightProbe)
{
    const QSSGRef<QSSGRenderContextInterface> &theContext(renderer->contextInterface());
    const QSSGRef<QSSGBufferManager> &bufferManager = theContext->bufferManager();
    return inLightProbe.clearDirty(bufferManager, true);
}

struct QSSGLightNodeMarker
{
    QSSGRenderLight *light = nullptr;
    quint32 lightIndex = 0;
    quint32 firstValidIndex = 0;
    quint32 justPastLastValidIndex = 0;
    bool addOrRemove = false;
    QSSGLightNodeMarker() = default;
    QSSGLightNodeMarker(QSSGRenderLight &inLight, quint32 inLightIndex, QSSGRenderNode &inNode, bool aorm)
        : light(&inLight), lightIndex(inLightIndex), addOrRemove(aorm)
    {
        if (inNode.type == QSSGRenderGraphObject::Type::Layer) {
            firstValidIndex = 0;
            justPastLastValidIndex = std::numeric_limits<quint32>::max();
        } else {
            firstValidIndex = inNode.dfsIndex;
            QSSGRenderNode *lastChild = nullptr;
            QSSGRenderNode *firstChild = inNode.firstChild;
            // find deepest last child
            while (firstChild) {
                for (QSSGRenderNode *childNode = firstChild; childNode; childNode = childNode->nextSibling)
                    lastChild = childNode;

                if (lastChild)
                    firstChild = lastChild->firstChild;
                else
                    firstChild = nullptr;
            }
            if (lastChild)
                // last valid index would be the last child index + 1
                justPastLastValidIndex = lastChild->dfsIndex + 1;
            else // no children.
                justPastLastValidIndex = firstValidIndex + 1;
        }
    }
};

void QSSGLayerRenderPreparationData::prepareForRender(const QSize &inViewportDimensions)
{
    QSSGStackPerfTimer perfTimer(renderer->contextInterface()->performanceTimer(), Q_FUNC_INFO);
    if (layerPrepResult.hasValue())
        return;

    features.clear();
    featureSetHash = 0;
    QVector2D thePresentationDimensions((float)inViewportDimensions.width(), (float)inViewportDimensions.height());
    QRect theViewport(renderer->contextInterface()->viewport());
    QRect theScissor(renderer->contextInterface()->scissorRect());
    if (theScissor.isNull() || (theScissor == theViewport)) {
        theScissor = theViewport;
        renderer->contextInterface()->renderContext()->setScissorTestEnabled(false);
    } else {
        renderer->contextInterface()->renderContext()->setScissorTestEnabled(true);
    }

    bool wasDirty = false;
    bool wasDataDirty = false;
    wasDirty = layer.flags.testFlag(QSSGRenderLayer::Flag::Dirty);
    // The first pass is just to render the data.
    quint32 maxNumAAPasses = layer.progressiveAAMode == QSSGRenderLayer::AAMode::NoAA ? (quint32)0 : (quint32)(layer.progressiveAAMode) + 1;
    maxNumAAPasses = qMin((quint32)(MAX_AA_LEVELS + 1), maxNumAAPasses);

    // Uncomment the line below to disable all progressive AA.
    // maxNumAAPasses = 0;

    QSSGLayerRenderPreparationResult thePrepResult;

    bool SSAOEnabled = (layer.aoStrength > 0.0f && layer.aoDistance > 0.0f);
    bool SSDOEnabled = (layer.shadowStrength > 0.0f && layer.shadowDist > 0.0f);
    setShaderFeature(QSSGShaderDefines::asString(QSSGShaderDefines::Ssao), SSAOEnabled);
    setShaderFeature(QSSGShaderDefines::asString(QSSGShaderDefines::Ssdo), SSDOEnabled);
    bool requiresDepthPrepass = (SSAOEnabled || SSDOEnabled);
    setShaderFeature(QSSGShaderDefines::asString(QSSGShaderDefines::Ssm), false); // by default no shadow map generation

    if (layer.flags.testFlag(QSSGRenderLayer::Flag::Active)) {

        if (layer.flags.testFlag(QSSGRenderLayer::Flag::Dirty)) {
            wasDirty = true;
            layer.calculateGlobalVariables();
        }

        thePrepResult = QSSGLayerRenderPreparationResult(
                QSSGLayerRenderHelper(theViewport,
                                        theScissor,
                                        layer));

        thePrepResult.maxAAPassIndex = maxNumAAPasses;
        thePrepResult.flags.setRequiresDepthTexture(requiresDepthPrepass);
        if (renderer->context()->renderContextType() != QSSGRenderContextType::GLES2)
            thePrepResult.flags.setRequiresSsaoPass(SSAOEnabled);

        if (thePrepResult.isLayerVisible()) {
            if (layer.lightProbe && checkLightProbeDirty(*layer.lightProbe)) {
                renderer->prepareImageForIbl(*layer.lightProbe);
                wasDataDirty = true;
            }

            bool lightProbeValid = hasValidLightProbe(layer.lightProbe);

            setShaderFeature(QSSGShaderDefines::asString(QSSGShaderDefines::LightProbe), lightProbeValid);
            setShaderFeature(QSSGShaderDefines::asString(QSSGShaderDefines::IblFov), layer.probeFov < 180.0f);

            if (lightProbeValid && layer.lightProbe2 && checkLightProbeDirty(*layer.lightProbe2)) {
                renderer->prepareImageForIbl(*layer.lightProbe2);
                wasDataDirty = true;
            }

            setShaderFeature(QSSGShaderDefines::asString(QSSGShaderDefines::LightProbe2), lightProbeValid && hasValidLightProbe(layer.lightProbe2));

            // Push nodes in reverse depth first order
//            if (renderableNodes.empty()) {
//                camerasAndLights.clear();
//                quint32 dfsIndex = 0;
//                for (QSSGRenderNode *theChild = layer.firstChild; theChild; theChild = theChild->nextSibling)
//                    MaybeQueueNodeForRender(*theChild, renderableNodes, camerasAndLights, dfsIndex);
//                std::reverse(camerasAndLights.begin(), camerasAndLights.end());
//                std::reverse(renderableNodes.begin(), renderableNodes.end());
//                lightToNodeMap.clear();
//            }
            // ### TODO: Really this should only be done if renderableNodes is empty or dirty
            // but we don't have a way to say it's dirty yet (new renderables added to the tree)
            cameras.clear();
            lights.clear();
            renderableNodes.clear();
            quint32 dfsIndex = 0;
            for (QSSGRenderNode *theChild = layer.firstChild; theChild; theChild = theChild->nextSibling)
                maybeQueueNodeForRender(*theChild, renderableNodes, cameras, lights, dfsIndex);
            lightToNodeMap.clear();

            globalLights.clear();
            for (const auto &oo : qAsConst(opaqueObjects))
                delete oo.obj;
            opaqueObjects.clear();
            for (const auto &to : qAsConst(transparentObjects))
                delete to.obj;
            transparentObjects.clear();
            QVector<QSSGLightNodeMarker> theLightNodeMarkers;
            sourceLightDirections.clear();

            // Cameras
            // First, check the activeCamera is GloballyActive
            // and then if not, seek a GloballyActive one from the first
            camera = layer.activeCamera;
            if (camera != nullptr) {
                wasDataDirty = wasDataDirty
                    || camera->flags.testFlag(QSSGRenderNode::Flag::Dirty);
                QSSGCameraGlobalCalculationResult theResult = thePrepResult.setupCameraForRender(*camera);
                wasDataDirty = wasDataDirty || theResult.m_wasDirty;
                if (theResult.m_computeFrustumSucceeded == false)
                    qCCritical(INTERNAL_ERROR,
                               "Failed to calculate camera frustum");
                if (!camera->flags.testFlag(QSSGRenderCamera::Flag::GloballyActive))
                    camera = nullptr;

            }
            for (auto iter = cameras.cbegin();
                    (camera == nullptr) && (iter != cameras.cend()); iter++) {
                QSSGRenderCamera *theCamera = *iter;
                wasDataDirty = wasDataDirty
                    || theCamera->flags.testFlag(QSSGRenderNode::Flag::Dirty);
                QSSGCameraGlobalCalculationResult theResult = thePrepResult.setupCameraForRender(*theCamera);
                wasDataDirty = wasDataDirty || theResult.m_wasDirty;
                if (theResult.m_computeFrustumSucceeded == false)
                    qCCritical(INTERNAL_ERROR,
                               "Failed to calculate camera frustum");
                if (theCamera->flags.testFlag(QSSGRenderCamera::Flag::GloballyActive))
                    camera = theCamera;
            }
            layer.renderedCamera = camera;

            // Lights
            for (auto rIt = lights.crbegin(); rIt != lights.crend(); rIt++) {
                QSSGRenderLight *theLight = *rIt;
                wasDataDirty = wasDataDirty || theLight->flags.testFlag(QSSGRenderNode::Flag::Dirty);
                bool lightResult = theLight->calculateGlobalVariables();
                wasDataDirty = lightResult || wasDataDirty;
                // Note we setup the light index such that it is completely invariant of if
                // the
                // light is active or scoped.
                quint32 lightIndex = (quint32)sourceLightDirections.size();
                sourceLightDirections.push_back(QVector3D(0.0, 0.0, 0.0));
                // Note we still need a light check when building the renderable light list.
                // We also cannot cache shader-light bindings based on layers any more
                // because
                // the number of lights for a given renderable does not depend on the layer
                // as it used to but
                // additional perhaps on the light's scoping rules.
                if (theLight->flags.testFlag(QSSGRenderLight::Flag::GloballyActive)) {
                    if (theLight->m_scope == nullptr) {
                        globalLights.push_back(theLight);
                        if (renderer->context()->renderContextType() != QSSGRenderContextType::GLES2
                                && theLight->m_castShadow) {
                            if (!shadowMapManager)
                                createShadowMapManager();

                            // PKC -- use of "res" as an exponent of two is an annoying
                            // artifact of the XML interface
                            // I'll change this with an enum interface later on, but that's
                            // less important right now.
                            quint32 mapSize = 1 << theLight->m_shadowMapRes;
                            ShadowMapModes mapMode = (theLight->m_lightType != QSSGRenderLight::Type::Directional)
                                    ? ShadowMapModes::CUBE
                                    : ShadowMapModes::VSM;
                            shadowMapManager->addShadowMapEntry(globalLights.size() - 1,
                                                                mapSize,
                                                                mapSize,
                                                                QSSGRenderTextureFormat::R16F,
                                                                1,
                                                                mapMode,
                                                                ShadowFilterValues::NONE);
                            thePrepResult.flags.setRequiresShadowMapPass(true);
                            setShaderFeature(QSSGShaderDefines::asString(QSSGShaderDefines::Ssm), true);
                        }
                    }
                    TLightToNodeMap::iterator iter = lightToNodeMap.insert(theLight, (QSSGRenderNode *)nullptr);
                    QSSGRenderNode *oldLightScope = iter.value();
                    QSSGRenderNode *newLightScope = theLight->m_scope;

                    if (oldLightScope != newLightScope) {
                        iter.value() = newLightScope;
                        if (oldLightScope)
                            theLightNodeMarkers.push_back(QSSGLightNodeMarker(*theLight, lightIndex, *oldLightScope, false));
                        if (newLightScope)
                            theLightNodeMarkers.push_back(QSSGLightNodeMarker(*theLight, lightIndex, *newLightScope, true));
                    }
                    if (newLightScope) {
                        sourceLightDirections.back() = theLight->getScalingCorrectDirection();
                    }
                }
            }
            if (theLightNodeMarkers.empty() == false) {
                for (auto rIt = renderableNodes.rbegin();
                        rIt != renderableNodes.rend(); rIt++) {
                    QSSGRenderableNodeEntry &theNodeEntry(*rIt);
                    quint32 nodeDFSIndex = theNodeEntry.node->dfsIndex;
                    for (quint32 markerIdx = 0, markerEnd = theLightNodeMarkers.size(); markerIdx < markerEnd; ++markerIdx) {
                        QSSGLightNodeMarker &theMarker = theLightNodeMarkers[markerIdx];
                        if (nodeDFSIndex >= theMarker.firstValidIndex && nodeDFSIndex < theMarker.justPastLastValidIndex) {
                            if (theMarker.addOrRemove) {
                                QSSGNodeLightEntry *theNewEntry = new QSSGNodeLightEntry(theMarker.light, theMarker.lightIndex);
                                theNodeEntry.lights.push_back(*theNewEntry);
                            } else {
                                for (QSSGNodeLightEntryList::iterator lightIter = theNodeEntry.lights.begin(),
                                                                        lightEnd = theNodeEntry.lights.end();
                                     lightIter != lightEnd;
                                     ++lightIter) {
                                    if (lightIter->light == theMarker.light) {
                                        QSSGNodeLightEntry &theEntry = *lightIter;
                                        theNodeEntry.lights.remove(theEntry);
                                        delete &theEntry;
                                        break;
                                    }
                                }
                            }
                        }
                    }
                }
            }

            if (camera) {
                camera->calculateViewProjectionMatrix(viewProjection);
                if (camera->enableFrustumClipping) {
                    QSSGClipPlane nearPlane;
                    QMatrix3x3 theUpper33(camera->globalTransform.normalMatrix());

                    QVector3D dir(mat33::transform(theUpper33, QVector3D(0, 0, -1)));
                    dir.normalize();
                    nearPlane.normal = dir;
                    QVector3D theGlobalPos = camera->getGlobalPos() + camera->clipNear * dir;
                    nearPlane.d = -(QVector3D::dotProduct(dir, theGlobalPos));
                    // the near plane's bbox edges are calculated in the clipping frustum's
                    // constructor.
                    clippingFrustum = QSSGClippingFrustum(viewProjection, nearPlane);
                } else if (clippingFrustum.hasValue()) {
                    clippingFrustum.setEmpty();
                }
            } else
                viewProjection = QMatrix4x4();

            // Setup the light directions here.

            for (qint32 lightIdx = 0, lightEnd = globalLights.size(); lightIdx < lightEnd; ++lightIdx) {
                lightDirections.push_back(globalLights.at(lightIdx)->getScalingCorrectDirection());
            }

            modelContexts.clear();

            bool renderablesDirty = prepareRenderablesForRender(viewProjection,
                                                                clippingFrustum,
                                                                thePrepResult.flags);
            wasDataDirty = wasDataDirty || renderablesDirty;
        }
    }
    wasDirty = wasDirty || wasDataDirty;
    thePrepResult.flags.setWasDirty(wasDirty);
    thePrepResult.flags.setLayerDataDirty(wasDataDirty);

    layerPrepResult = thePrepResult;

    // Per-frame cache of renderable objects post-sort.
    getOpaqueRenderableObjects();
    // If layer depth test is false, this may also contain opaque objects.
    getTransparentRenderableObjects();

    getCameraDirection();
}

void QSSGLayerRenderPreparationData::resetForFrame()
{
    transparentObjects.clear();
    opaqueObjects.clear();
    layerPrepResult.setEmpty();
    // The check for if the camera is or is not null is used
    // to figure out if this layer was rendered at all.
    camera = nullptr;
    cameraDirection.setEmpty();
    lightDirections.clear();
    renderedOpaqueObjects.clear();
    renderedTransparentObjects.clear();
}

QT_END_NAMESPACE<|MERGE_RESOLUTION|>--- conflicted
+++ resolved
@@ -329,12 +329,9 @@
         if (inImage.m_textureData.m_textureFlags.isInvertUVCoords())
             theKeyProp.setInvertUVMap(inShaderKey, true);
 
-<<<<<<< HEAD
-=======
         if (inImage.isImageTransformIdentity())
             theKeyProp.setIdentityTransform(inShaderKey, true);
 
->>>>>>> 5095c5c8
         if (ioFirstImage == nullptr)
             ioFirstImage = theImage;
         else
