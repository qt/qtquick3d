--- conflicted
+++ resolved
@@ -129,16 +129,13 @@
     void endProfiling(const char *nameID);
     void addVertexCount(quint32 count);
 
-<<<<<<< HEAD
     // RHI-only
     void rhiPrepare();
     void rhiRender();
-=======
+
+    // legacy GL-only
     void applyLayerPostEffects(const QSSGRef<QSSGRenderFrameBuffer> &theFB);
     void runnableRenderToViewport(const QSSGRef<QSSGRenderFrameBuffer> &theFB);
->>>>>>> c3f7d18f
-
-    void runnableRenderToViewport(const QSSGRef<QSSGRenderFrameBuffer> &theFB); // legacy GL-only
 
     bool progressiveAARenderRequest() const;
 
