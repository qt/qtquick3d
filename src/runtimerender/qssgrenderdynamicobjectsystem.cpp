/****************************************************************************
**
** Copyright (C) 2008-2012 NVIDIA Corporation.
** Copyright (C) 2019 The Qt Company Ltd.
** Contact: https://www.qt.io/licensing/
**
** This file is part of Qt Quick 3D.
**
** $QT_BEGIN_LICENSE:GPL$
** Commercial License Usage
** Licensees holding valid commercial Qt licenses may use this file in
** accordance with the commercial license agreement provided with the
** Software or, alternatively, in accordance with the terms contained in
** a written agreement between you and The Qt Company. For licensing terms
** and conditions see https://www.qt.io/terms-conditions. For further
** information use the contact form at https://www.qt.io/contact-us.
**
** GNU General Public License Usage
** Alternatively, this file may be used under the terms of the GNU
** General Public License version 3 or (at your option) any later version
** approved by the KDE Free Qt Foundation. The licenses are as published by
** the Free Software Foundation and appearing in the file LICENSE.GPL3
** included in the packaging of this file. Please review the following
** information to ensure the GNU General Public License requirements will
** be met: https://www.gnu.org/licenses/gpl-3.0.html.
**
** $QT_END_LICENSE$
**
****************************************************************************/

#include "qssgrenderdynamicobjectsystem_p.h"

#include <QtQuick3DRuntimeRender/private/qssgrendercontextcore_p.h>
#include <QtQuick3DRuntimeRender/private/qssgrendershadercache_p.h>
#include <QtQuick3DRuntimeRender/private/qssgrenderinputstreamfactory_p.h>
#include <QtQuick3DRuntimeRender/private/qssgrenderer_p.h>
#include <QtQuick3DRuntimeRender/private/qssgrenderdynamicobjectsystemcommands_p.h>
#include <QtQuick3DRuntimeRender/private/qssgrenderdynamicobjectsystemutil_p.h>
#include <QtQuick3DRuntimeRender/private/qssgrendershadercodegenerator_p.h>
#include <QtQuick3DRuntimeRender/private/qssgshaderresourcemergecontext_p.h>
#include <QtQuick3DRuntimeRender/private/qssgrendershadermetadata_p.h>
#include <QtQuick3DRuntimeRender/private/qssgruntimerenderlogging_p.h>

#include <QtQuick3DRender/private/qssgrendershaderconstant_p.h>
#include <QtQuick3DRender/private/qssgrendershaderprogram_p.h>

#include <QtQuick3DUtils/private/qssgutils_p.h>

#include <QtCore/QMutex>
#include <QtCore/QMutexLocker>

QT_BEGIN_NAMESPACE

size_t qHash(const TStrStrPair &item)
{
    return qHash(item.first) ^ qHash(item.second);
}

namespace dynamic {

size_t qHash(const QSSGDynamicShaderMapKey &inKey)
{
    return inKey.m_hashCode;
}

const char *QSSGCommand::typeAsString() const
{
    switch (m_type) {
    case CommandType::Unknown:
        return "Unknown";
    case CommandType::AllocateBuffer:
        return "AllocateBuffer";
    case CommandType::BindTarget:
        return "BindTarget";
    case CommandType::BindBuffer:
        return "BindBuffer";
    case CommandType::BindShader:
        return "BindShader";
    case CommandType::ApplyInstanceValue:
        return "ApplyInstanceValue";
    case CommandType::ApplyBufferValue:
        return "ApplyBufferValue";
    case CommandType::ApplyDepthValue:
        return "ApplyDepthValue";
    case CommandType::Render:
        return "Render";
    case CommandType::ApplyBlending:
        return "ApplyBlending";
    case CommandType::ApplyRenderState:
        return "ApplyRenderState";
    case CommandType::ApplyBlitFramebuffer:
        return "ApplyBlitFramebuffer";
    case CommandType::ApplyValue:
        return "ApplyValue";
    case CommandType::DepthStencil:
        return "DepthStencil";
    case CommandType::AllocateImage:
        return "AllocateImage";
    case CommandType::ApplyImageValue:
        return "ApplyImageValue";
    case CommandType::AllocateDataBuffer:
        return "AllocateDataBuffer";
    case CommandType::ApplyDataBufferValue:
        return "ApplyDataBufferValue";
    case CommandType::ApplyCullMode:
        return "ApplyCullMode";
    default:
        break;
    }
    return "";
}

QString QSSGCommand::debugString() const
{
    QString result;
    QDebug stream(&result);

    switch (m_type) {
    case CommandType::AllocateBuffer:
        static_cast<const QSSGAllocateBuffer*>(this)->addDebug(stream);
        break;
    case CommandType::BindTarget:
        static_cast<const QSSGBindTarget*>(this)->addDebug(stream);
        break;
    case CommandType::BindBuffer:
        static_cast<const QSSGBindBuffer*>(this)->addDebug(stream);
        break;
    case CommandType::BindShader:
        static_cast<const QSSGBindShader*>(this)->addDebug(stream);
        break;
    case CommandType::ApplyInstanceValue:
        static_cast<const QSSGApplyInstanceValue*>(this)->addDebug(stream);
        break;
    case CommandType::ApplyBufferValue:
        static_cast<const QSSGApplyBufferValue*>(this)->addDebug(stream);
        break;
    case CommandType::ApplyDepthValue:
        static_cast<const QSSGApplyDepthValue*>(this)->addDebug(stream);
        break;
    case CommandType::Render:
        static_cast<const QSSGRender*>(this)->addDebug(stream);
        break;
    case CommandType::ApplyBlending:
        static_cast<const QSSGApplyBlending*>(this)->addDebug(stream);
        break;
    case CommandType::ApplyRenderState:
        static_cast<const QSSGApplyRenderState*>(this)->addDebug(stream);
        break;
    case CommandType::ApplyBlitFramebuffer:
        static_cast<const QSSGApplyBlitFramebuffer*>(this)->addDebug(stream);
        break;
    case CommandType::ApplyValue:
        static_cast<const QSSGApplyValue*>(this)->addDebug(stream);
        break;
    case CommandType::DepthStencil:
        static_cast<const QSSGDepthStencil*>(this)->addDebug(stream);
        break;
    case CommandType::AllocateImage:
        static_cast<const QSSGAllocateImage*>(this)->addDebug(stream);
        break;
    case CommandType::ApplyImageValue:
        static_cast<const QSSGApplyImageValue*>(this)->addDebug(stream);
        break;
    case CommandType::AllocateDataBuffer:
        static_cast<const QSSGAllocateDataBuffer*>(this)->addDebug(stream);
        break;
    case CommandType::ApplyDataBufferValue:
        static_cast<const QSSGApplyDataBufferValue*>(this)->addDebug(stream);
        break;
    case CommandType::ApplyCullMode:
        static_cast<const QSSGApplyCullMode*>(this)->addDebug(stream);
        break;
    case CommandType::Unknown:
    default:
        addDebug(stream);
        break;
    }

    return result;
}

void QSSGCommand::addDebug(QDebug &stream) const
{
    stream << "No debug info for " << typeAsString();
}

}

QString QSSGDynamicObjectSystem::getShaderCodeLibraryDirectory()
{
    return QStringLiteral("res/effectlib");
}
static QByteArray includeSearch() { return QByteArrayLiteral("#include \""); };
static QByteArray copyrightHeaderStart() { return QByteArrayLiteral("/****************************************************************************"); }
static QByteArray copyrightHeaderEnd() { return QByteArrayLiteral("****************************************************************************/"); }


QSSGDynamicObjectSystem::QSSGDynamicObjectSystem(QSSGRenderContextInterface *ctx)
    : m_context(ctx), m_propertyLoadMutex()
{
}

QSSGDynamicObjectSystem::~QSSGDynamicObjectSystem() {}

void QSSGDynamicObjectSystem::setShaderData(const QByteArray &inPath,
                                              const QByteArray &inData,
                                              const QByteArray &inShaderType,
                                              const QByteArray &inShaderVersion,
                                              bool inHasGeomShader,
                                              bool inIsComputeShader)
{
    auto foundIt = m_expandedFiles.find(inPath);
    if (foundIt != m_expandedFiles.end())
        foundIt.value() = inData;
    else
        m_expandedFiles.insert(inPath, inData);

    // set shader type and version if available
    if (!inShaderType.isNull() || !inShaderVersion.isNull() || inHasGeomShader || inIsComputeShader) {
        // UdoL TODO: Add this to the load / save setction
        // In addition we should merge the source code into SDynamicObjectShaderInfo as well
        QSSGDynamicObjectShaderInfo &theShaderInfo = m_shaderInfoMap.insert(inPath, QSSGDynamicObjectShaderInfo()).value();
        theShaderInfo.m_type = inShaderType;
        theShaderInfo.m_version = inShaderVersion;
        theShaderInfo.m_hasGeomShader = inHasGeomShader;
        theShaderInfo.m_isComputeShader = inIsComputeShader;
    }
}

QByteArray QSSGDynamicObjectSystem::getShaderCacheKey(const QByteArray &inId,
                                                        const QByteArray &inProgramMacro,
                                                        const dynamic::QSSGDynamicShaderProgramFlags &inFlags)
{
    QByteArray shaderKey = inId;
    if (!inProgramMacro.isEmpty()) {
        shaderKey.append("#");
        shaderKey.append(inProgramMacro);
    }
    if (inFlags & ShaderCacheProgramFlagValues::TessellationEnabled) {
        shaderKey.append("#");
        shaderKey.append(toString(inFlags.tessMode));
    }
    if (inFlags & ShaderCacheProgramFlagValues::GeometryShaderEnabled && inFlags.wireframeMode) {
        shaderKey.append("#");
        shaderKey.append(inFlags.wireframeToString(inFlags.wireframeMode));
    }
    return shaderKey;
}

void QSSGDynamicObjectSystem::resolveIncludeFiles(QByteArray &theReadBuffer, const QByteArray &inPathToEffect)
{
    // Now do search and replace for the headers
    for (int thePos = theReadBuffer.indexOf(includeSearch()); thePos != -1;
         thePos = theReadBuffer.indexOf(includeSearch(), thePos + 1)) {
        int theEndQuote = theReadBuffer.indexOf('\"', thePos + includeSearch().length() + 1);
        // Indicates an unterminated include file.
        if (theEndQuote == -1) {
            qCCritical(INVALID_OPERATION, "Unterminated include in file: %s", inPathToEffect.constData());
            theReadBuffer.clear();
            break;
        }
        const int theActualBegin = thePos + includeSearch().length();
        const auto &theInclude = theReadBuffer.mid(theActualBegin, theEndQuote - theActualBegin);
        // If we haven't included the file yet this round
        auto contents = doLoadShader(theInclude);
        // Strip copywrite headers from include if present
        if (contents.startsWith(copyrightHeaderStart())) {
            int clipPos = contents.indexOf(copyrightHeaderEnd()) ;
            if (clipPos >= 0)
                contents.remove(0, clipPos + copyrightHeaderEnd().count());
        }
        // Write insert comment for begin source
        contents.prepend(QByteArrayLiteral("\n// begin \"") + theInclude + QByteArrayLiteral("\"\n"));
        // Write insert comment for end source
        contents.append(QByteArrayLiteral("\n// end \"" ) + theInclude + QByteArrayLiteral("\"\n"));

        theReadBuffer = theReadBuffer.replace(thePos, (theEndQuote + 1) - thePos, contents);
    }
}

QByteArray QSSGDynamicObjectSystem::doLoadShader(const QByteArray &inPathToEffect)
{
    auto theInsert = m_expandedFiles.find(inPathToEffect);
    const bool found = (theInsert != m_expandedFiles.end());

    QByteArray theReadBuffer;
    if (!found) {
        const QString defaultDir = getShaderCodeLibraryDirectory();
        const QString platformDir = shaderCodeLibraryPlatformDirectory();
        const auto ver = shaderCodeLibraryVersion();

        QString fullPath;
        QSharedPointer<QIODevice> theStream;
        if (!platformDir.isEmpty()) {
            QTextStream stream(&fullPath);
            stream << platformDir << QLatin1Char('/') << QString::fromLocal8Bit(inPathToEffect);
            theStream = m_context->inputStreamFactory()->getStreamForFile(fullPath, true);
        }

        if (theStream.isNull()) {
            fullPath.clear();
            QTextStream stream(&fullPath);
            stream << defaultDir << QLatin1Char('/') << ver << QLatin1Char('/') << QString::fromLocal8Bit(inPathToEffect);
            theStream = m_context->inputStreamFactory()->getStreamForFile(fullPath, true);
            if (theStream.isNull()) {
                fullPath.clear();
                QTextStream stream(&fullPath);
                stream << defaultDir << QLatin1Char('/') << QString::fromLocal8Bit(inPathToEffect);
                theStream = m_context->inputStreamFactory()->getStreamForFile(fullPath, false);
            }
        }
        if (!theStream.isNull()) {
            char readBuf[1024];
            qint64 amountRead = 0;
            do {
                amountRead = theStream->read(readBuf, 1024);
                if (amountRead)
                    theReadBuffer.append(readBuf, int(amountRead));
            } while (amountRead);
        } else {
            qCCritical(INVALID_OPERATION, "Failed to find include file %s", qPrintable(QString::fromLocal8Bit(inPathToEffect)));
            Q_ASSERT(false);
        }
        theInsert = m_expandedFiles.insert(inPathToEffect, theReadBuffer);
    } else {
        theReadBuffer = theInsert.value();
    }
    resolveIncludeFiles(theReadBuffer, inPathToEffect);
    return theReadBuffer;
}

QByteArrayList QSSGDynamicObjectSystem::getParameters(const QByteArray &str, int begin, int end)
{
    const QByteArray s = str.mid(begin, end - begin + 1);
    return s.split(',');
}

void QSSGDynamicObjectSystem::insertSnapperDirectives(QByteArray &str, bool isRhi)
{
    int beginIndex = 0;
    // Snapper macros:
    //  #define SNAPPER_SAMPLER2D(propName, propNiceName, texFilter, texWrap, showUI )
    //      uniform sampler2D propName;
    //      uniform int flag##propName;
    //      uniform vec4 propName##Info;
    //      vec4 texture2D_##propName(vec2 uv)
    //      {
    //          return GetTextureValue( propName, uv, propName##Info.z );
    //      }
    //
    //  #define SNAPPER_SAMPLER2DWITHDEFAULT(propName, propNiceName, texFilter, texWrap, defaultPath, showUI )
    //      SNAPPER_SAMPLER2D( propName, propNiceName, texFilter, texWrap, showUI )
    //
    //  #define SNAPPER_SAMPLERCUBE(propName, propNiceName, texFilter, texWrap )
    //      uniform samplerCube propName;
    //      uniform vec2 propName##UVRange;
    //      uniform int flag##propName;
    //      uniform vec2 propName##Size;
    QByteArray snapperSampler = QByteArrayLiteral("SNAPPER_SAMPLER2D(");
    QByteArray snapperSamplerDefault = QByteArrayLiteral("SNAPPER_SAMPLER2DWITHDEFAULT(");
    QByteArray snapperSamplerCube = QByteArrayLiteral("SNAPPER_SAMPLERCUBE(");
    QByteArray endingBracket = QByteArrayLiteral(")");

    while ((beginIndex = str.indexOf(snapperSampler, beginIndex)) >= 0) {
        int endIndex = str.indexOf(endingBracket, beginIndex);
        const QByteArrayList list = getParameters(str, beginIndex + snapperSampler.length(), endIndex);
        str.remove(beginIndex, endIndex - beginIndex + 1);
        if (list.size() == 5) {
            QByteArray insertStr;
            QTextStream stream(&insertStr);
<<<<<<< HEAD
            if (!isRhi) {
                stream << "uniform sampler2D " << list[0] << ";\n";
                stream << "uniform int flag" << list[0] << ";\n";
                stream << "vec4 " << list[0] << "Info;\n";
            }
=======
            stream << "uniform sampler2D " << list[0] << ";\n";
            stream << "uniform int flag" << list[0] << ";\n";
            stream << "uniform vec4 " << list[0] << "Info;\n";
>>>>>>> 2e8515c4
            stream << "vec4 texture2D_" << list[0] << "(vec2 uv) "
                   << "{ return GetTextureValue( " << list[0] << ", uv, " << list[0] << "Info.z ); }\n";
            stream.flush();
            str.insert(beginIndex, insertStr);
        }
    }
    beginIndex = 0;
    while ((beginIndex = str.indexOf(snapperSamplerDefault, beginIndex)) >= 0) {
        int endIndex = str.indexOf(endingBracket, beginIndex);
        const QByteArrayList list = getParameters(str, beginIndex + snapperSamplerDefault.length(), endIndex);
        str.remove(beginIndex, endIndex - beginIndex + 1);
        if (list.size() == 5) {
            QByteArray insertStr;
            QTextStream stream(&insertStr);
<<<<<<< HEAD
            if (!isRhi) {
                stream << "uniform sampler2D " << list[0] << ";\n";
                stream << "uniform int flag" << list[0] << ";\n";
                stream << "vec4 " << list[0] << "Info;\n";
            }
=======
            stream << "uniform sampler2D " << list[0] << ";\n";
            stream << "uniform int flag" << list[0] << ";\n";
            stream << "uniform vec4 " << list[0] << "Info;\n";
>>>>>>> 2e8515c4
            stream << "vec4 texture2D_" << list[0] << "(vec2 uv) "
                   << "{ return GetTextureValue( " << list[0] << ", uv, " << list[0] << "Info.z ); }\n";
            stream.flush();
            str.insert(beginIndex, insertStr);
        }
    }
    beginIndex = 0;
    while (!isRhi && (beginIndex = str.indexOf(snapperSamplerCube, beginIndex)) >= 0) {
        int endIndex = str.indexOf(endingBracket, beginIndex);
        const QByteArrayList list = getParameters(str, beginIndex + snapperSamplerCube.length(), endIndex);
        str.remove(beginIndex, endIndex - beginIndex + 1);
        if (list.size() == 4) {
            QByteArray insertStr;
            QTextStream stream(&insertStr);
            stream << "uniform samplerCube " << list[0] << ";\n";
            stream << "uniform vec2 " << list[0] << "UVRange;\n";
            stream << "uniform int flag" << list[0] << ";\n";
            stream << "uniform vec2 " << list[0] << "Size;\n";
            stream.flush();
            str.insert(beginIndex, insertStr);
        }
    }
}

// this function is hit only with effects, not with custom materials - except for the custom material depth prepass shader
QSSGRef<QSSGRenderShaderProgram> QSSGDynamicObjectSystem::compileShader(const QByteArray &inId,
                                                                              const QByteArray &inProgramSource,
                                                                              const QByteArray &inGeomSource,
                                                                              const QByteArray &inProgramMacroName,
                                                                              const ShaderFeatureSetList &inFeatureSet,
                                                                              const dynamic::QSSGDynamicShaderProgramFlags &inFlags,
                                                                              bool inForceCompilation)
{
    m_vertShader.clear();
    m_fragShader.clear();
    m_geometryShader.clear();
    QSSGShaderCacheProgramFlags theFlags;

    m_vertShader.append("#define VERTEX_SHADER\n");
    m_fragShader.append("#define FRAGMENT_SHADER\n");

    if (!inProgramMacroName.isEmpty()) {
        m_vertShader.append("#define ");
        m_vertShader.append(inProgramMacroName);
        m_vertShader.append("\n");

        m_fragShader.append("#define ");
        m_fragShader.append(inProgramMacroName);
        m_fragShader.append("\n");
    }

    if (!inGeomSource.isEmpty() && inFlags & ShaderCacheProgramFlagValues::GeometryShaderEnabled) {
        theFlags |= ShaderCacheProgramFlagValues::GeometryShaderEnabled;

        m_geometryShader.append("#define GEOMETRY_SHADER 1\n");
        m_geometryShader.append(inGeomSource);

        m_vertShader.append("#define GEOMETRY_SHADER 1\n");
    } else if (inFlags & ShaderCacheProgramFlagValues::GeometryShaderEnabled) {
        theFlags |= ShaderCacheProgramFlagValues::GeometryShaderEnabled;
        m_geometryShader.append("#define USER_GEOMETRY_SHADER 1\n");
        m_geometryShader.append(inProgramSource);
        m_vertShader.append("#define GEOMETRY_SHADER 0\n");
        m_fragShader.append("#define GEOMETRY_WIREFRAME_SHADER 0\n");
    } else {
        m_vertShader.append("#define GEOMETRY_SHADER 0\n");
        m_fragShader.append("#define GEOMETRY_WIREFRAME_SHADER 0\n");
    }

    if (strstr(inProgramSource, "SNAPPER_SAMPLER")) {
        QByteArray programSource = inProgramSource;
        insertSnapperDirectives(programSource);
        const char *source = programSource.constData();

        m_vertShader.append(source);
        m_fragShader.append(source);
    } else {
        m_vertShader.append(inProgramSource);
        m_fragShader.append(inProgramSource);
    }

    QSSGRef<QSSGShaderCache> theShaderCache = m_context->shaderCache();

    QByteArray theKey = getShaderCacheKey(inId, inProgramMacroName, inFlags);
    if (inForceCompilation) {
        return theShaderCache->forceCompileProgram(theKey, m_vertShader, m_fragShader, nullptr, nullptr, m_geometryShader, theFlags, inFeatureSet, false);
    }

    return theShaderCache->compileProgram(theKey, m_vertShader, m_fragShader, nullptr, nullptr, m_geometryShader, theFlags, inFeatureSet);
}

QByteArray QSSGDynamicObjectSystem::getShaderSource(const QByteArray &inPath)
{
    return doLoadShader(inPath);
}

// used only with effects, not used with custom materials
TShaderAndFlags QSSGDynamicObjectSystem::getShaderProgram(const QByteArray &inPath,
                                                            const QByteArray &inProgramMacro,
                                                            const ShaderFeatureSetList &inFeatureSet,
                                                            const dynamic::QSSGDynamicShaderProgramFlags &inFlags,
                                                            bool inForceCompilation)
{
    dynamic::QSSGDynamicShaderMapKey shaderMapKey(TStrStrPair(inPath, inProgramMacro), inFeatureSet, inFlags.tessMode, inFlags.wireframeMode);
    auto theInserter = m_shaderMap.find(shaderMapKey);
    const bool found = (theInserter != m_shaderMap.end());

    if (!found)
        theInserter = m_shaderMap.insert(shaderMapKey, TShaderAndFlags());

    // TODO: This looks funky (if found)...
    if (found || inForceCompilation) {
        QSSGRef<QSSGRenderShaderProgram> theProgram = m_context->shaderCache()
                                                                  ->getProgram(getShaderCacheKey(inPath,
                                                                                                 inProgramMacro,
                                                                                                 inFlags),
                                                                               inFeatureSet);
        dynamic::QSSGDynamicShaderProgramFlags theFlags(inFlags);
        if (!theProgram || inForceCompilation) {
            QSSGDynamicObjectShaderInfo
                    &theShaderInfo = m_shaderInfoMap.insert(inPath, QSSGDynamicObjectShaderInfo()).value();
            if (!theShaderInfo.m_isComputeShader) {
                QByteArray programSource = doLoadShader(inPath);
                if (theShaderInfo.m_hasGeomShader)
                    theFlags |= ShaderCacheProgramFlagValues::GeometryShaderEnabled;
                theProgram = compileShader(inPath, programSource.constData(), nullptr, inProgramMacro, inFeatureSet, theFlags, inForceCompilation);
            } else {
                QByteArray theShaderBuffer;
                const char *shaderVersionStr = "#version 430\n";
                if (m_context->renderContext()->renderContextType() == QSSGRenderContextType::GLES3PLUS)
                    shaderVersionStr = "#version 310 es\n";
                theShaderBuffer = doLoadShader(inPath);
                theShaderBuffer.insert(0, shaderVersionStr);
                theProgram = m_context->renderContext()->compileComputeSource(inPath, toByteView(theShaderBuffer)).m_shader;
            }
        }
        theInserter.value() = TShaderAndFlags(theProgram, theFlags);
    }
    return theInserter.value();
}

TShaderAndFlags QSSGDynamicObjectSystem::getDepthPrepassShader(const QByteArray &inPath, const QByteArray &inPMacro, const ShaderFeatureSetList &inFeatureSet)
{
    QSSGDynamicObjectShaderInfo &theShaderInfo = m_shaderInfoMap.insert(inPath, QSSGDynamicObjectShaderInfo()).value();
    if (!theShaderInfo.m_hasGeomShader)
        return TShaderAndFlags();
    // else, here we go...
    dynamic::QSSGDynamicShaderProgramFlags theFlags;
    const QByteArray shaderKey = inPMacro + QByteArrayLiteral("depthprepass");

    const QByteArray &theProgramMacro = shaderKey;

    const dynamic::QSSGDynamicShaderMapKey shaderMapKey(TStrStrPair(inPath, theProgramMacro),
                                                          inFeatureSet,
                                                          theFlags.tessMode,
                                                          theFlags.wireframeMode);
    const TShaderAndFlags shaderFlags;
    auto theInserter = m_shaderMap.find(shaderMapKey);
    const bool found = theInserter != m_shaderMap.end();
    if (found) {
        QSSGRef<QSSGRenderShaderProgram> theProgram = m_context->shaderCache()
                                                                  ->getProgram(getShaderCacheKey(inPath,
                                                                                                 theProgramMacro,
                                                                                                 theFlags),
                                                                               inFeatureSet);
        dynamic::QSSGDynamicShaderProgramFlags flags(theFlags);
        if (!theProgram) {
            QByteArray geomSource = doLoadShader(inPath);
            QSSGShaderVertexCodeGenerator vertexShader(m_context->renderContext()->renderContextType());
            QSSGShaderFragmentCodeGenerator fragmentShader(vertexShader, m_context->renderContext()->renderContextType());

            vertexShader.addAttribute("attr_pos", "vec3");
            vertexShader.addUniform("modelViewProjection", "mat4");
            vertexShader.append("void main() {");
            vertexShader.append("\tgl_Position = modelViewProjection * vec4(attr_pos, 1.0);");
            vertexShader.append("}");
            fragmentShader.append("void main() {");
            fragmentShader.append("\tfragOutput = vec4(0.0, 0.0, 0.0, 0.0);");
            fragmentShader.append("}");
            QByteArray vertexSource = vertexShader.buildShaderSource();
            QByteArray fragmentSource = fragmentShader.buildShaderSource();

            QByteArray programBuffer(QByteArrayLiteral("#ifdef VERTEX_SHADER\n"));
            programBuffer.append(vertexSource);
            programBuffer.append("\n#endif\n");
            programBuffer.append("\n#ifdef FRAGMENT_SHADER\n");
            programBuffer.append(fragmentSource);
            programBuffer.append("\n#endif");
            flags |= ShaderCacheProgramFlagValues::GeometryShaderEnabled;
            theProgram = compileShader(inPath, programBuffer, geomSource, theProgramMacro, inFeatureSet, flags);
        }
        theInserter.value() = TShaderAndFlags(theProgram, flags);
    }
    return theInserter.value();
}

void QSSGDynamicObjectSystem::setShaderCodeLibraryVersion(const QByteArray &version)
{
    m_shaderLibraryVersion = version;
}

QByteArray QSSGDynamicObjectSystem::shaderCodeLibraryVersion()
{
    return m_shaderLibraryVersion;
}

void QSSGDynamicObjectSystem::setShaderCodeLibraryPlatformDirectory(const QString &directory)
{
    m_shaderLibraryPlatformDirectory = directory;
}

QString QSSGDynamicObjectSystem::shaderCodeLibraryPlatformDirectory()
{
    return m_shaderLibraryPlatformDirectory;
}

QT_END_NAMESPACE<|MERGE_RESOLUTION|>--- conflicted
+++ resolved
@@ -368,17 +368,11 @@
         if (list.size() == 5) {
             QByteArray insertStr;
             QTextStream stream(&insertStr);
-<<<<<<< HEAD
             if (!isRhi) {
                 stream << "uniform sampler2D " << list[0] << ";\n";
                 stream << "uniform int flag" << list[0] << ";\n";
-                stream << "vec4 " << list[0] << "Info;\n";
+                stream << "uniform vec4 " << list[0] << "Info;\n";
             }
-=======
-            stream << "uniform sampler2D " << list[0] << ";\n";
-            stream << "uniform int flag" << list[0] << ";\n";
-            stream << "uniform vec4 " << list[0] << "Info;\n";
->>>>>>> 2e8515c4
             stream << "vec4 texture2D_" << list[0] << "(vec2 uv) "
                    << "{ return GetTextureValue( " << list[0] << ", uv, " << list[0] << "Info.z ); }\n";
             stream.flush();
@@ -393,17 +387,11 @@
         if (list.size() == 5) {
             QByteArray insertStr;
             QTextStream stream(&insertStr);
-<<<<<<< HEAD
             if (!isRhi) {
                 stream << "uniform sampler2D " << list[0] << ";\n";
                 stream << "uniform int flag" << list[0] << ";\n";
-                stream << "vec4 " << list[0] << "Info;\n";
+                stream << "uniform vec4 " << list[0] << "Info;\n";
             }
-=======
-            stream << "uniform sampler2D " << list[0] << ";\n";
-            stream << "uniform int flag" << list[0] << ";\n";
-            stream << "uniform vec4 " << list[0] << "Info;\n";
->>>>>>> 2e8515c4
             stream << "vec4 texture2D_" << list[0] << "(vec2 uv) "
                    << "{ return GetTextureValue( " << list[0] << ", uv, " << list[0] << "Info.z ); }\n";
             stream.flush();
