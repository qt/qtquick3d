/****************************************************************************
**
** Copyright (C) 2008-2012 NVIDIA Corporation.
** Copyright (C) 2019 The Qt Company Ltd.
** Contact: https://www.qt.io/licensing/
**
** This file is part of Qt Quick 3D.
**
** $QT_BEGIN_LICENSE:GPL$
** Commercial License Usage
** Licensees holding valid commercial Qt licenses may use this file in
** accordance with the commercial license agreement provided with the
** Software or, alternatively, in accordance with the terms contained in
** a written agreement between you and The Qt Company. For licensing terms
** and conditions see https://www.qt.io/terms-conditions. For further
** information use the contact form at https://www.qt.io/contact-us.
**
** GNU General Public License Usage
** Alternatively, this file may be used under the terms of the GNU
** General Public License version 3 or (at your option) any later version
** approved by the KDE Free Qt Foundation. The licenses are as published by
** the Free Software Foundation and appearing in the file LICENSE.GPL3
** included in the packaging of this file. Please review the following
** information to ensure the GNU General Public License requirements will
** be met: https://www.gnu.org/licenses/gpl-3.0.html.
**
** $QT_END_LICENSE$
**
****************************************************************************/

#include "qssgrenderdynamicobjectsystem_p.h"

#include <QtQuick3DRuntimeRender/private/qssgrendercontextcore_p.h>
#include <QtQuick3DRuntimeRender/private/qssgrendershadercache_p.h>
#include <QtQuick3DRuntimeRender/private/qssgrenderinputstreamfactory_p.h>
#include <QtQuick3DRuntimeRender/private/qssgrenderer_p.h>
#include <QtQuick3DRuntimeRender/private/qssgrenderdynamicobjectsystemcommands_p.h>
#include <QtQuick3DRuntimeRender/private/qssgrenderdynamicobjectsystemutil_p.h>
#include <QtQuick3DRuntimeRender/private/qssgrendershadercodegenerator_p.h>
<<<<<<< HEAD
#include <QtQuick3DRuntimeRender/private/qssgshaderresourcemergecontext_p.h>
#include <QtQuick3DRuntimeRender/private/qssgrendershadermetadata_p.h>
=======
#include <QtQuick3DRuntimeRender/private/qssgruntimerenderlogging_p.h>
>>>>>>> c3f7d18f

#include <QtQuick3DRender/private/qssgrendershaderconstant_p.h>
#include <QtQuick3DRender/private/qssgrendershaderprogram_p.h>

#include <QtQuick3DUtils/private/qssgutils_p.h>

#include <QtCore/QMutex>
#include <QtCore/QMutexLocker>

QT_BEGIN_NAMESPACE

uint qHash(const TStrStrPair &item)
{
    return qHash(item.first) ^ qHash(item.second);
}

namespace dynamic {

uint qHash(const QSSGDynamicShaderMapKey &inKey)
{
    return inKey.m_hashCode;
}

//quint32 QSSGCommand::getSizeofCommand(const QSSGCommand &inCommand)
//{
//    switch (inCommand.m_type) {
//    case CommandType::AllocateBuffer:
//        return sizeof(QSSGAllocateBuffer);
//    case CommandType::BindBuffer:
//        return sizeof(QSSGBindBuffer);
//    case CommandType::BindTarget:
//        return sizeof(QSSGBindTarget);
//    case CommandType::BindShader:
//        return sizeof(QSSGBindShader);
//    case CommandType::Render:
//        return sizeof(QSSGRender);
//    case CommandType::ApplyBufferValue:
//        return sizeof(QSSGApplyBufferValue);
//    case CommandType::ApplyDepthValue:
//        return sizeof(QSSGApplyDepthValue);
//    case CommandType::ApplyInstanceValue:
//        return sizeof(QSSGApplyInstanceValue);
//    case CommandType::ApplyBlending:
//        return sizeof(QSSGApplyBlending);
//    case CommandType::ApplyRenderState:
//        return sizeof(QSSGApplyRenderState);
//    case CommandType::ApplyBlitFramebuffer:
//        return sizeof(QSSGApplyBlitFramebuffer);
//    case CommandType::ApplyValue:
//        return sizeof(QSSGApplyValue) + static_cast<const QSSGApplyValue &>(inCommand).m_value.mSize;
//    case CommandType::DepthStencil:
//        return sizeof(QSSGDepthStencil);
//    case CommandType::AllocateImage:
//        return sizeof(QSSGAllocateImage);
//    case CommandType::ApplyImageValue:
//        return sizeof(QSSGApplyImageValue);
//    case CommandType::AllocateDataBuffer:
//        return sizeof(QSSGAllocateDataBuffer);
//    case CommandType::ApplyDataBufferValue:
//        return sizeof(QSSGApplyDataBufferValue);
//    default:
//        break;
//    }
//    Q_ASSERT(false);
//    return 0;
//}

//template<typename TCommandType>
//inline void CopyConstructCommandT(quint8 *inDataBuffer, const QSSGCommand &inCommand)
//{
//    TCommandType *theCommand = (TCommandType *)inDataBuffer;
//    theCommand = new (theCommand) TCommandType(static_cast<const TCommandType &>(inCommand));
//}

//void QSSGCommand::copyConstructCommand(quint8 *inDataBuffer, const QSSGCommand &inCommand)
//{
//    switch (inCommand.m_type) {
//    case CommandType::AllocateBuffer:
//        CopyConstructCommandT<QSSGAllocateBuffer>(inDataBuffer, inCommand);
//        break;
//    case CommandType::BindBuffer:
//        CopyConstructCommandT<QSSGBindBuffer>(inDataBuffer, inCommand);
//        break;
//    case CommandType::BindTarget:
//        CopyConstructCommandT<QSSGBindTarget>(inDataBuffer, inCommand);
//        break;
//    case CommandType::BindShader:
//        CopyConstructCommandT<QSSGBindShader>(inDataBuffer, inCommand);
//        break;
//    case CommandType::Render:
//        CopyConstructCommandT<QSSGRender>(inDataBuffer, inCommand);
//        break;
//    case CommandType::ApplyBufferValue:
//        CopyConstructCommandT<QSSGApplyBufferValue>(inDataBuffer, inCommand);
//        break;
//    case CommandType::ApplyDepthValue:
//        CopyConstructCommandT<QSSGApplyDepthValue>(inDataBuffer, inCommand);
//        break;
//    case CommandType::ApplyInstanceValue:
//        CopyConstructCommandT<QSSGApplyInstanceValue>(inDataBuffer, inCommand);
//        break;
//    case CommandType::ApplyBlending:
//        CopyConstructCommandT<QSSGApplyBlending>(inDataBuffer, inCommand);
//        break;
//    case CommandType::ApplyRenderState:
//        CopyConstructCommandT<QSSGApplyRenderState>(inDataBuffer, inCommand);
//        break;
//    case CommandType::ApplyBlitFramebuffer:
//        CopyConstructCommandT<QSSGApplyBlitFramebuffer>(inDataBuffer, inCommand);
//        break;
//    case CommandType::ApplyValue: {
//        CopyConstructCommandT<QSSGApplyValue>(inDataBuffer, inCommand);
//        QSSGApplyValue &dest = *reinterpret_cast<QSSGApplyValue *>(inDataBuffer);
//        quint8 *destMem = inDataBuffer + sizeof(QSSGApplyValue);
//        const QSSGApplyValue &src = static_cast<const QSSGApplyValue &>(inCommand);
//        memcpy(destMem, src.m_value.mData, src.m_value.mSize);
//        dest.m_value.mData = destMem;
//        break;
//    }
//    case CommandType::DepthStencil:
//        CopyConstructCommandT<QSSGDepthStencil>(inDataBuffer, inCommand);
//        break;
//    case CommandType::AllocateImage:
//        CopyConstructCommandT<QSSGAllocateImage>(inDataBuffer, inCommand);
//        break;
//    case CommandType::ApplyImageValue:
//        CopyConstructCommandT<QSSGApplyImageValue>(inDataBuffer, inCommand);
//        break;
//    case CommandType::AllocateDataBuffer:
//        CopyConstructCommandT<QSSGAllocateDataBuffer>(inDataBuffer, inCommand);
//        break;
//    case CommandType::ApplyDataBufferValue:
//        CopyConstructCommandT<QSSGApplyDataBufferValue>(inDataBuffer, inCommand);
//        break;
//    default:
//        Q_ASSERT(false);
//        break;
//    }
//}
}

QString QSSGDynamicObjectSystem::getShaderCodeLibraryDirectory()
{
    return QStringLiteral("res/effectlib");
}
static QByteArray includeSearch() { return QByteArrayLiteral("#include \""); };
static QByteArray copyrightHeaderStart() { return QByteArrayLiteral("/****************************************************************************"); }
static QByteArray copyrightHeaderEnd() { return QByteArrayLiteral("****************************************************************************/"); }


QSSGDynamicObjectSystem::QSSGDynamicObjectSystem(QSSGRenderContextInterface *ctx)
    : m_context(ctx), m_propertyLoadMutex()
{
}

QSSGDynamicObjectSystem::~QSSGDynamicObjectSystem() {}

void QSSGDynamicObjectSystem::setShaderData(const QByteArray &inPath,
                                              const QByteArray &inData,
                                              const QByteArray &inShaderType,
                                              const QByteArray &inShaderVersion,
                                              bool inHasGeomShader,
                                              bool inIsComputeShader)
{
    //        inData = inData ? inData : "";
    auto foundIt = m_expandedFiles.find(inPath);
    if (foundIt != m_expandedFiles.end())
        foundIt.value() = inData;
    else
        m_expandedFiles.insert(inPath, inData);

    // set shader type and version if available
    if (!inShaderType.isNull() || !inShaderVersion.isNull() || inHasGeomShader || inIsComputeShader) {
        // UdoL TODO: Add this to the load / save setction
        // In addition we should merge the source code into SDynamicObjectShaderInfo as well
        QSSGDynamicObjectShaderInfo &theShaderInfo = m_shaderInfoMap.insert(inPath, QSSGDynamicObjectShaderInfo()).value();
        theShaderInfo.m_type = inShaderType;
        theShaderInfo.m_version = inShaderVersion;
        theShaderInfo.m_hasGeomShader = inHasGeomShader;
        theShaderInfo.m_isComputeShader = inIsComputeShader;
    }
}

QByteArray QSSGDynamicObjectSystem::getShaderCacheKey(const QByteArray &inId,
                                                        const QByteArray &inProgramMacro,
                                                        const dynamic::QSSGDynamicShaderProgramFlags &inFlags)
{
    QByteArray shaderKey = inId;
    if (!inProgramMacro.isEmpty()) {
        shaderKey.append("#");
        shaderKey.append(inProgramMacro);
    }
    if (inFlags & ShaderCacheProgramFlagValues::TessellationEnabled) {
        shaderKey.append("#");
        shaderKey.append(toString(inFlags.tessMode));
    }
    if (inFlags & ShaderCacheProgramFlagValues::GeometryShaderEnabled && inFlags.wireframeMode) {
        shaderKey.append("#");
        shaderKey.append(inFlags.wireframeToString(inFlags.wireframeMode));
    }
    return shaderKey;
}

void QSSGDynamicObjectSystem::resolveIncludeFiles(QByteArray &theReadBuffer,
                                                  const QByteArray &inPathToEffect,
                                                  QSSGShaderResourceMergeContext *mergeContext)
{
    // Now do search and replace for the headers
    for (int thePos = theReadBuffer.indexOf(includeSearch()); thePos != -1;
         thePos = theReadBuffer.indexOf(includeSearch(), thePos + 1)) {
        int theEndQuote = theReadBuffer.indexOf('\"', thePos + includeSearch().length() + 1);
        // Indicates an unterminated include file.
        if (theEndQuote == -1) {
            qCCritical(INVALID_OPERATION, "Unterminated include in file: %s", inPathToEffect.constData());
            theReadBuffer.clear();
            break;
        }
        const int theActualBegin = thePos + includeSearch().length();
        const auto &theInclude = theReadBuffer.mid(theActualBegin, theEndQuote - theActualBegin);
        // If we haven't included the file yet this round
        auto contents = doLoadShader(theInclude, mergeContext);
        // Strip copywrite headers from include if present
        if (contents.startsWith(copyrightHeaderStart())) {
            int clipPos = contents.indexOf(copyrightHeaderEnd()) ;
            if (clipPos >= 0)
                contents.remove(0, clipPos + copyrightHeaderEnd().count());
        }
        // Write insert comment for begin source
        contents.prepend(QByteArrayLiteral("\n// begin \"") + theInclude + QByteArrayLiteral("\"\n"));
        // Write insert comment for end source
        contents.append(QByteArrayLiteral("\n// end \"" ) + theInclude + QByteArrayLiteral("\"\n"));

        if (mergeContext) {
            QSSGRenderShaderMetadata::UniformList uniformList = QSSGRenderShaderMetadata::getShaderMetaData(contents);

            for (const QSSGRenderShaderMetadata::Uniform &u : uniformList) {
                if (u.type == QSSGRenderShaderMetadata::Uniform::Sampler) {
                    mergeContext->registerSampler("sampler2D", u.name);
                } else {
                    const char *type = nullptr;
                    switch (u.type) {
                    case QSSGRenderShaderMetadata::Uniform::Boolean:
                        type = "bool";
                        break;
                    case QSSGRenderShaderMetadata::Uniform::Int:
                        type = "int";
                        break;
                    case QSSGRenderShaderMetadata::Uniform::Uint:
                        type = "uint";
                        break;
                    case QSSGRenderShaderMetadata::Uniform::Float:
                        type = "float";
                        break;
                    case QSSGRenderShaderMetadata::Uniform::Double:
                        type = "double";
                        break;
                    }
                    if (u.type & QSSGRenderShaderMetadata::Uniform::Vec2)
                        type = "vec2";
                    if (u.type & QSSGRenderShaderMetadata::Uniform::Vec3)
                        type = "vec3";
                    if (u.type & QSSGRenderShaderMetadata::Uniform::Vec4)
                        type = "vec4";
                    if (u.type & QSSGRenderShaderMetadata::Uniform::Mat)
                        type = "mat4";
                    if (type)
                        mergeContext->registerUniformMember(type, u.name, u.condition, u.conditionName);
                }
            }
        }

        theReadBuffer = theReadBuffer.replace(thePos, (theEndQuote + 1) - thePos, contents);
    }
}

QByteArray QSSGDynamicObjectSystem::doLoadShader(const QByteArray &inPathToEffect,
                                                 QSSGShaderResourceMergeContext *mergeContext)
{
    auto theInsert = m_expandedFiles.find(inPathToEffect);
    const bool found = (theInsert != m_expandedFiles.end());

    QByteArray theReadBuffer;
    if (!found) {
        const QString defaultDir = getShaderCodeLibraryDirectory();
        const QString platformDir = shaderCodeLibraryPlatformDirectory();
        const auto ver = shaderCodeLibraryVersion();

        QString fullPath;
        QSharedPointer<QIODevice> theStream;
        if (!platformDir.isEmpty()) {
            QTextStream stream(&fullPath);
            stream << platformDir << QLatin1Char('/') << QString::fromLocal8Bit(inPathToEffect);
            theStream = m_context->inputStreamFactory()->getStreamForFile(fullPath, true);
        }

        if (theStream.isNull()) {
            fullPath.clear();
            QTextStream stream(&fullPath);
            stream << defaultDir << QLatin1Char('/') << ver << QLatin1Char('/') << QString::fromLocal8Bit(inPathToEffect);
            theStream = m_context->inputStreamFactory()->getStreamForFile(fullPath, true);
            if (theStream.isNull()) {
                fullPath.clear();
                QTextStream stream(&fullPath);
                stream << defaultDir << QLatin1Char('/') << QString::fromLocal8Bit(inPathToEffect);
                theStream = m_context->inputStreamFactory()->getStreamForFile(fullPath, false);
            }
        }
        if (!theStream.isNull()) {
            char readBuf[1024];
            qint64 amountRead = 0;
            do {
                amountRead = theStream->read(readBuf, 1024);
                if (amountRead)
                    theReadBuffer.append(readBuf, int(amountRead));
            } while (amountRead);
        } else {
            qCCritical(INVALID_OPERATION, "Failed to find include file %s", qPrintable(QString::fromLocal8Bit(inPathToEffect)));
            Q_ASSERT(false);
        }
        theInsert = m_expandedFiles.insert(inPathToEffect, theReadBuffer);
    } else {
        theReadBuffer = theInsert.value();
    }
    resolveIncludeFiles(theReadBuffer, inPathToEffect, mergeContext);
    return theReadBuffer;
}

QStringList QSSGDynamicObjectSystem::getParameters(const QString &str, int begin, int end)
{
    const QString s = str.mid(begin, end - begin + 1);
    return s.split(',');
}

void QSSGDynamicObjectSystem::insertSnapperDirectives(QString &str)
{
    int beginIndex = 0;
    // Snapper macros:
    //  #define SNAPPER_SAMPLER2D(propName, propNiceName, texFilter, texWrap, showUI )
    //      uniform sampler2D propName;
    //      uniform int flag##propName;
    //      uniform vec4 propName##Info;
    //      vec4 texture2D_##propName(vec2 uv)
    //      {
    //          return GetTextureValue( propName, uv, propName##Info.z );
    //      }
    //
    //  #define SNAPPER_SAMPLER2DWITHDEFAULT(propName, propNiceName, texFilter, texWrap, defaultPath, showUI )
    //      SNAPPER_SAMPLER2D( propName, propNiceName, texFilter, texWrap, showUI )
    //
    //  #define SNAPPER_SAMPLERCUBE(propName, propNiceName, texFilter, texWrap )
    //      uniform samplerCube propName;
    //      uniform vec2 propName##UVRange;
    //      uniform int flag##propName;
    //      uniform vec2 propName##Size;
    QString snapperSampler = QStringLiteral("SNAPPER_SAMPLER2D(");
    QString snapperSamplerDefault = QStringLiteral("SNAPPER_SAMPLER2DWITHDEFAULT(");
    QString snapperSamplerCube = QStringLiteral("SNAPPER_SAMPLERCUBE(");
    QString endingBracket = QStringLiteral(")");

    while ((beginIndex = str.indexOf(snapperSampler, beginIndex)) >= 0) {
        int endIndex = str.indexOf(endingBracket, beginIndex);
        const QStringList list = getParameters(str, beginIndex + snapperSampler.length(), endIndex);
        str.remove(beginIndex, endIndex - beginIndex + 1);
        if (list.size() == 5) {
            QString insertStr;
            QTextStream stream(&insertStr);
            stream << "uniform sampler2D " << list[0] << ";\n";
            stream << "uniform int flag" << list[0] << ";\n";
            stream << "vec4 " << list[0] << "Info;\n";
            stream << "vec4 texture2D_" << list[0] << "(vec2 uv) "
                   << "{ return GetTextureValue( " << list[0] << ", uv, " << list[0] << "Info.z ); }\n";
            str.insert(beginIndex, insertStr);
        }
    }
    beginIndex = 0;
    while ((beginIndex = str.indexOf(snapperSamplerDefault, beginIndex)) >= 0) {
        int endIndex = str.indexOf(endingBracket, beginIndex);
        const QStringList list = getParameters(str, beginIndex + snapperSamplerDefault.length(), endIndex);
        str.remove(beginIndex, endIndex - beginIndex + 1);
        if (list.size() == 5) {
            QString insertStr;
            QTextStream stream(&insertStr);
            stream << "uniform sampler2D " << list[0] << ";\n";
            stream << "uniform int flag" << list[0] << ";\n";
            stream << "vec4 " << list[0] << "Info;\n";
            stream << "vec4 texture2D_" << list[0] << "(vec2 uv) "
                   << "{ return GetTextureValue( " << list[0] << ", uv, " << list[0] << "Info.z ); }\n";
            str.insert(beginIndex, insertStr);
        }
    }
    beginIndex = 0;
    while ((beginIndex = str.indexOf(snapperSamplerCube, beginIndex)) >= 0) {
        int endIndex = str.indexOf(endingBracket, beginIndex);
        const QStringList list = getParameters(str, beginIndex + snapperSamplerCube.length(), endIndex);
        str.remove(beginIndex, endIndex - beginIndex + 1);
        if (list.size() == 4) {
            QString insertStr;
            QTextStream stream(&insertStr);
            stream << "uniform samplerCube " << list[0] << ";\n";
            stream << "uniform vec2 " << list[0] << "UVRange;\n";
            stream << "uniform int flag" << list[0] << ";\n";
            stream << "uniform vec2 " << list[0] << "Size;\n";
            str.insert(beginIndex, insertStr);
        }
    }
}

QSSGRef<QSSGRenderShaderProgram> QSSGDynamicObjectSystem::compileShader(const QByteArray &inId,
                                                                              const QByteArray &inProgramSource,
                                                                              const QByteArray &inGeomSource,
                                                                              const QByteArray &inProgramMacroName,
                                                                              const ShaderFeatureSetList &inFeatureSet,
                                                                              const dynamic::QSSGDynamicShaderProgramFlags &inFlags,
                                                                              bool inForceCompilation)
{
    m_vertShader.clear();
    m_fragShader.clear();
    m_geometryShader.clear();
    QSSGShaderCacheProgramFlags theFlags;

    m_vertShader.append("#define VERTEX_SHADER\n");
    m_fragShader.append("#define FRAGMENT_SHADER\n");

    if (!inProgramMacroName.isEmpty()) {
        m_vertShader.append("#define ");
        m_vertShader.append(inProgramMacroName);
        m_vertShader.append("\n");

        m_fragShader.append("#define ");
        m_fragShader.append(inProgramMacroName);
        m_fragShader.append("\n");
    }

    if (!inGeomSource.isEmpty() && inFlags & ShaderCacheProgramFlagValues::GeometryShaderEnabled) {
        theFlags |= ShaderCacheProgramFlagValues::GeometryShaderEnabled;

        m_geometryShader.append("#define GEOMETRY_SHADER 1\n");
        m_geometryShader.append(inGeomSource);

        m_vertShader.append("#define GEOMETRY_SHADER 1\n");
    } else if (inFlags & ShaderCacheProgramFlagValues::GeometryShaderEnabled) {
        theFlags |= ShaderCacheProgramFlagValues::GeometryShaderEnabled;
        m_geometryShader.append("#define USER_GEOMETRY_SHADER 1\n");
        m_geometryShader.append(inProgramSource);
        m_vertShader.append("#define GEOMETRY_SHADER 0\n");
        m_fragShader.append("#define GEOMETRY_WIREFRAME_SHADER 0\n");
    } else {
        m_vertShader.append("#define GEOMETRY_SHADER 0\n");
        m_fragShader.append("#define GEOMETRY_WIREFRAME_SHADER 0\n");
    }

    if (strstr(inProgramSource, "SNAPPER_SAMPLER")) {
        QString programSource = QString::fromLatin1(inProgramSource);
        insertSnapperDirectives(programSource);
        QByteArray data = programSource.toLatin1();
        const char *source = data.constData();

        m_vertShader.append(source);
        m_fragShader.append(source);
    } else {
        m_vertShader.append(inProgramSource);
        m_fragShader.append(inProgramSource);
    }

    QSSGRef<QSSGShaderCache> theShaderCache = m_context->shaderCache();

    QByteArray theKey = getShaderCacheKey(inId, inProgramMacroName, inFlags);
    if (inForceCompilation) {
        return theShaderCache->forceCompileProgram(theKey, m_vertShader, m_fragShader, nullptr, nullptr, m_geometryShader, theFlags, inFeatureSet, false);
    }

    return theShaderCache->compileProgram(theKey, m_vertShader, m_fragShader, nullptr, nullptr, m_geometryShader, theFlags, inFeatureSet);
}

QByteArray QSSGDynamicObjectSystem::getShaderSource(const QByteArray &inPath)
{
//    QByteArray source(QByteArrayLiteral("#define FRAGMENT_SHADER\n"));
//    source.append(doLoadShader(inPath));
    return doLoadShader(inPath, nullptr);
}

TShaderAndFlags QSSGDynamicObjectSystem::getShaderProgram(const QByteArray &inPath,
                                                            const QByteArray &inProgramMacro,
                                                            const ShaderFeatureSetList &inFeatureSet,
                                                            const dynamic::QSSGDynamicShaderProgramFlags &inFlags,
                                                            bool inForceCompilation)
{
    dynamic::QSSGDynamicShaderMapKey shaderMapKey(TStrStrPair(inPath, inProgramMacro), inFeatureSet, inFlags.tessMode, inFlags.wireframeMode);
    auto theInserter = m_shaderMap.find(shaderMapKey);
    const bool found = (theInserter != m_shaderMap.end());

    if (!found)
        theInserter = m_shaderMap.insert(shaderMapKey, TShaderAndFlags());

    // TODO: This looks funky (if found)...
    if (found || inForceCompilation) {
        QSSGRef<QSSGRenderShaderProgram> theProgram = m_context->shaderCache()
                                                                  ->getProgram(getShaderCacheKey(inPath,
                                                                                                 inProgramMacro,
                                                                                                 inFlags),
                                                                               inFeatureSet);
        dynamic::QSSGDynamicShaderProgramFlags theFlags(inFlags);
        if (!theProgram || inForceCompilation) {
            QSSGDynamicObjectShaderInfo
                    &theShaderInfo = m_shaderInfoMap.insert(inPath, QSSGDynamicObjectShaderInfo()).value();
<<<<<<< HEAD
            if (theShaderInfo.m_isComputeShader == false) {
                QByteArray programSource = doLoadShader(inPath, nullptr);
=======
            if (!theShaderInfo.m_isComputeShader) {
                QByteArray programSource = doLoadShader(inPath);
>>>>>>> c3f7d18f
                if (theShaderInfo.m_hasGeomShader)
                    theFlags |= ShaderCacheProgramFlagValues::GeometryShaderEnabled;
                theProgram = compileShader(inPath, programSource.constData(), nullptr, inProgramMacro, inFeatureSet, theFlags, inForceCompilation);
            } else {
                QByteArray theShaderBuffer;
                const char *shaderVersionStr = "#version 430\n";
                if (m_context->renderContext()->renderContextType() == QSSGRenderContextType::GLES3PLUS)
                    shaderVersionStr = "#version 310 es\n";
                theShaderBuffer = doLoadShader(inPath, nullptr);
                theShaderBuffer.insert(0, shaderVersionStr);
                theProgram = m_context->renderContext()->compileComputeSource(inPath, toByteView(theShaderBuffer)).m_shader;
            }
        }
        theInserter.value() = TShaderAndFlags(theProgram, theFlags);
    }
    return theInserter.value();
}

TShaderAndFlags QSSGDynamicObjectSystem::getDepthPrepassShader(const QByteArray &inPath, const QByteArray &inPMacro, const ShaderFeatureSetList &inFeatureSet)
{
    QSSGDynamicObjectShaderInfo &theShaderInfo = m_shaderInfoMap.insert(inPath, QSSGDynamicObjectShaderInfo()).value();
    if (!theShaderInfo.m_hasGeomShader)
        return TShaderAndFlags();
    // else, here we go...
    dynamic::QSSGDynamicShaderProgramFlags theFlags;
    const QByteArray shaderKey = inPMacro + QByteArrayLiteral("depthprepass");

    const QByteArray &theProgramMacro = shaderKey;

    const dynamic::QSSGDynamicShaderMapKey shaderMapKey(TStrStrPair(inPath, theProgramMacro),
                                                          inFeatureSet,
                                                          theFlags.tessMode,
                                                          theFlags.wireframeMode);
    const TShaderAndFlags shaderFlags;
    auto theInserter = m_shaderMap.find(shaderMapKey);
    const bool found = theInserter != m_shaderMap.end();
    if (found) {
        QSSGRef<QSSGRenderShaderProgram> theProgram = m_context->shaderCache()
                                                                  ->getProgram(getShaderCacheKey(inPath,
                                                                                                 theProgramMacro,
                                                                                                 theFlags),
                                                                               inFeatureSet);
        dynamic::QSSGDynamicShaderProgramFlags flags(theFlags);
        if (!theProgram) {
            QByteArray geomSource = doLoadShader(inPath, nullptr);
            QSSGShaderVertexCodeGenerator vertexShader(m_context->renderContext()->renderContextType());
            QSSGShaderFragmentCodeGenerator fragmentShader(vertexShader, m_context->renderContext()->renderContextType());

            vertexShader.addAttribute("attr_pos", "vec3");
            vertexShader.addUniform("modelViewProjection", "mat4");
            vertexShader.append("void main() {");
            vertexShader.append("\tgl_Position = modelViewProjection * vec4(attr_pos, 1.0);");
            vertexShader.append("}");
            fragmentShader.append("void main() {");
            fragmentShader.append("\tfragOutput = vec4(0.0, 0.0, 0.0, 0.0);");
            fragmentShader.append("}");
            QByteArray vertexSource = vertexShader.buildShaderSource();
            QByteArray fragmentSource = fragmentShader.buildShaderSource();

            QByteArray programBuffer(QByteArrayLiteral("#ifdef VERTEX_SHADER\n"));
            programBuffer.append(vertexSource);
            programBuffer.append("\n#endif\n");
            programBuffer.append("\n#ifdef FRAGMENT_SHADER\n");
            programBuffer.append(fragmentSource);
            programBuffer.append("\n#endif");
            flags |= ShaderCacheProgramFlagValues::GeometryShaderEnabled;
            theProgram = compileShader(inPath, programBuffer, geomSource, theProgramMacro, inFeatureSet, flags);
        }
        theInserter.value() = TShaderAndFlags(theProgram, flags);
    }
    return theInserter.value();
}

void QSSGDynamicObjectSystem::setShaderCodeLibraryVersion(const QByteArray &version)
{
    m_shaderLibraryVersion = version;
}

QByteArray QSSGDynamicObjectSystem::shaderCodeLibraryVersion()
{
    return m_shaderLibraryVersion;
}

void QSSGDynamicObjectSystem::setShaderCodeLibraryPlatformDirectory(const QString &directory)
{
    m_shaderLibraryPlatformDirectory = directory;
}

QString QSSGDynamicObjectSystem::shaderCodeLibraryPlatformDirectory()
{
    return m_shaderLibraryPlatformDirectory;
}

QT_END_NAMESPACE<|MERGE_RESOLUTION|>--- conflicted
+++ resolved
@@ -37,12 +37,9 @@
 #include <QtQuick3DRuntimeRender/private/qssgrenderdynamicobjectsystemcommands_p.h>
 #include <QtQuick3DRuntimeRender/private/qssgrenderdynamicobjectsystemutil_p.h>
 #include <QtQuick3DRuntimeRender/private/qssgrendershadercodegenerator_p.h>
-<<<<<<< HEAD
 #include <QtQuick3DRuntimeRender/private/qssgshaderresourcemergecontext_p.h>
 #include <QtQuick3DRuntimeRender/private/qssgrendershadermetadata_p.h>
-=======
 #include <QtQuick3DRuntimeRender/private/qssgruntimerenderlogging_p.h>
->>>>>>> c3f7d18f
 
 #include <QtQuick3DRender/private/qssgrendershaderconstant_p.h>
 #include <QtQuick3DRender/private/qssgrendershaderprogram_p.h>
@@ -548,13 +545,8 @@
         if (!theProgram || inForceCompilation) {
             QSSGDynamicObjectShaderInfo
                     &theShaderInfo = m_shaderInfoMap.insert(inPath, QSSGDynamicObjectShaderInfo()).value();
-<<<<<<< HEAD
-            if (theShaderInfo.m_isComputeShader == false) {
+            if (!theShaderInfo.m_isComputeShader) {
                 QByteArray programSource = doLoadShader(inPath, nullptr);
-=======
-            if (!theShaderInfo.m_isComputeShader) {
-                QByteArray programSource = doLoadShader(inPath);
->>>>>>> c3f7d18f
                 if (theShaderInfo.m_hasGeomShader)
                     theFlags |= ShaderCacheProgramFlagValues::GeometryShaderEnabled;
                 theProgram = compileShader(inPath, programSource.constData(), nullptr, inProgramMacro, inFeatureSet, theFlags, inForceCompilation);
