/****************************************************************************
**
** Copyright (C) 2008-2012 NVIDIA Corporation.
** Copyright (C) 2019 The Qt Company Ltd.
** Contact: https://www.qt.io/licensing/
**
** This file is part of Qt Quick 3D.
**
** $QT_BEGIN_LICENSE:GPL$
** Commercial License Usage
** Licensees holding valid commercial Qt licenses may use this file in
** accordance with the commercial license agreement provided with the
** Software or, alternatively, in accordance with the terms contained in
** a written agreement between you and The Qt Company. For licensing terms
** and conditions see https://www.qt.io/terms-conditions. For further
** information use the contact form at https://www.qt.io/contact-us.
**
** GNU General Public License Usage
** Alternatively, this file may be used under the terms of the GNU
** General Public License version 3 or (at your option) any later version
** approved by the KDE Free Qt Foundation. The licenses are as published by
** the Free Software Foundation and appearing in the file LICENSE.GPL3
** included in the packaging of this file. Please review the following
** information to ensure the GNU General Public License requirements will
** be met: https://www.gnu.org/licenses/gpl-3.0.html.
**
** $QT_END_LICENSE$
**
****************************************************************************/

#ifndef QSSG_RENDER_RESOURCE_MANAGER_H
#define QSSG_RENDER_RESOURCE_MANAGER_H

//
//  W A R N I N G
//  -------------
//
// This file is not part of the Qt API.  It exists purely as an
// implementation detail.  This header file may change from version to
// version without notice, or even be removed.
//
// We mean it.
//

#include <QtQuick3DRender/private/qssgrenderbasetypes_p.h>
#include <QtQuick3DRender/private/qssgrenderrenderbuffer_p.h>
#include <QtQuick3DRender/private/qssgrendercontext_p.h>

#include <QtQuick3DRuntimeRender/private/qtquick3druntimerenderglobal_p.h>

QT_BEGIN_NAMESPACE

// Implements simple pooling of render resources. This resource manager is used
// by shadow maps and custom materials. It does not handle all cases, for
// example, texture maps used by materials are not managed by this one.
//
// Resources are not persisent between frames in the sense that resources with a
// size (such as, textures) get dropped in the "layer" prepare phase whenever
// the output dimensions change. (see destroyFreeSizedResources())

class Q_QUICK3DRUNTIMERENDER_EXPORT QSSGResourceManager
{
    Q_DISABLE_COPY(QSSGResourceManager)
public:
    QAtomicInt ref;
private:
    QSSGRef<QSSGRenderContext> renderContext;

    // legacy GL
    QVector<QSSGRef<QSSGRenderFrameBuffer>> freeFrameBuffers;
    QVector<QSSGRef<QSSGRenderRenderBuffer>> freeRenderBuffers;
    QVector<QSSGRef<QSSGRenderTexture2D>> freeTextures;
    QVector<QSSGRef<QSSGRenderTextureCube>> freeTexCubes;
    QVector<QSSGRef<QSSGRenderImage2D>> freeImages;

    // RHI
    QVector<QRhiTexture *> freeRhiTextures;
    QVector<QRhiRenderBuffer *> freeRhiRenderBuffers;

    QSSGRef<QSSGRenderTexture2D> setupAllocatedTexture(QSSGRef<QSSGRenderTexture2D> inTexture);

public:
    QSSGResourceManager(const QSSGRef<QSSGRenderContext> &ctx);
    ~QSSGResourceManager();

    QSSGRef<QSSGRenderFrameBuffer> allocateFrameBuffer();
<<<<<<< HEAD
    void release(QSSGRef<QSSGRenderFrameBuffer> inBuffer);

    QSSGRef<QSSGRenderRenderBuffer> allocateRenderBuffer(qint32 inWidth,
                                                         qint32 inHeight,
                                                         QSSGRenderRenderBufferFormat inBufferFormat);
    void release(QSSGRef<QSSGRenderRenderBuffer> inBuffer);

=======
    void release(const QSSGRef<QSSGRenderFrameBuffer> &inBuffer);
    QSSGRef<QSSGRenderRenderBuffer> allocateRenderBuffer(qint32 inWidth,
                                                                     qint32 inHeight,
                                                                     QSSGRenderRenderBufferFormat inBufferFormat);
    void release(const QSSGRef<QSSGRenderRenderBuffer> &inBuffer);
>>>>>>> 7ea11dc3
    QSSGRef<QSSGRenderTexture2D> allocateTexture2D(qint32 inWidth,
                                                   qint32 inHeight,
                                                   QSSGRenderTextureFormat inTextureFormat,
                                                   qint32 inSampleCount = 1,
                                                   bool immutable = false);
<<<<<<< HEAD
    void release(QSSGRef<QSSGRenderTexture2D> inBuffer);

    QSSGRef<QSSGRenderTextureCube> allocateTextureCube(qint32 inWidth,
                                                       qint32 inHeight,
                                                       QSSGRenderTextureFormat inTextureFormat,
                                                       qint32 inSampleCount = 1);
    void release(QSSGRef<QSSGRenderTextureCube> inBuffer);

    QSSGRef<QSSGRenderImage2D> allocateImage2D(QSSGRef<QSSGRenderTexture2D> inTexture,
                                                           QSSGRenderImageAccessType inAccess);
    void release(QSSGRef<QSSGRenderImage2D> inBuffer);
=======
    void release(const QSSGRef<QSSGRenderTexture2D> &inBuffer);
    QSSGRef<QSSGRenderTextureCube> allocateTextureCube(qint32 inWidth,
                                                                   qint32 inHeight,
                                                                   QSSGRenderTextureFormat inTextureFormat,
                                                                   qint32 inSampleCount = 1);
    void release(const QSSGRef<QSSGRenderTextureCube> &inBuffer);
    QSSGRef<QSSGRenderImage2D> allocateImage2D(const QSSGRef<QSSGRenderTexture2D> &inTexture,
                                               QSSGRenderImageAccessType inAccess);
    void release(const QSSGRef<QSSGRenderImage2D> &inBuffer);
>>>>>>> 7ea11dc3

    QRhiTexture *allocateRhiTexture(qint32 inWidth,
                                    qint32 inHeight,
                                    QRhiTexture::Format inFormat,
                                    QRhiTexture::Flags inFlags);
    void release(QRhiTexture *inTexture);

    QRhiRenderBuffer *allocateRhiRenderBuffer(qint32 inWidth,
                                              qint32 inHeight,
                                              QRhiRenderBuffer::Type inType);
    void release(QRhiRenderBuffer *inRenderBuffer);

    void destroyFreeSizedResources();
};

QT_END_NAMESPACE

#endif<|MERGE_RESOLUTION|>--- conflicted
+++ resolved
@@ -84,49 +84,29 @@
     ~QSSGResourceManager();
 
     QSSGRef<QSSGRenderFrameBuffer> allocateFrameBuffer();
-<<<<<<< HEAD
-    void release(QSSGRef<QSSGRenderFrameBuffer> inBuffer);
+    void release(const QSSGRef<QSSGRenderFrameBuffer> &inBuffer);
 
     QSSGRef<QSSGRenderRenderBuffer> allocateRenderBuffer(qint32 inWidth,
                                                          qint32 inHeight,
                                                          QSSGRenderRenderBufferFormat inBufferFormat);
-    void release(QSSGRef<QSSGRenderRenderBuffer> inBuffer);
+    void release(const QSSGRef<QSSGRenderRenderBuffer> &inBuffer);
 
-=======
-    void release(const QSSGRef<QSSGRenderFrameBuffer> &inBuffer);
-    QSSGRef<QSSGRenderRenderBuffer> allocateRenderBuffer(qint32 inWidth,
-                                                                     qint32 inHeight,
-                                                                     QSSGRenderRenderBufferFormat inBufferFormat);
-    void release(const QSSGRef<QSSGRenderRenderBuffer> &inBuffer);
->>>>>>> 7ea11dc3
     QSSGRef<QSSGRenderTexture2D> allocateTexture2D(qint32 inWidth,
                                                    qint32 inHeight,
                                                    QSSGRenderTextureFormat inTextureFormat,
                                                    qint32 inSampleCount = 1,
                                                    bool immutable = false);
-<<<<<<< HEAD
-    void release(QSSGRef<QSSGRenderTexture2D> inBuffer);
+    void release(const QSSGRef<QSSGRenderTexture2D> &inBuffer);
 
     QSSGRef<QSSGRenderTextureCube> allocateTextureCube(qint32 inWidth,
                                                        qint32 inHeight,
                                                        QSSGRenderTextureFormat inTextureFormat,
                                                        qint32 inSampleCount = 1);
-    void release(QSSGRef<QSSGRenderTextureCube> inBuffer);
+    void release(const QSSGRef<QSSGRenderTextureCube> &inBuffer);
 
-    QSSGRef<QSSGRenderImage2D> allocateImage2D(QSSGRef<QSSGRenderTexture2D> inTexture,
-                                                           QSSGRenderImageAccessType inAccess);
-    void release(QSSGRef<QSSGRenderImage2D> inBuffer);
-=======
-    void release(const QSSGRef<QSSGRenderTexture2D> &inBuffer);
-    QSSGRef<QSSGRenderTextureCube> allocateTextureCube(qint32 inWidth,
-                                                                   qint32 inHeight,
-                                                                   QSSGRenderTextureFormat inTextureFormat,
-                                                                   qint32 inSampleCount = 1);
-    void release(const QSSGRef<QSSGRenderTextureCube> &inBuffer);
     QSSGRef<QSSGRenderImage2D> allocateImage2D(const QSSGRef<QSSGRenderTexture2D> &inTexture,
                                                QSSGRenderImageAccessType inAccess);
     void release(const QSSGRef<QSSGRenderImage2D> &inBuffer);
->>>>>>> 7ea11dc3
 
     QRhiTexture *allocateRhiTexture(qint32 inWidth,
                                     qint32 inHeight,
