/****************************************************************************
**
** Copyright (C) 2008-2012 NVIDIA Corporation.
** Copyright (C) 2019 The Qt Company Ltd.
** Contact: https://www.qt.io/licensing/
**
** This file is part of Qt Quick 3D.
**
** $QT_BEGIN_LICENSE:GPL$
** Commercial License Usage
** Licensees holding valid commercial Qt licenses may use this file in
** accordance with the commercial license agreement provided with the
** Software or, alternatively, in accordance with the terms contained in
** a written agreement between you and The Qt Company. For licensing terms
** and conditions see https://www.qt.io/terms-conditions. For further
** information use the contact form at https://www.qt.io/contact-us.
**
** GNU General Public License Usage
** Alternatively, this file may be used under the terms of the GNU
** General Public License version 3 or (at your option) any later version
** approved by the KDE Free Qt Foundation. The licenses are as published by
** the Free Software Foundation and appearing in the file LICENSE.GPL3
** included in the packaging of this file. Please review the following
** information to ensure the GNU General Public License requirements will
** be met: https://www.gnu.org/licenses/gpl-3.0.html.
**
** $QT_END_LICENSE$
**
****************************************************************************/

#ifndef QSSG_RENDER_MESH_H
#define QSSG_RENDER_MESH_H

//
//  W A R N I N G
//  -------------
//
// This file is not part of the Qt API.  It exists purely as an
// implementation detail.  This header file may change from version to
// version without notice, or even be removed.
//
// We mean it.
//

#include <QtQuick3DRender/private/qssgrendervertexbuffer_p.h>
#include <QtQuick3DRender/private/qssgrenderindexbuffer_p.h>
#include <QtQuick3DRender/private/qssgrenderinputassembler_p.h>

#include <QtQuick3DRender/private/qssgrhicontext_p.h>

#include <QtQuick3DUtils/private/qssgbounds3_p.h>
#include <QtQuick3DUtils/private/qssgmeshbvh_p.h>

QT_BEGIN_NAMESPACE

struct QSSGRenderSubsetBase
{
    quint32 count;
    quint32 offset;
    QSSGBounds3 bounds; // Vertex buffer bounds
    QSSGMeshBVHNode *bvhRoot = nullptr;
    QSSGRenderSubsetBase() = default;
    QSSGRenderSubsetBase(const QSSGRenderSubsetBase &inOther)
        : count(inOther.count)
        , offset(inOther.offset)
        , bounds(inOther.bounds)
        , bvhRoot(inOther.bvhRoot)
    {
    }

    QSSGRenderSubsetBase &operator=(const QSSGRenderSubsetBase &inOther)
    {
        count = inOther.count;
        offset = inOther.offset;
        bounds = inOther.bounds;
        bvhRoot = inOther.bvhRoot;
        return *this;
    }
};

struct QSSGRenderJoint
{
    qint32 jointID;
    qint32 parentID;
    float invBindPose[16];
    float localToGlobalBoneSpace[16];
};

struct QSSGRenderSubset : public QSSGRenderSubsetBase
{
    struct {
        QSSGRef<QSSGRenderVertexBuffer> vertexBuffer;
        QSSGRef<QSSGRenderVertexBuffer> posVertexBuffer; ///< separate position buffer for fast depth path rendering
        QSSGRef<QSSGRenderIndexBuffer> indexBuffer;
        QSSGRef<QSSGRenderInputAssembler> inputAssembler;
        QSSGRef<QSSGRenderInputAssembler> inputAssemblerDepth;
        QSSGRef<QSSGRenderInputAssembler> inputAssemblerPoints; ///< similar to depth but ignores index buffer.
        QSSGRenderDrawMode primitiveType; ///< primitive type used for drawing
    } gl;
    struct {
        QSSGRef<QSSGRhiBuffer> vertexBuffer;
        QSSGRef<QSSGRhiBuffer> posVertexBuffer; ///< separate position buffer for fast depth path rendering
        QSSGRef<QSSGRhiBuffer> indexBuffer;
        QSSGRhiInputAssemblerState ia;
        QSSGRhiInputAssemblerState iaDepth;
        QSSGRhiInputAssemblerState iaPoints;
    } rhi;
    float edgeTessFactor = 1.0f; ///< edge tessellation amount used for tessellation shaders
    float innerTessFactor = 1.0f; ///< inner tessellation amount used for tessellation shaders
    bool wireframeMode; ///< true if we should draw the object as wireframe ( currently ony if
    /// tessellation is enabled )
    QVector<QSSGRenderJoint> joints;
    QString name;
    QVector<QSSGRenderSubsetBase> subSubsets;

    QSSGRenderSubset() = default;
    QSSGRenderSubset(const QSSGRenderSubset &inOther)
        : QSSGRenderSubsetBase(inOther)
        , edgeTessFactor(inOther.edgeTessFactor)
        , innerTessFactor(inOther.innerTessFactor)
        , wireframeMode(inOther.wireframeMode)
        , joints(inOther.joints)
        , name(inOther.name)
        , subSubsets(inOther.subSubsets)
    {
        gl = inOther.gl;
        rhi = inOther.rhi;
    }
    // Note that subSubsets is *not* copied.
    QSSGRenderSubset(const QSSGRenderSubset &inOther, const QSSGRenderSubsetBase &inBase)
        : QSSGRenderSubsetBase(inBase)
        , edgeTessFactor(inOther.edgeTessFactor)
        , innerTessFactor(inOther.innerTessFactor)
        , wireframeMode(inOther.wireframeMode)
        , name(inOther.name)
    {
        gl = inOther.gl;
        rhi = inOther.rhi;
    }

    QSSGRenderSubset &operator=(const QSSGRenderSubset &inOther)
    {
        if (this != &inOther) {
            QSSGRenderSubsetBase::operator=(inOther);
            gl = inOther.gl;
            rhi = inOther.rhi;
            edgeTessFactor = inOther.edgeTessFactor;
            innerTessFactor = inOther.innerTessFactor;
            wireframeMode = inOther.wireframeMode;
            joints = inOther.joints;
            name = inOther.name;
            subSubsets = inOther.subSubsets;
        }
        return *this;
    }
};

struct QSSGRenderMeshPath
{
    QString path;
    size_t key = 0;

    inline bool isNull() const { return path.isNull(); }

    static QSSGRenderMeshPath create(const QString &path)
    {
        QSSGRenderMeshPath p;
        p.path = path;
        p.key = qHash(path);
        return p;
    }
};

inline bool operator==(const QSSGRenderMeshPath &p1, const QSSGRenderMeshPath &p2)
{
    return (p1.path == p2.path);
}

inline size_t qHash(const QSSGRenderMeshPath &path, size_t seed) Q_DECL_NOTHROW
{
    return (path.key) ? path.key : qHash(path.path, seed);
}

struct QSSGRenderMesh
{
    Q_DISABLE_COPY(QSSGRenderMesh)

    QVector<QSSGRenderSubset> subsets;
    QVector<QSSGRenderJoint> joints;
    QSSGRenderDrawMode drawMode;
    QSSGRenderWinding winding; // counterclockwise
    quint32 meshId; // Id from the file of this mesh.
<<<<<<< HEAD
    QRhiResourceUpdateBatch *bufferResourceUpdates = nullptr; // not owned
=======
    QSSGMeshBVH *bvh = nullptr;
>>>>>>> 2e8515c4

    QSSGRenderMesh(QSSGRenderDrawMode inDrawMode, QSSGRenderWinding inWinding, quint32 inMeshId)
        : drawMode(inDrawMode), winding(inWinding), meshId(inMeshId)
    {
    }

    ~QSSGRenderMesh()
    {
        delete bvh;
    }
};
QT_END_NAMESPACE

#endif<|MERGE_RESOLUTION|>--- conflicted
+++ resolved
@@ -190,11 +190,8 @@
     QSSGRenderDrawMode drawMode;
     QSSGRenderWinding winding; // counterclockwise
     quint32 meshId; // Id from the file of this mesh.
-<<<<<<< HEAD
     QRhiResourceUpdateBatch *bufferResourceUpdates = nullptr; // not owned
-=======
     QSSGMeshBVH *bvh = nullptr;
->>>>>>> 2e8515c4
 
     QSSGRenderMesh(QSSGRenderDrawMode inDrawMode, QSSGRenderWinding inWinding, quint32 inMeshId)
         : drawMode(inDrawMode), winding(inWinding), meshId(inMeshId)
