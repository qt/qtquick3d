--- conflicted
+++ resolved
@@ -111,12 +111,9 @@
     if (sceneManager)
         sceneManager->setParent(nullptr);
     delete m_sceneRoot;
-<<<<<<< HEAD
 
     // m_directRenderer must be destroyed on the render thread at the proper time, not here.
     // That's handled in releaseResources() + upon sceneGraphInvalidated
-=======
->>>>>>> c126e7e8
 }
 
 static void ssgn_append(QQmlListProperty<QObject> *property, QObject *obj)
@@ -252,113 +249,6 @@
 QQuick3DRenderStats *QQuick3DViewport::renderStats() const
 {
     return m_renderStats;
-}
-
-void QQuick3DViewport::setShaderCacheFile(const QUrl &shaderCacheFile)
-{
-    m_shaderCacheFile = shaderCacheFile;
-}
-
-QUrl QQuick3DViewport::shaderCacheFile()
-{
-    return m_shaderCacheFile;
-}
-
-void QQuick3DViewport::readShaderCache()
-{
-    QByteArray error;
-    if (!shaderCacheFile().isEmpty()) {
-        QFile file(QQmlFile::urlToLocalFileOrQrc(shaderCacheFile()));
-        if (file.open(QIODevice::ReadOnly))
-            m_shaderCacheData = qUncompress(file.readAll());
-
-        if (m_shaderCacheData.isEmpty()) {
-            error = QByteArrayLiteral("Failed to read or uncompress shader cache: ");
-            error.append(shaderCacheFile().toString().toUtf8());
-            error.append(" ");
-            error.append(file.errorString().toUtf8());
-        }
-    } else if (!m_shaderCacheImport.isEmpty()) {
-        m_shaderCacheData = qUncompress(m_shaderCacheImport);
-        if (m_shaderCacheData.isEmpty())
-            error = QByteArrayLiteral("Failed uncompress shader cache.");
-    }
-
-    if (!error.isEmpty())
-        Q_EMIT shaderCacheLoadErrors(error);
-}
-
-void QQuick3DViewport::writeShaderCache(const QUrl &shaderCacheFile)
-{
-    if (m_shaderCacheData.isEmpty()) {
-        Q_EMIT shaderCacheExported(false);
-        return; // Warning is already printed by export function
-    }
-    const QString filePath = shaderCacheFile.toLocalFile();
-    if (filePath.isEmpty()) {
-        qWarning() << __FUNCTION__ << "Warning: Invalid filename: " << shaderCacheFile;
-        Q_EMIT shaderCacheExported(false);
-        return;
-    }
-    QSaveFile file(filePath);
-    QFileInfo(filePath).dir().mkpath(QStringLiteral("."));
-    bool success = false;
-    if (file.open(QIODevice::WriteOnly) && file.write(m_shaderCacheData) != -1) {
-        file.commit();
-        success = true;
-    } else {
-        qWarning() << __FUNCTION__ << "Warning: Failed to write shader cache:"
-                   << shaderCacheFile << file.errorString();
-    }
-    Q_EMIT shaderCacheExported(success);
-}
-
-void QQuick3DViewport::doExportShaderCache()
-{
-    if (m_exportShaderCacheRequested) {
-        if (!QOpenGLContext::currentContext()) {
-            qWarning () << "Unable to export shader cache. No current context.";
-            m_exportShaderCacheRequested = false;
-            Q_EMIT shaderCacheExported(false);
-            return;
-        }
-        auto rci = QSSGRenderContextInterface::getRenderContextInterface(quintptr(window()));
-        if (rci) {
-            m_shaderCacheData = rci->shaderCache()->exportShaderCache(m_binaryShaders);
-            if (m_shaderCacheData.size()) {
-                m_shaderCacheData = qCompress(m_shaderCacheData, m_compressionLevel);
-                writeShaderCache(m_exportShaderCacheFile);
-            } else {
-                Q_EMIT shaderCacheExported(false);
-            }
-        }
-        m_exportShaderCacheRequested = false;
-    }
-}
-
-void QQuick3DViewport::doImportShaderCache()
-{
-    readShaderCache();
-    if (!m_shaderCacheData.isNull()) {
-        QByteArray error;
-        auto rci = QSSGRenderContextInterface::getRenderContextInterface(quintptr(window()));
-        rci->shaderCache()->importShaderCache(m_shaderCacheData, error);
-        if (!error.isEmpty())
-            Q_EMIT shaderCacheLoadErrors(error);
-    }
-}
-
-void QQuick3DViewport::exportShaderCache(const QUrl &shaderCacheFile, bool binaryShaders,
-                                         int compressionLevel)
-{
-    if (m_exportShaderCacheRequested) {
-        qWarning () << "Export shader cache already requested";
-        return;
-    }
-    m_exportShaderCacheFile = shaderCacheFile;
-    m_binaryShaders = binaryShaders;
-    m_compressionLevel = compressionLevel;
-    m_exportShaderCacheRequested = true;
 }
 
 QQuick3DSceneRenderer *QQuick3DViewport::createRenderer() const
@@ -450,8 +340,6 @@
 
     m_renderModeDirty = false;
 
-    doExportShaderCache();
-
     if (m_renderMode == Offscreen) {
         SGFramebufferObjectNode *n = static_cast<SGFramebufferObjectNode *>(node);
 
@@ -467,7 +355,6 @@
             n->renderer->data = n;
             n->quickFbo = this;
             connect(window(), SIGNAL(screenChanged(QScreen*)), n, SLOT(handleScreenChange()));
-            doImportShaderCache();
         }
         QSize minFboSize = QQuickItemPrivate::get(this)->sceneGraphContext()->minimumFBOSize();
         QSize desiredFboSize(qMax<int>(minFboSize.width(), width()),
@@ -507,11 +394,7 @@
             n->window = window();
             n->renderer = createRenderer();
             n->renderer->data = n;
-<<<<<<< HEAD
             n->init();
-=======
-            doImportShaderCache();
->>>>>>> c126e7e8
         }
 
         const QSize targetSize = window()->effectiveDevicePixelRatio() * QSize(width(), height());
@@ -769,13 +652,8 @@
     if (!m_directRenderer) {
         m_directRenderer = new QQuick3DSGDirectRenderer(createRenderer(), window(), renderMode);
         connect(window(), &QQuickWindow::sceneGraphInvalidated, this, &QQuick3DViewport::cleanupDirectRenderer, Qt::DirectConnection);
-<<<<<<< HEAD
-    }
-
-=======
-        doImportShaderCache();
-    }
->>>>>>> c126e7e8
+    }
+
     const QSizeF targetSize = window()->effectiveDevicePixelRatio() * QSizeF(width(), height());
     m_directRenderer->renderer()->synchronize(this, targetSize.toSize(), false);
     m_directRenderer->setViewport(QRectF(window()->effectiveDevicePixelRatio() * mapToScene(QPointF(0, 0)), targetSize));
