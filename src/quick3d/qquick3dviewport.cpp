/****************************************************************************
**
** Copyright (C) 2019 The Qt Company Ltd.
** Contact: https://www.qt.io/licensing/
**
** This file is part of Qt Quick 3D.
**
** $QT_BEGIN_LICENSE:GPL$
** Commercial License Usage
** Licensees holding valid commercial Qt licenses may use this file in
** accordance with the commercial license agreement provided with the
** Software or, alternatively, in accordance with the terms contained in
** a written agreement between you and The Qt Company. For licensing terms
** and conditions see https://www.qt.io/terms-conditions. For further
** information use the contact form at https://www.qt.io/contact-us.
**
** GNU General Public License Usage
** Alternatively, this file may be used under the terms of the GNU
** General Public License version 3 or (at your option) any later version
** approved by the KDE Free Qt Foundation. The licenses are as published by
** the Free Software Foundation and appearing in the file LICENSE.GPL3
** included in the packaging of this file. Please review the following
** information to ensure the GNU General Public License requirements will
** be met: https://www.gnu.org/licenses/gpl-3.0.html.
**
** $QT_END_LICENSE$
**
****************************************************************************/

#include "qquick3dviewport_p.h"
#include "qquick3dsceneenvironment_p.h"
#include "qquick3dobject_p.h"
#include "qquick3dscenemanager_p.h"
#include "qquick3dtexture_p.h"
#include "qquick3dscenerenderer_p.h"
#include "qquick3dscenerootnode_p.h"
#include "qquick3dcamera_p.h"
#include "qquick3dmodel_p.h"
#include "qquick3drenderstats_p.h"
#include <QtQuick3DRuntimeRender/private/qssgrenderlayer_p.h>
#include <QOpenGLFunctions>

#include <qsgtextureprovider.h>
#include <QSGSimpleTextureNode>
#include <QSGRendererInterface>
#include <QQuickWindow>
#include <QtQuick/private/qquickitem_p.h>

#include <QtQml>

QT_BEGIN_NAMESPACE

/*!
    \qmltype View3D
    \inherits QQuickItem
    \inqmlmodule QtQuick3D
    \brief Provides a viewport on which to render a 3D scene.

    View3D provides a 2D surface for 3D content to be rendered to. Before 3D
    content can be displayed in a Qt Quick scene, it must first be flattend.

    There are two ways to define a 3D scene for View3D to view.  The first
    and easiest is to just define a higharchy of \l Node based items as
    children of the View3D. This becomes the implicit scene of the viewport.

    It is also possible to reference an existing scene by using the
    \l importScene property of the scene you want to render.
    This scene does not have to exist as a child of the current View3D.

    There is also a combination approach where you define both a scene with
    children nodes, as well as define a scene that is being referenced. In this
    case you can treat the referenced scene as a sibling of the child scene.

    This is demonstrated in \l {Qt Quick 3D - View3D example}{View3D example}

    To control how a scene is rendered, it is necessary to define a
    \l SceneEnvironment to the \l environment property.

    To project a 3D scene to a 2D viewport, it is necessary to view the scene
    from a camera. If a scene has more than one camera it is possible to set
    which camera is used to render the scene to this viewport by setting the
    \l camera property.

    It is also possible to define where the 3D scene is rendered to using
    the \l renderMode property. This can be necessary for performance
    reasons on certain platforms where it is expensive to render to
    intermediate offscreen surfaces. There are certain tradeoffs to rendering
    directly to the window though, so this is not the default.
*/

QQuick3DViewport::QQuick3DViewport(QQuickItem *parent)
    : QQuickItem(parent)
{
    setFlag(ItemHasContents);
    m_camera = nullptr;
    m_sceneRoot = new QQuick3DSceneRootNode(this);
    m_environment = new QQuick3DSceneEnvironment(m_sceneRoot);
    m_renderStats = new QQuick3DRenderStats(m_sceneRoot);
    QSharedPointer<QQuick3DSceneManager> sceneManager(new QQuick3DSceneManager(m_sceneRoot));
    QQuick3DObjectPrivate::get(m_sceneRoot)->refSceneManager(sceneManager);
    connect(QQuick3DObjectPrivate::get(m_sceneRoot)->sceneManager.data(), &QQuick3DSceneManager::needsUpdate,
            this, &QQuickItem::update);
}

QQuick3DViewport::~QQuick3DViewport()
{
    for (const auto &connection : qAsConst(m_connections))
        disconnect(connection);
    // Do not delete scenemanager along with sceneroot
    auto sceneManager = QQuick3DObjectPrivate::get(m_sceneRoot)->sceneManager;
    if (sceneManager)
        sceneManager->setParent(nullptr);
    delete m_sceneRoot;
}

static void ssgn_append(QQmlListProperty<QObject> *property, QObject *obj)
{
    if (!obj)
        return;
    QQuick3DViewport *view3d = static_cast<QQuick3DViewport *>(property->object);

    if (QQuick3DObject *sceneObject = qmlobject_cast<QQuick3DObject *>(obj)) {
        QQmlListProperty<QObject> itemProperty = QQuick3DObjectPrivate::get(view3d->scene())->data();
        itemProperty.append(&itemProperty, sceneObject);
    } else if (QQuickItem *item = qmlobject_cast<QQuickItem *>(obj)) {
        // TODO: Should probably also setup the rest of the methods for this case
        item->setParentItem(view3d);
    }
}

static int ssgn_count(QQmlListProperty<QObject> *property)
{
    QQuick3DViewport *view3d = static_cast<QQuick3DViewport *>(property->object);
    if (!view3d || !view3d->scene() || !QQuick3DObjectPrivate::get(view3d->scene())->data().count)
        return 0;
    QQmlListProperty<QObject> itemProperty = QQuick3DObjectPrivate::get(view3d->scene())->data();
    return itemProperty.count(&itemProperty);
}

static QObject *ssgn_at(QQmlListProperty<QObject> *property, int i)
{
    QQuick3DViewport *view3d = static_cast<QQuick3DViewport *>(property->object);
    QQmlListProperty<QObject> itemProperty = QQuick3DObjectPrivate::get(view3d->scene())->data();
    return itemProperty.at(&itemProperty, i);
}

static void ssgn_clear(QQmlListProperty<QObject> *property)
{
    QQuick3DViewport *view3d = static_cast<QQuick3DViewport *>(property->object);
    QQmlListProperty<QObject> itemProperty = QQuick3DObjectPrivate::get(view3d->scene())->data();
    return itemProperty.clear(&itemProperty);
}


QQmlListProperty<QObject> QQuick3DViewport::data()
{
    return QQmlListProperty<QObject>(this,
                                     nullptr,
                                     ssgn_append,
                                     ssgn_count,
                                     ssgn_at,
                                     ssgn_clear);
}

/*!
    \qmlproperty QtQuick3D::Camera QtQuick3D::View3D::camera

    This property specifies which camera is used to render the scene. It is
    possible for this value to be undefined, in which case the first enabled
    camera in the scene will be used instead.

    If it is desired to not render anything in the scene, then make sure all
    cameras are disabled.

    \sa PerspectiveCamera, OrthographicCamera, FrustumCamera, CustomCamera
*/
QQuick3DCamera *QQuick3DViewport::camera() const
{
    return m_camera;
}

/*!
    \qmlproperty QtQuick3D::SceneEnvironment QtQuick3D::View3D::environment

    This property specifies the SceneEnvironment used to render the scene.

    \sa SceneEnvironment
*/
QQuick3DSceneEnvironment *QQuick3DViewport::environment() const
{
    return m_environment;
}

/*!
    \qmlproperty QtQuick3D::Node QtQuick3D::View3D::scene

    Holds the root scene of the View3D.

    \sa importScene
*/
QQuick3DNode *QQuick3DViewport::scene() const
{
    return m_sceneRoot;
}

/*!
    \qmlproperty QtQuick3D::Node QtQuick3D::View3D::importScene

    This property defines the reference node of the scene to render to the
    viewport. The node does not have to be a child of the View3D.

    \sa Node
*/
QQuick3DNode *QQuick3DViewport::importScene() const
{
    return m_importScene;
}

/*!
    \qmlproperty enumeration QtQuick3D::View3D::renderMode

    This property determines how the scene is rendered to the viewport.

    \value View3D.Offscreen Scene is rendered to a texture. Comes with no limitations.
    \value View3D.Underlay Scene is rendered directly to the window before Qt Quick is rendered.
    \value View3D.Overlay Scene is rendered directly to the window after Qt Quick is rendered.
    \value View3D.Inline Scene is rendered to the current render target using QSGRenderNode.

    The default mode is \c View3D.Offscreen as this is the offers the best compatibility.
*/
QQuick3DViewport::RenderMode QQuick3DViewport::renderMode() const
{
    return m_renderMode;
}

/*!
    \qmlproperty QtQuick3D::RenderStats QtQuick3D::View3D::renderStats

    Accessor to \l {RenderStats}, which can be used to gain information of
    \l {RenderStats::fps}{fps}, \l {RenderStats::frameTime}{frameTime},
    \l {RenderStats::renderTime}{renderTime}, \l {RenderStats::syncTime}{syncTime},
    and \l {RenderStats::maxFrameTime}{maxFrameTime}.
*/
QQuick3DRenderStats *QQuick3DViewport::renderStats() const
{
    return m_renderStats;
}

QQuick3DSceneRenderer *QQuick3DViewport::createRenderer() const
{
    return new QQuick3DSceneRenderer(this->window());
}

bool QQuick3DViewport::isTextureProvider() const
{
    // We can only be a texture provider if we are rendering to a texture first
    if (m_renderMode == QQuick3DViewport::Offscreen)
        return true;

    return false;
}

QSGTextureProvider *QQuick3DViewport::textureProvider() const
{
    // When Item::layer::enabled == true, QQuickItem will be a texture
    // provider. In this case we should prefer to return the layer rather
    // than the fbo texture.
    if (QQuickItem::isTextureProvider())
        return QQuickItem::textureProvider();

    // We can only be a texture provider if we are rendering to a texture first
    if (m_renderMode != QQuick3DViewport::Offscreen)
        return nullptr;

    QQuickWindow *w = window();
    if (!w /* || !w->openglContext() || QThread::currentThread() != w->openglContext()->thread() */) {
        qWarning("QSSGView3D::textureProvider: can only be queried on the rendering thread of an exposed window");
        return nullptr;
    }

    if (!m_node)
        m_node = new SGFramebufferObjectNode;
    return m_node;
}

class CleanupJob : public QRunnable
{
public:
    CleanupJob(QQuick3DSGDirectRenderer *renderer) : m_renderer(renderer) { }
    void run() override { delete m_renderer; }
private:
    QQuick3DSGDirectRenderer *m_renderer;
};

void QQuick3DViewport::releaseResources()
{
    if (m_directRenderer) {
        window()->scheduleRenderJob(new CleanupJob(m_directRenderer), QQuickWindow::BeforeSynchronizingStage);
        m_directRenderer = nullptr;
    }

    m_node = nullptr;
}

void QQuick3DViewport::cleanupDirectRenderer()
{
    delete m_directRenderer;
    m_directRenderer = nullptr;
}

void QQuick3DViewport::geometryChanged(const QRectF &newGeometry, const QRectF &oldGeometry)
{
    QQuickItem::geometryChanged(newGeometry, oldGeometry);

    if (newGeometry.size() != oldGeometry.size())
        update();
}

QSGNode *QQuick3DViewport::updatePaintNode(QSGNode *node, QQuickItem::UpdatePaintNodeData *)
{
    // When changing render modes
    if (m_renderModeDirty) {
        if (node) {
            delete node;
            node = nullptr;
            m_node = nullptr;
            m_renderNode = nullptr;
        }
        if (m_directRenderer) {
            delete m_directRenderer;
            m_directRenderer = nullptr;
        }
        updateClearBeforeRendering();
    }

    m_renderModeDirty = false;

    if (m_renderMode == Offscreen) {
        SGFramebufferObjectNode *n = static_cast<SGFramebufferObjectNode *>(node);

        if (!n) {
            if (!m_node)
                m_node = new SGFramebufferObjectNode;
            n = m_node;
        }

        if (!n->renderer) {
            n->window = window();
            n->renderer = createRenderer();
            n->renderer->data = n;
            n->quickFbo = this;
            connect(window(), SIGNAL(screenChanged(QScreen*)), n, SLOT(handleScreenChange()));
        }
        QSize minFboSize = QQuickItemPrivate::get(this)->sceneGraphContext()->minimumFBOSize();
        QSize desiredFboSize(qMax<int>(minFboSize.width(), width()),
                             qMax<int>(minFboSize.height(), height()));

        n->devicePixelRatio = window()->effectiveDevicePixelRatio();
        desiredFboSize *= n->devicePixelRatio;

        n->renderer->synchronize(this, desiredFboSize);

        // Update QSGDynamicTextures that are used for source textures
        // TODO: could be optimized to not update textures that aren't used or are on culled
        // geometry.
        auto *sceneManager = m_sceneRoot->sceneManager();
        for (auto *texture : qAsConst(sceneManager->qsgDynamicTextures))
            texture->updateTexture();
        QQuick3DNode *scene = m_importScene;
        while (scene) {
            if (scene->sceneManager() != sceneManager) {
                for (auto *texture : qAsConst(scene->sceneManager()->qsgDynamicTextures))
                    texture->updateTexture();
            }

            // if importScene has another import
            QQuick3DSceneRootNode *rn = dynamic_cast<QQuick3DSceneRootNode *>(scene);
            scene = rn ? rn->view3D()->importScene() : nullptr;
        }

        if (n->renderer->m_textureNeedsFlip)
            n->setTextureCoordinatesTransform(QSGSimpleTextureNode::MirrorVertically);

        n->setFiltering(smooth() ? QSGTexture::Linear : QSGTexture::Nearest);
        n->setRect(0, 0, width(), height());

        n->scheduleRender();

        return n;
    } else if (m_renderMode == Underlay) {
<<<<<<< HEAD
        if (!m_directRenderer) {
            m_directRenderer = new QQuick3DSGDirectRenderer(createRenderer(), window(), QQuick3DSGDirectRenderer::Underlay);
            connect(window(), &QQuickWindow::sceneGraphInvalidated, this, &QQuick3DViewport::cleanupDirectRenderer, Qt::DirectConnection);
        }
        const QSizeF targetSize = window()->effectiveDevicePixelRatio() * QSizeF(width(), height());
        m_directRenderer->renderer()->synchronize(this, targetSize.toSize(), false);
        m_directRenderer->setViewport(QRectF(window()->effectiveDevicePixelRatio() * mapToScene(QPointF(0, 0)), targetSize));
        m_directRenderer->requestRender();
        if (window()->clearBeforeRendering())
            window()->setClearBeforeRendering(false);
        window()->update();
=======
        setupDirectRenderer(Underlay);
>>>>>>> c3f7d18f
        return node; // node should be nullptr
    } else if (m_renderMode == Overlay) {
        setupDirectRenderer(Overlay);
        return node; // node should be nullptr
    } else {
        // Render Node
        QQuick3DSGRenderNode *n = static_cast<QQuick3DSGRenderNode *>(node);
        if (!n) {
            if (!m_renderNode)
                m_renderNode = new QQuick3DSGRenderNode();
            n = m_renderNode;
        }

        if (!n->renderer) {
            n->window = window();
            n->renderer = createRenderer();
            n->renderer->data = n;
        }

        const QSize targetSize = window()->effectiveDevicePixelRatio() * QSize(width(), height());

        n->renderer->synchronize(this, targetSize, false);
        n->markDirty(QSGNode::DirtyMaterial);

        return n;
    }
}

void QQuick3DViewport::itemChange(QQuickItem::ItemChange change, const QQuickItem::ItemChangeData &value)
{
    if (change == ItemSceneChange) {
        if (value.window) {
            // TODO: if we want to support multiple windows, there has to be a scene manager for
            // every window.
            QQuick3DObjectPrivate::get(m_sceneRoot)->sceneManager->setWindow(value.window);
            if (m_importScene)
                QQuick3DObjectPrivate::get(m_importScene)->sceneManager->setWindow(value.window);
        }
    }
}

void QQuick3DViewport::setCamera(QQuick3DCamera *camera)
{
    if (m_camera == camera)
        return;

    m_camera = camera;
    m_camera->updateGlobalVariables(QRect(0, 0, width(), height()));
    emit cameraChanged();
    update();
}

void QQuick3DViewport::setEnvironment(QQuick3DSceneEnvironment *environment)
{
    if (m_environment == environment)
        return;

    m_environment = environment;
    if (!m_environment->parentItem())
        m_environment->setParentItem(m_sceneRoot);
    emit environmentChanged();
    update();
}

void QQuick3DViewport::setImportScene(QQuick3DNode *inScene)
{
    // ### We may need consider the case where there is
    // already a scene tree here
    // FIXME : Only the first importScene is an effective one
    if (m_importScene)
        return;

    // FIXME : Check self-import or cross-import
    // Currently it does not work since importScene qml parsed in a reverse order.
    QQuick3DNode *scene = inScene;
    while (scene) {
        if (m_sceneRoot == scene) {
            qmlWarning(this) << "Cannot allow self-import or cross-import!";
            return;
        }

        QQuick3DSceneRootNode *rn = dynamic_cast<QQuick3DSceneRootNode *>(scene);
        scene = rn ? rn->view3D()->importScene() : nullptr;
    }

    m_importScene = inScene;
    if (m_importScene) {
        // If the referenced scene doesn't have a manager, add one (scenes defined outside of an view3d)
        auto privateObject = QQuick3DObjectPrivate::get(m_importScene);
        // ### BUG: This will probably leak, need to think harder about this
        if (!privateObject->sceneManager) {
            QSharedPointer<QQuick3DSceneManager> manager(new QQuick3DSceneManager(m_importScene));
            manager->setWindow(window());
            privateObject->refSceneManager(manager);
        }

        connect(privateObject->sceneManager.data(), &QQuick3DSceneManager::needsUpdate,
                this, &QQuickItem::update);

        QQuick3DNode *scene = inScene;
        while (scene) {
            QQuick3DSceneRootNode *rn = dynamic_cast<QQuick3DSceneRootNode *>(scene);
            scene = rn ? rn->view3D()->importScene() : nullptr;

            if (scene) {
                connect(QQuick3DObjectPrivate::get(scene)->sceneManager.data(),
                        &QQuick3DSceneManager::needsUpdate,
                        this, &QQuickItem::update);
            }
        }
    }

    emit importSceneChanged();
    update();
}

void QQuick3DViewport::setRenderMode(QQuick3DViewport::RenderMode renderMode)
{
    if (m_renderMode == renderMode)
        return;

    m_renderMode = renderMode;
    m_renderModeDirty = true;
    emit renderModeChanged();
    update();
}


/*!
    \qmlmethod vector3d View3D::mapFrom3DScene(vector3d scenePos)

    Transforms \a scenePos from scene space (3D) into view space (2D). The
    returned x- and y-values will be be in view coordinates. The returned z-value
    will contain the distance from the near side of the frustum (clipNear) to
    \a scenePos in scene coordinates. If the distance is negative, the point is behind the camera.
    If \a scenePos cannot be mapped to a position in the scene, a position of [0, 0, 0] is returned.
    This function requires that a camera is assigned to the view.

    \sa mapTo3DScene(), {Camera::mapToViewport()}{Camera.mapToViewport()}
*/
QVector3D QQuick3DViewport::mapFrom3DScene(const QVector3D &scenePos) const
{
    if (!m_camera) {
        qmlWarning(this) << "Cannot resolve view position without a camera assigned!";
        return QVector3D(0, 0, 0);
    }

    qreal _width = width();
    qreal _height = height();
    if (_width == 0 || _height == 0)
        return QVector3D(0, 0, 0);

    const QVector3D normalizedPos = m_camera->mapToViewport(scenePos, _width, _height);
    return normalizedPos * QVector3D(float(_width), float(_height), 1);
}

/*!
    \qmlmethod vector3d View3D::mapTo3DScene(vector3d viewPos)

    Transforms \a viewPos from view space (2D) into scene space (3D). The x- and
    y-values of \a viewPos should be in view coordinates. The z-value should be
    the distance from the near side of the frustum (clipNear) into the scene in scene
    coordinates. If \a viewPos cannot be mapped to a position in the scene, a
    position of [0, 0, 0] is returned.

    \sa mapFrom3DScene(), {Camera::mapFromViewport}{Camera.mapFromViewport()}
*/
QVector3D QQuick3DViewport::mapTo3DScene(const QVector3D &viewPos) const
{
    if (!m_camera) {
        qmlWarning(this) << "Cannot resolve scene position without a camera assigned!";
        return QVector3D(0, 0, 0);
    }

    qreal _width = width();
    qreal _height = height();
    if (_width == 0 || _height == 0)
        return QVector3D(0, 0, 0);

    const QVector3D normalizedPos = viewPos / QVector3D(float(_width), float(_height), 1);
    return m_camera->mapFromViewport(normalizedPos, _width, _height);
}

/*!
    \qmlmethod PickResult View3D::pick(float x, float y)

    Transforms the screen space coordinates \a x and \a y to a ray cast towards that position
    in scene space. Returns information about the ray hit.
*/
QQuick3DPickResult QQuick3DViewport::pick(float x, float y) const
{
    const QPointF position(qreal(x) * window()->effectiveDevicePixelRatio(), qreal(y) * window()->effectiveDevicePixelRatio());
    // Some non-thread safe stuff to do input
    // First need to get a handle to the renderer

    QQuick3DSceneRenderer *renderer = getRenderer();
    if (!renderer)
        return QQuick3DPickResult();

    auto pickResult = renderer->syncPick(position);
    if (!pickResult.m_hitObject)
        return QQuick3DPickResult();

    auto backendObject = pickResult.m_hitObject;
    const auto sceneManager = QQuick3DObjectPrivate::get(m_sceneRoot)->sceneManager;
    QQuick3DObject *frontendObject = sceneManager->lookUpNode(backendObject);

    // FIXME : for the case of consecutive importScenes
    if (!frontendObject && m_importScene) {
        const auto importSceneManager = QQuick3DObjectPrivate::get(m_importScene)->sceneManager;
        frontendObject = importSceneManager->lookUpNode(backendObject);
    }

    QQuick3DModel *model = qobject_cast<QQuick3DModel*>(frontendObject);
    if (!model)
        return QQuick3DPickResult();

    return QQuick3DPickResult(model,
                              ::sqrtf(pickResult.m_cameraDistanceSq),
                              pickResult.m_localUVCoords,
                              pickResult.m_scenePosition);
}

void QQuick3DViewport::invalidateSceneGraph()
{
    m_node = nullptr;
}

QQuick3DSceneRenderer *QQuick3DViewport::getRenderer() const
{
    QQuick3DSceneRenderer *renderer = nullptr;
    if (m_node) {
        renderer = m_node->renderer;
    } else if (m_renderNode) {
        renderer = m_renderNode->renderer;
    } else if (m_directRenderer) {
        renderer = m_directRenderer->renderer();
    }
    return renderer;
}

void QQuick3DViewport::setupDirectRenderer(RenderMode mode)
{
    auto renderMode = (mode == Underlay) ? QQuick3DSGDirectRenderer::Underlay
                                         : QQuick3DSGDirectRenderer::Overlay;
    if (!m_directRenderer)
        m_directRenderer = new QQuick3DSGDirectRenderer(createRenderer(), window(), renderMode);
    const QSizeF targetSize = window()->effectiveDevicePixelRatio() * QSizeF(width(), height());
    m_directRenderer->renderer()->synchronize(this, targetSize.toSize(), false);
    m_directRenderer->setViewport(QRectF(window()->effectiveDevicePixelRatio() * mapToScene(QPointF(0, 0)), targetSize));
    m_directRenderer->setVisibility(isVisible());
    if (isVisible())
        m_directRenderer->requestRender();
    updateClearBeforeRendering();
}

void QQuick3DViewport::updateClearBeforeRendering()
{
    // Don't clear window when rendering visible underlay
    window()->setClearBeforeRendering(m_renderMode != Underlay || !isVisible());
}

QT_END_NAMESPACE<|MERGE_RESOLUTION|>--- conflicted
+++ resolved
@@ -388,21 +388,7 @@
 
         return n;
     } else if (m_renderMode == Underlay) {
-<<<<<<< HEAD
-        if (!m_directRenderer) {
-            m_directRenderer = new QQuick3DSGDirectRenderer(createRenderer(), window(), QQuick3DSGDirectRenderer::Underlay);
-            connect(window(), &QQuickWindow::sceneGraphInvalidated, this, &QQuick3DViewport::cleanupDirectRenderer, Qt::DirectConnection);
-        }
-        const QSizeF targetSize = window()->effectiveDevicePixelRatio() * QSizeF(width(), height());
-        m_directRenderer->renderer()->synchronize(this, targetSize.toSize(), false);
-        m_directRenderer->setViewport(QRectF(window()->effectiveDevicePixelRatio() * mapToScene(QPointF(0, 0)), targetSize));
-        m_directRenderer->requestRender();
-        if (window()->clearBeforeRendering())
-            window()->setClearBeforeRendering(false);
-        window()->update();
-=======
         setupDirectRenderer(Underlay);
->>>>>>> c3f7d18f
         return node; // node should be nullptr
     } else if (m_renderMode == Overlay) {
         setupDirectRenderer(Overlay);
@@ -648,8 +634,11 @@
 {
     auto renderMode = (mode == Underlay) ? QQuick3DSGDirectRenderer::Underlay
                                          : QQuick3DSGDirectRenderer::Overlay;
-    if (!m_directRenderer)
+    if (!m_directRenderer) {
         m_directRenderer = new QQuick3DSGDirectRenderer(createRenderer(), window(), renderMode);
+        connect(window(), &QQuickWindow::sceneGraphInvalidated, this, &QQuick3DViewport::cleanupDirectRenderer, Qt::DirectConnection);
+    }
+
     const QSizeF targetSize = window()->effectiveDevicePixelRatio() * QSizeF(width(), height());
     m_directRenderer->renderer()->synchronize(this, targetSize.toSize(), false);
     m_directRenderer->setViewport(QRectF(window()->effectiveDevicePixelRatio() * mapToScene(QPointF(0, 0)), targetSize));
