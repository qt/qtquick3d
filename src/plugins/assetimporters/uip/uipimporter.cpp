--- conflicted
+++ resolved
@@ -42,14 +42,10 @@
 
 QT_BEGIN_NAMESPACE
 
-<<<<<<< HEAD
-using namespace Qt;
-=======
 #if QT_VERSION >= QT_VERSION_CHECK(6, 0, 0)
 // QTextStream functions are moved to a namespace in Qt6
 using Qt::endl;
 #endif
->>>>>>> ac10d858
 
 UipImporter::UipImporter()
 {
