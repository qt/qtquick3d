/****************************************************************************
**
** Copyright (C) 2019 The Qt Company Ltd.
** Contact: https://www.qt.io/licensing/
**
** This file is part of Qt Quick 3D.
**
** $QT_BEGIN_LICENSE:GPL$
** Commercial License Usage
** Licensees holding valid commercial Qt licenses may use this file in
** accordance with the commercial license agreement provided with the
** Software or, alternatively, in accordance with the terms contained in
** a written agreement between you and The Qt Company. For licensing terms
** and conditions see https://www.qt.io/terms-conditions. For further
** information use the contact form at https://www.qt.io/contact-us.
**
** GNU General Public License Usage
** Alternatively, this file may be used under the terms of the GNU
** General Public License version 3 or (at your option) any later version
** approved by the KDE Free Qt Foundation. The licenses are as published by
** the Free Software Foundation and appearing in the file LICENSE.GPL3
** included in the packaging of this file. Please review the following
** information to ensure the GNU General Public License requirements will
** be met: https://www.gnu.org/licenses/gpl-3.0.html.
**
** $QT_END_LICENSE$
**
****************************************************************************/

#include "assimpimporter.h"

#include <assimp/Importer.hpp>
#include <assimp/scene.h>
#include <assimp/Logger.hpp>
#include <assimp/DefaultLogger.hpp>
#include <assimp/postprocess.h>
#include <assimp/pbrmaterial.h>

#include <QtQuick3DAssetImport/private/qssgmeshutilities_p.h>

#include <QtGui/QImage>
#include <QtGui/QImageReader>
#include <QtGui/QImageWriter>
#include <QtGui/QQuaternion>

#include <QtCore/QBuffer>
#include <QtCore/QByteArray>
#include <QtCore/QList>
#include <QtCore/QJsonDocument>
#include <QtCore/QJsonObject>

#include <qmath.h>

#include <algorithm>
#include <limits>

QT_BEGIN_NAMESPACE

#define demonPostProcessPresets ( \
    aiProcess_CalcTangentSpace              |  \
    aiProcess_GenSmoothNormals              |  \
    aiProcess_JoinIdenticalVertices         |  \
    aiProcess_ImproveCacheLocality          |  \
    aiProcess_LimitBoneWeights              |  \
    aiProcess_RemoveRedundantMaterials      |  \
    aiProcess_SplitLargeMeshes              |  \
    aiProcess_Triangulate                   |  \
    aiProcess_GenUVCoords                   |  \
    aiProcess_SortByPType                   |  \
    aiProcess_FindDegenerates               |  \
    aiProcess_FindInvalidData               |  \
    0 )

AssimpImporter::AssimpImporter()
{
    QFile optionFile(":/assimpimporter/options.json");
    optionFile.open(QIODevice::ReadOnly);
    QByteArray options = optionFile.readAll();
    optionFile.close();
    auto optionsDocument = QJsonDocument::fromJson(options);
    m_options = optionsDocument.object().toVariantMap();
    m_postProcessSteps = aiPostProcessSteps(demonPostProcessPresets);

    m_importer = new Assimp::Importer();
    // Remove primatives that are not Triangles
    m_importer->SetPropertyInteger(AI_CONFIG_PP_SBP_REMOVE, aiPrimitiveType_POINT | aiPrimitiveType_LINE);
}

AssimpImporter::~AssimpImporter()
{
    for (auto *animation : m_animations)
        delete animation;
    delete m_importer;
}

const QString AssimpImporter::name() const
{
    return QStringLiteral("assimp");
}

const QStringList AssimpImporter::inputExtensions() const
{
    QStringList extensions;
    extensions.append(QStringLiteral("fbx"));
    extensions.append(QStringLiteral("dae"));
    extensions.append(QStringLiteral("obj"));
    extensions.append(QStringLiteral("blend"));
    extensions.append(QStringLiteral("gltf"));
    extensions.append(QStringLiteral("glb"));
    return extensions;
}

const QString AssimpImporter::outputExtension() const
{
    return QStringLiteral(".qml");
}

const QString AssimpImporter::type() const
{
    return QStringLiteral("Scene");
}

const QString AssimpImporter::typeDescription() const
{
    return QObject::tr("3D Scene");
}

const QVariantMap AssimpImporter::importOptions() const
{
    return m_options;
}

const QString AssimpImporter::import(const QString &sourceFile, const QDir &savePath, const QVariantMap &options, QStringList *generatedFiles)
{
    Q_UNUSED(options)

    QString errorString;
    m_savePath = savePath;
    m_sourceFile = QFileInfo(sourceFile);

    // Create savePath if it doesn't exist already
    m_savePath.mkdir(".");

    processOptions(options);

    m_scene = m_importer->ReadFile(sourceFile.toStdString(), m_postProcessSteps);
    if (!m_scene) {
        // Scene failed to load, use logger to get the reason
        return QString::fromLocal8Bit(m_importer->GetErrorString());
    }

    // There is special handling needed for GLTF assets
    if (m_sourceFile.completeSuffix() == QStringLiteral("gltf") || m_sourceFile.completeSuffix() == QStringLiteral("glb"))
        m_gltfMode = true;
    else
        m_gltfMode = false;


    // Generate Embedded Texture Sources
    if (m_scene->mNumTextures)
        m_savePath.mkdir(QStringLiteral("./maps"));
    for (uint i = 0; i < m_scene->mNumTextures; ++i) {
        aiTexture *texture = m_scene->mTextures[i];
        if (texture->mHeight == 0) {
            // compressed format, try to load with Image Loader
            QByteArray data(reinterpret_cast<char *>(texture->pcData), texture->mWidth);
            QBuffer readBuffer(&data);
            QByteArray format = texture->achFormatHint;
            QImageReader imageReader(&readBuffer, format);
            QImage image = imageReader.read();
            if (image.isNull()) {
                qWarning() << imageReader.errorString();
                continue;
            }

            // ### maybe dont always use png
            const QString saveFileName = savePath.absolutePath() +
                    QStringLiteral("/maps/") +
                    QString::number(i) +
                    QStringLiteral(".png");
            image.save(saveFileName);

        } else {
            // Raw format, just convert data to QImage
            QImage rawImage(reinterpret_cast<uchar *>(texture->pcData), texture->mWidth, texture->mHeight, QImage::Format_RGBA8888);
            const QString saveFileName = savePath.absolutePath() +
                    QStringLiteral("/maps/") +
                    QString::number(i) +
                    QStringLiteral(".png");
            rawImage.save(saveFileName);
        }
    }

    // Check for Cameras
    if (m_scene->HasCameras()) {
        for (uint i = 0; i < m_scene->mNumCameras; ++i) {
            aiCamera *camera = m_scene->mCameras[i];
            aiNode *node = m_scene->mRootNode->FindNode(camera->mName);
            if (camera && node)
                m_cameras.insert(node, camera);
        }
    }

    // Check for Lights
    if (m_scene->HasLights()) {
        for (uint i = 0; i < m_scene->mNumLights; ++i) {
            aiLight *light = m_scene->mLights[i];
            aiNode *node = m_scene->mRootNode->FindNode(light->mName);
            if (light && node)
                m_lights.insert(node, light);
        }
    }

    // Materials

    // Traverse Node Tree

    // Animations (timeline based)
    if (m_scene->HasAnimations()) {
        for (uint i = 0; i < m_scene->mNumAnimations; ++i) {
            aiAnimation *animation = m_scene->mAnimations[i];
            if (!animation)
                continue;
            m_animations.push_back(new QHash<aiNode *, aiNodeAnim *>());
            for (uint j = 0; j < animation->mNumChannels; ++j) {
                aiNodeAnim *channel = animation->mChannels[j];
                aiNode *node = m_scene->mRootNode->FindNode(channel->mNodeName);
                if (channel && node)
                    m_animations.back()->insert(node, channel);
            }
        }
    }

    // Create QML Component
    QFileInfo sourceFileInfo(sourceFile);


    QString targetFileName = savePath.absolutePath() + QDir::separator() +
            QSSGQmlUtilities::qmlComponentName(sourceFileInfo.baseName()) +
            QStringLiteral(".qml");
    QFile targetFile(targetFileName);
    if (!targetFile.open(QIODevice::WriteOnly)) {
        errorString += QString("Could not write to file: ") + targetFileName;
    } else {
        QTextStream output(&targetFile);

        // Imports header
        writeHeader(output);

        // Component Code
        processNode(m_scene->mRootNode, output);

        targetFile.close();
        if (generatedFiles)
            *generatedFiles += targetFileName;
    }

    return errorString;
}

void AssimpImporter::writeHeader(QTextStream &output)
{
<<<<<<< HEAD
    output << "import QtQuick3D 1.15\n";
    output << "import QtQuick 2.15\n";
    if (m_scene->HasAnimations())
        output << "import QtQuick.Timeline 1.0\n";
=======
    output << "import QtQuick3D 1.12" << Qt::endl;
    output << "import QtQuick 2.12" << Qt::endl;
    if (m_scene->HasAnimations())
        output << "import QtQuick.Timeline 1.0" << Qt::endl;
>>>>>>> 7f2cf883
}

void AssimpImporter::processNode(aiNode *node, QTextStream &output, int tabLevel)
{
    aiNode *currentNode = node;
    if (currentNode) {
        output << Qt::endl;
        // Figure out what kind of node this is
        if (isModel(currentNode)) {
            // Model
<<<<<<< HEAD
            output << QSSGQmlUtilities::insertTabs(tabLevel) << "Model {\n";
=======
            output << QSSGQmlUtilities::insertTabs(tabLevel) << QStringLiteral("Model {") << Qt::endl;
>>>>>>> 7f2cf883
            generateModelProperties(currentNode, output, tabLevel + 1);
            m_nodeTypeMap.insert(node, QSSGQmlUtilities::PropertyMap::Model);
        } else if (isLight(currentNode)) {
            // Light
            // Light property name will be produced in the function,
            // and then tabLevel will be increased.
            auto type = generateLightProperties(currentNode, output, tabLevel);
            m_nodeTypeMap.insert(node, type);
        } else if (isCamera(currentNode)) {
            // Camera (always assumed to be perspective for some reason)
<<<<<<< HEAD
            output << QSSGQmlUtilities::insertTabs(tabLevel) << "PerspectiveCamera {\n";
=======
            output << QSSGQmlUtilities::insertTabs(tabLevel) << QStringLiteral("PerspectiveCamera {") << Qt::endl;
>>>>>>> 7f2cf883
            generateCameraProperties(currentNode, output, tabLevel + 1);
            m_nodeTypeMap.insert(node, QSSGQmlUtilities::PropertyMap::Camera);
        } else {
            // Transform Node

            // ### Make empty transform node removal optional
            // Check if the node actually does something before generating it
            // and return early without processing the rest of the branch
            if (!containsNodesOfConsequence(node))
                return;

<<<<<<< HEAD
            output << QSSGQmlUtilities::insertTabs(tabLevel) << "Node {\n";
=======
            output << QSSGQmlUtilities::insertTabs(tabLevel) << QStringLiteral("Node {") << Qt::endl;
>>>>>>> 7f2cf883
            generateNodeProperties(currentNode, output, tabLevel + 1);
            m_nodeTypeMap.insert(node, QSSGQmlUtilities::PropertyMap::Node);
        }

        // Process All Children Nodes
        for (uint i = 0; i < currentNode->mNumChildren; ++i)
            processNode(currentNode->mChildren[i], output, tabLevel + 1);

        if (tabLevel == 0)
            processAnimations(output);

        // Write the QML Footer
<<<<<<< HEAD
        output << QSSGQmlUtilities::insertTabs(tabLevel) << "}\n";
=======
        output << QSSGQmlUtilities::insertTabs(tabLevel) << QStringLiteral("}") << Qt::endl;
>>>>>>> 7f2cf883
    }
}

void AssimpImporter::generateModelProperties(aiNode *modelNode, QTextStream &output, int tabLevel)
{
    generateNodeProperties(modelNode, output, tabLevel);

    // source
    // Combine all the meshes referenced by this model into a single MultiMesh file
    QVector<aiMesh *> meshes;
    QVector<aiMaterial *> materials;
    for (uint i = 0; i < modelNode->mNumMeshes; ++i) {
        aiMesh *mesh = m_scene->mMeshes[modelNode->mMeshes[i]];
        aiMaterial *material = m_scene->mMaterials[mesh->mMaterialIndex];
        meshes.append(mesh);
        materials.append(material);
    }

    // Model name can contain invalid characters for filename, so just to be safe, convert the name
    // into qml id first.
    QString modelName = QString::fromUtf8(modelNode->mName.C_Str());
    modelName = QSSGQmlUtilities::sanitizeQmlId(modelName);

    QString outputMeshFile = QStringLiteral("meshes/") + modelName + QStringLiteral(".mesh");

    m_savePath.mkdir(QStringLiteral("./meshes"));
    QString meshFilePath = m_savePath.absolutePath() + QLatin1Char('/') + outputMeshFile;
    int index = 0;
    while (m_generatedFiles.contains(meshFilePath)) {
        outputMeshFile = QStringLiteral("meshes/%1_%2.mesh").arg(modelName).arg(++index);
        meshFilePath = m_savePath.absolutePath() + QLatin1Char('/') + outputMeshFile;
    }
    QFile meshFile(meshFilePath);
    if (generateMeshFile(meshFile, meshes).isEmpty())
        m_generatedFiles << meshFilePath;

    output << QSSGQmlUtilities::insertTabs(tabLevel) << "source: \"" << outputMeshFile
           << QStringLiteral("\"") << Qt::endl;

    // skeletonRoot

    // materials
    // If there are any new materials, add them as children of the Model first
    for (int i = 0; i < materials.count(); ++i) {
        if (!m_materialIdMap.contains(materials[i])) {
            generateMaterial(materials[i], output, tabLevel);
            output << Qt::endl;
        }
    }

    // For each sub-mesh, generate a material reference for this list
<<<<<<< HEAD
    output << QSSGQmlUtilities::insertTabs(tabLevel) << "materials: [\n";
=======
    output << QSSGQmlUtilities::insertTabs(tabLevel) << "materials: [" << Qt::endl;
>>>>>>> 7f2cf883
    for (int i = 0; i < materials.count(); ++i) {
        output << QSSGQmlUtilities::insertTabs(tabLevel + 1) << m_materialIdMap[materials[i]];
        if (i < materials.count() - 1)
            output << QStringLiteral(",");
        output << Qt::endl;
    }
<<<<<<< HEAD
    output << QSSGQmlUtilities::insertTabs(tabLevel) << "]\n";
=======
    output << QSSGQmlUtilities::insertTabs(tabLevel) << "]" << Qt::endl;
>>>>>>> 7f2cf883
}

QSSGQmlUtilities::PropertyMap::Type AssimpImporter::generateLightProperties(aiNode *lightNode, QTextStream &output, int tabLevel)
{
    aiLight *light = m_lights.value(lightNode);
    // We assume that the direction vector for a light is (0, 0, 1)
    // so if the direction vector is non-null, but not (0, 0, 1) we
    // need to correct the translation
    aiMatrix4x4 correctionMatrix;
    if (light->mDirection != aiVector3D(0, 0, 0)) {
        if (light->mDirection != aiVector3D(0, 0, 1)) {
            aiMatrix4x4::FromToMatrix(light->mDirection, aiVector3D(0, 0, 1), correctionMatrix);
        }
    }


    // lightType
    QSSGQmlUtilities::PropertyMap::Type lightType;
    if (light->mType == aiLightSource_DIRECTIONAL || light->mType == aiLightSource_AMBIENT ) {
        lightType = QSSGQmlUtilities::PropertyMap::DirectionalLight;
<<<<<<< HEAD
        output << QSSGQmlUtilities::insertTabs(tabLevel++) << "DirectionalLight {\n";
    } else if (light->mType == aiLightSource_POINT) {
        lightType = QSSGQmlUtilities::PropertyMap::PointLight;
        output << QSSGQmlUtilities::insertTabs(tabLevel++) << "PointLight {\n";
    } else if (light->mType == aiLightSource_AREA) {
        lightType = QSSGQmlUtilities::PropertyMap::AreaLight;
        output << QSSGQmlUtilities::insertTabs(tabLevel++) << "AreaLight {\n";
    } else if (light->mType == aiLightSource_SPOT) {
        lightType = QSSGQmlUtilities::PropertyMap::SpotLight;
        output << QSSGQmlUtilities::insertTabs(tabLevel++) << "SpotLight {\n";
    } else {
        // We dont know what it is, assume its a point light
        lightType = QSSGQmlUtilities::PropertyMap::PointLight;
        output << QSSGQmlUtilities::insertTabs(tabLevel++) << "PointLight {\n";
=======
        output << QSSGQmlUtilities::insertTabs(tabLevel++) << QStringLiteral("DirectionalLight {") << Qt::endl;
    } else if (light->mType == aiLightSource_POINT) {
        lightType = QSSGQmlUtilities::PropertyMap::PointLight;
        output << QSSGQmlUtilities::insertTabs(tabLevel++) << QStringLiteral("PointLight {") << Qt::endl;
    } else if (light->mType == aiLightSource_AREA) {
        lightType = QSSGQmlUtilities::PropertyMap::AreaLight;
        output << QSSGQmlUtilities::insertTabs(tabLevel++) << QStringLiteral("AreaLight {") << Qt::endl;
    } else {
        // We dont know what it is, assume its a point light
        lightType = QSSGQmlUtilities::PropertyMap::PointLight;
        output << QSSGQmlUtilities::insertTabs(tabLevel++) << QStringLiteral("PointLight {") << Qt::endl;
>>>>>>> 7f2cf883
    }

    generateNodeProperties(lightNode, output, tabLevel, correctionMatrix, true);

    // diffuseColor
    QColor diffuseColor = QColor::fromRgbF(light->mColorDiffuse.r, light->mColorDiffuse.g, light->mColorDiffuse.b);
    QSSGQmlUtilities::writeQmlPropertyHelper(output,tabLevel, lightType, QStringLiteral("color"), diffuseColor);

    // ambientColor
    if (light->mType == aiLightSource_AMBIENT) {
        // We only want ambient light color if it is explicit
        QColor ambientColor = QColor::fromRgbF(light->mColorAmbient.r, light->mColorAmbient.g, light->mColorAmbient.b);
        QSSGQmlUtilities::writeQmlPropertyHelper(output,tabLevel, lightType, QStringLiteral("ambientColor"), ambientColor);
    }
    // brightness
    // Its default value is 100 and the normalized value 1 will be used.

    if (light->mType == aiLightSource_POINT || light->mType == aiLightSource_SPOT) {
        // constantFade
        QSSGQmlUtilities::writeQmlPropertyHelper(output,tabLevel, lightType, QStringLiteral("constantFade"), light->mAttenuationConstant);

        // linearFade
        QSSGQmlUtilities::writeQmlPropertyHelper(output,tabLevel, lightType, QStringLiteral("linearFade"), light->mAttenuationLinear);

        // exponentialFade
        QSSGQmlUtilities::writeQmlPropertyHelper(output,tabLevel, lightType, QStringLiteral("quadraticFade"), light->mAttenuationQuadratic);

        if (light->mType == aiLightSource_SPOT) {
            // coneAngle
            QSSGQmlUtilities::writeQmlPropertyHelper(output,tabLevel, lightType, QStringLiteral("coneAngle"), qRadiansToDegrees(light->mAngleOuterCone));

            // innerConeAngle
            QSSGQmlUtilities::writeQmlPropertyHelper(output,tabLevel, lightType, QStringLiteral("innerConeAngle"), qRadiansToDegrees(light->mAngleInnerCone));
        }
    }

    if (light->mType == aiLightSource_AREA) {
        // areaWidth
        QSSGQmlUtilities::writeQmlPropertyHelper(output,tabLevel, lightType, QStringLiteral("width"), light->mSize.x);

        // areaHeight
        QSSGQmlUtilities::writeQmlPropertyHelper(output,tabLevel, lightType, QStringLiteral("height"), light->mSize.y);
    }

    // castShadow

    // shadowBias

    // shadowFactor

    // shadowMapResolution

    // shadowMapFar

    // shadowMapFieldOfView

    // shadowFilter

    return lightType;
}

void AssimpImporter::generateCameraProperties(aiNode *cameraNode, QTextStream &output, int tabLevel)
{
    aiCamera *camera = m_cameras.value(cameraNode);

    // We assume these default forward and up vectors, so if this isn't
    // the case we have to do additional transform
    aiMatrix4x4 correctionMatrix;
    if (camera->mLookAt != aiVector3D(0, 0, 1))
    {
        aiMatrix4x4 lookAtCorrection;
        aiMatrix4x4::FromToMatrix(camera->mLookAt, aiVector3D(0, 0, 1), lookAtCorrection);
        correctionMatrix *= lookAtCorrection;
    }

    if (camera->mUp != aiVector3D(0, 1, 0)) {
        aiMatrix4x4 upCorrection;
        aiMatrix4x4::FromToMatrix(camera->mUp, aiVector3D(0, 1, 0), upCorrection);
        correctionMatrix *= upCorrection;
    }

    generateNodeProperties(cameraNode, output, tabLevel, correctionMatrix, true);

    // clipNear
    QSSGQmlUtilities::writeQmlPropertyHelper(output,tabLevel, QSSGQmlUtilities::PropertyMap::Camera, QStringLiteral("clipNear"), camera->mClipPlaneNear);

    // clipFar
    QSSGQmlUtilities::writeQmlPropertyHelper(output,tabLevel, QSSGQmlUtilities::PropertyMap::Camera, QStringLiteral("clipFar"), camera->mClipPlaneFar);

    // fieldOfView
    float fov = qRadiansToDegrees(camera->mHorizontalFOV);
    QSSGQmlUtilities::writeQmlPropertyHelper(output,tabLevel, QSSGQmlUtilities::PropertyMap::Camera, QStringLiteral("fieldOfView"), fov);

    // isFieldOfViewHorizontal
    QSSGQmlUtilities::writeQmlPropertyHelper(output,tabLevel, QSSGQmlUtilities::PropertyMap::Camera, QStringLiteral("fieldOfViewOrientation"), "Camera.Horizontal");

    // projectionMode

    // scaleMode

    // scaleAnchor

    // frustomScaleX

    // frustomScaleY

}

void AssimpImporter::generateNodeProperties(aiNode *node, QTextStream &output, int tabLevel, const aiMatrix4x4 &transformCorrection, bool skipScaling)
{
    // id
    QString name = QString::fromUtf8(node->mName.C_Str());
    if (!name.isEmpty()) {
        // ### we may need to account of non-unique and empty names
        QString id = generateUniqueId(QSSGQmlUtilities::sanitizeQmlId(name));
        m_nodeIdMap.insert(node, id);
        output << QSSGQmlUtilities::insertTabs(tabLevel) << QStringLiteral("id: ") << id << Qt::endl;
    }

    // Apply correction if necessary
    aiMatrix4x4 transformMatrix = node->mTransformation;
    if (!transformCorrection.IsIdentity())
        transformMatrix *= transformCorrection;

    // Decompose Transform Matrix to get properties
    aiVector3D scaling;
    aiQuaternion rotation;
    aiVector3D translation;
    transformMatrix.Decompose(scaling, rotation, translation);

    // translate
    QSSGQmlUtilities::writeQmlPropertyHelper(output, tabLevel, QSSGQmlUtilities::PropertyMap::Node, QStringLiteral("x"), translation.x);
    QSSGQmlUtilities::writeQmlPropertyHelper(output, tabLevel, QSSGQmlUtilities::PropertyMap::Node, QStringLiteral("y"), translation.y);
    QSSGQmlUtilities::writeQmlPropertyHelper(output, tabLevel, QSSGQmlUtilities::PropertyMap::Node, QStringLiteral("z"), translation.z);

    // rotation
    const QQuaternion qtRotation(rotation.w, rotation.x, rotation.y, rotation.z);
    QSSGQmlUtilities::writeQmlPropertyHelper(output, tabLevel, QSSGQmlUtilities::PropertyMap::Node, QStringLiteral("rotation"), qtRotation);

    // scale
    if (!skipScaling) {
        QSSGQmlUtilities::writeQmlPropertyHelper(output, tabLevel, QSSGQmlUtilities::PropertyMap::Node, QStringLiteral("scale.x"), scaling.x);
        QSSGQmlUtilities::writeQmlPropertyHelper(output, tabLevel, QSSGQmlUtilities::PropertyMap::Node, QStringLiteral("scale.y"), scaling.y);
        QSSGQmlUtilities::writeQmlPropertyHelper(output, tabLevel, QSSGQmlUtilities::PropertyMap::Node, QStringLiteral("scale.z"), scaling.z);
    }
    // pivot

    // opacity

    // boneid

    // visible

}

QString AssimpImporter::generateMeshFile(QIODevice &file, const QVector<aiMesh *> &meshes)
{
    if (!file.open(QIODevice::WriteOnly))
        return QStringLiteral("Could not open device to write mesh file");


    auto meshBuilder = QSSGMeshUtilities::QSSGMeshBuilder::createMeshBuilder();

    struct SubsetEntryData {
        QString name;
        int indexLength;
        int indexOffset;
    };

    // Check if we need placeholders in certain channels
    bool needsPositionData = false;
    bool needsNormalData = false;
    bool needsUV1Data = false;
    bool needsUV2Data = false;
    bool needsTangentData = false;
    bool needsVertexColorData = false;
    unsigned uv1Components = 0;
    unsigned uv2Components = 0;
    unsigned totalVertices = 0;
    for (const auto *mesh : meshes) {
        totalVertices += mesh->mNumVertices;
        uv1Components = qMax(mesh->mNumUVComponents[0], uv1Components);
        uv2Components = qMax(mesh->mNumUVComponents[1], uv2Components);
        needsPositionData |= mesh->HasPositions();
        needsNormalData |= mesh->HasNormals();
        needsUV1Data |= mesh->HasTextureCoords(0);
        needsUV2Data |= mesh->HasTextureCoords(1);
        needsTangentData |= mesh->HasTangentsAndBitangents();
        needsVertexColorData |=mesh->HasVertexColors(0);
    }

    QByteArray positionData;
    QByteArray normalData;
    QByteArray uv1Data;
    QByteArray uv2Data;
    QByteArray tangentData;
    QByteArray binormalData;
    QByteArray vertexColorData;
    QByteArray indexBufferData;
    QVector<SubsetEntryData> subsetData;
    quint32 baseIndex = 0;
    QSSGRenderComponentType indexType = QSSGRenderComponentType::UnsignedInteger32;
    if ((totalVertices / 3) > std::numeric_limits<quint16>::max())
        indexType = QSSGRenderComponentType::UnsignedInteger32;

    for (const auto *mesh : meshes) {
        // Position
        if (mesh->HasPositions())
            positionData += QByteArray(reinterpret_cast<char*>(mesh->mVertices), mesh->mNumVertices * 3 * getSizeOfType(QSSGRenderComponentType::Float32));
        else if (needsPositionData)
            positionData += QByteArray(mesh->mNumVertices * 3 * getSizeOfType(QSSGRenderComponentType::Float32), '\0');

        // Normal
        if (mesh->HasNormals())
            normalData += QByteArray(reinterpret_cast<char*>(mesh->mNormals), mesh->mNumVertices * 3 * getSizeOfType(QSSGRenderComponentType::Float32));
        else if (needsNormalData)
            normalData += QByteArray(mesh->mNumVertices * 3 * getSizeOfType(QSSGRenderComponentType::Float32), '\0');

        // UV1
        if (mesh->HasTextureCoords(0)) {
            QVector<float> uvCoords;
            uvCoords.resize(uv1Components * mesh->mNumVertices);
            for (uint i = 0; i < mesh->mNumVertices; ++i) {
                int offset = i * uv1Components;
                aiVector3D *textureCoords = mesh->mTextureCoords[0];
                uvCoords[offset] = textureCoords[i].x;
                uvCoords[offset + 1] = textureCoords[i].y;
                if (uv1Components == 3)
                    uvCoords[offset + 2] = textureCoords[i].z;
            }
            uv1Data += QByteArray(reinterpret_cast<const char*>(uvCoords.constData()), uvCoords.size() * sizeof(float));
        } else {
            uv1Data += QByteArray(mesh->mNumVertices * uv1Components * getSizeOfType(QSSGRenderComponentType::Float32), '\0');
        }

        // UV2
        if (mesh->HasTextureCoords(1)) {
            QVector<float> uvCoords;
            uvCoords.resize(uv2Components * mesh->mNumVertices);
            for (uint i = 0; i < mesh->mNumVertices; ++i) {
                int offset = i * uv2Components;
                aiVector3D *textureCoords = mesh->mTextureCoords[1];
                uvCoords[offset] = textureCoords[i].x;
                uvCoords[offset + 1] = textureCoords[i].y;
                if (uv2Components == 3)
                    uvCoords[offset + 2] = textureCoords[i].z;
            }
            uv2Data += QByteArray(reinterpret_cast<const char*>(uvCoords.constData()), uvCoords.size() * sizeof(float));
        } else {
            uv2Data += QByteArray(mesh->mNumVertices * uv2Components * getSizeOfType(QSSGRenderComponentType::Float32), '\0');
        }

        if (mesh->HasTangentsAndBitangents()) {
            // Tangents
            tangentData += QByteArray(reinterpret_cast<char*>(mesh->mTangents), mesh->mNumVertices * 3 * getSizeOfType(QSSGRenderComponentType::Float32));
            // Binormals (They are actually supposed to be Bitangents despite what they are called)
            binormalData += QByteArray(reinterpret_cast<char*>(mesh->mBitangents), mesh->mNumVertices * 3 * getSizeOfType(QSSGRenderComponentType::Float32));
        } else if (needsTangentData) {
            tangentData += QByteArray(mesh->mNumVertices * 3 * getSizeOfType(QSSGRenderComponentType::Float32), '\0');
            binormalData += QByteArray(mesh->mNumVertices * 3 * getSizeOfType(QSSGRenderComponentType::Float32), '\0');
        }
        // ### Bones + Weights

        // Color
        if (mesh->HasVertexColors(0))
            vertexColorData += QByteArray(reinterpret_cast<char*>(mesh->mColors[0]), mesh->mNumVertices * 4 * getSizeOfType(QSSGRenderComponentType::Float32));
        else if (needsVertexColorData)
            vertexColorData += QByteArray(mesh->mNumVertices * 4 * getSizeOfType(QSSGRenderComponentType::Float32), '\0');
        // Index Buffer
        QVector<quint32> indexes;
        indexes.reserve(mesh->mNumFaces * 3);

        for (unsigned int faceIndex = 0;faceIndex < mesh->mNumFaces; ++faceIndex) {
            const auto face = mesh->mFaces[faceIndex];
            // Faces should always have 3 indicides
            Q_ASSERT(face.mNumIndices == 3);
            indexes.append(quint32(face.mIndices[0]) + baseIndex);
            indexes.append(quint32(face.mIndices[1]) + baseIndex);
            indexes.append(quint32(face.mIndices[2]) + baseIndex);
        }
        // Since we might be combining multiple meshes together, we also need to change the index offset
        baseIndex = *std::max_element(indexes.constBegin(), indexes.constEnd()) + 1;

        SubsetEntryData subsetEntry;
        subsetEntry.indexOffset = indexBufferData.length() / getSizeOfType(indexType);
        subsetEntry.indexLength = indexes.length();
        if (indexType == QSSGRenderComponentType::UnsignedInteger32) {
            indexBufferData += QByteArray(reinterpret_cast<const char *>(indexes.constData()), indexes.length() * getSizeOfType(indexType));
        } else {
            // convert data to quint16
            QVector<quint16> shortIndexes;
            shortIndexes.resize(indexes.length());
            for (int i = 0; i < shortIndexes.length(); ++i)
                shortIndexes[i] = quint16(indexes[i]);
            indexBufferData += QByteArray(reinterpret_cast<const char *>(shortIndexes.constData()), shortIndexes.length() * getSizeOfType(indexType));
        }

        // Subset
        subsetEntry.name = QString::fromUtf8(m_scene->mMaterials[mesh->mMaterialIndex]->GetName().C_Str());
        subsetData.append(subsetEntry);
    }

    // Vertex Buffer Entries
    QVector<QSSGMeshUtilities::MeshBuilderVBufEntry> entries;
    if (positionData.length() > 0) {
        QSSGMeshUtilities::MeshBuilderVBufEntry positionAttribute( QSSGMeshUtilities::Mesh::getPositionAttrName(),
                                                                     positionData,
                                                                     QSSGRenderComponentType::Float32,
                                                                     3);
        entries.append(positionAttribute);
    }
    if (normalData.length() > 0) {
        QSSGMeshUtilities::MeshBuilderVBufEntry normalAttribute( QSSGMeshUtilities::Mesh::getNormalAttrName(),
                                                                   normalData,
                                                                   QSSGRenderComponentType::Float32,
                                                                   3);
        entries.append(normalAttribute);
    }
    if (uv1Data.length() > 0) {
        QSSGMeshUtilities::MeshBuilderVBufEntry uv1Attribute( QSSGMeshUtilities::Mesh::getUVAttrName(),
                                                                uv1Data,
                                                                QSSGRenderComponentType::Float32,
                                                                uv1Components);
        entries.append(uv1Attribute);
    }
    if (uv2Data.length() > 0) {
        QSSGMeshUtilities::MeshBuilderVBufEntry uv2Attribute( QSSGMeshUtilities::Mesh::getUV2AttrName(),
                                                                uv2Data,
                                                                QSSGRenderComponentType::Float32,
                                                                uv2Components);
        entries.append(uv2Attribute);
    }

    if (tangentData.length() > 0) {
        QSSGMeshUtilities::MeshBuilderVBufEntry tangentsAttribute( QSSGMeshUtilities::Mesh::getTexTanAttrName(),
                                                                     tangentData,
                                                                     QSSGRenderComponentType::Float32,
                                                                     3);
        entries.append(tangentsAttribute);
    }

    if (binormalData.length() > 0) {
        QSSGMeshUtilities::MeshBuilderVBufEntry binormalAttribute( QSSGMeshUtilities::Mesh::getTexBinormalAttrName(),
                                                                     binormalData,
                                                                     QSSGRenderComponentType::Float32,
                                                                     3);
        entries.append(binormalAttribute);
    }

    if (vertexColorData.length() > 0) {
        QSSGMeshUtilities::MeshBuilderVBufEntry vertexColorAttribute( QSSGMeshUtilities::Mesh::getColorAttrName(),
                                                                        vertexColorData,
                                                                        QSSGRenderComponentType::Float32,
                                                                        4);
        entries.append(vertexColorAttribute);
    }

    meshBuilder->setVertexBuffer(entries);
    meshBuilder->setIndexBuffer(indexBufferData, indexType);

    // Subsets
    for (const auto &subset : subsetData)
        meshBuilder->addMeshSubset(reinterpret_cast<const char16_t *>(subset.name.utf16()),
                                   subset.indexLength,
                                   subset.indexOffset,
                                   0);



    auto &outputMesh = meshBuilder->getMesh();
    outputMesh.saveMulti(file, 0);

    file.close();
    return QString();
}

namespace {

QColor aiColorToQColor(const aiColor3D &color)
{
    return QColor::fromRgbF(double(color.r), double(color.g), double(color.b));
}

QColor aiColorToQColor(const aiColor4D &color)
{
    QColor qtColor;
    qtColor.setRedF(double(color.r));
    qtColor.setGreenF(double(color.g));
    qtColor.setBlueF(double(color.b));
    qtColor.setAlphaF(double(color.a));
    return qtColor;
}

}

void AssimpImporter::generateMaterial(aiMaterial *material, QTextStream &output, int tabLevel)
{
    output << Qt::endl;
    if (!m_gltfMode)
<<<<<<< HEAD
        output << QSSGQmlUtilities::insertTabs(tabLevel) << "DefaultMaterial {\n";
    else
        output << QSSGQmlUtilities::insertTabs(tabLevel) << "PrincipledMaterial {\n";
=======
        output << QSSGQmlUtilities::insertTabs(tabLevel) << QStringLiteral("DefaultMaterial {") << Qt::endl;
    else
        output << QSSGQmlUtilities::insertTabs(tabLevel) << QStringLiteral("PrincipledMaterial {") << Qt::endl;
>>>>>>> 7f2cf883

    // id
    QString id = generateUniqueId(QSSGQmlUtilities::sanitizeQmlId(material->GetName().C_Str() + QStringLiteral("_material")));
    output << QSSGQmlUtilities::insertTabs(tabLevel + 1) << QStringLiteral("id: ") << id << Qt::endl;
    m_materialIdMap.insert(material, id);

    aiReturn result;

    if (!m_gltfMode) {

        int shadingModel = 0;
        result = material->Get(AI_MATKEY_SHADING_MODEL, shadingModel);
        // lighting
        if (result == aiReturn_SUCCESS) {
            if (shadingModel == aiShadingMode_NoShading)
<<<<<<< HEAD
                output << QSSGQmlUtilities::insertTabs(tabLevel + 1) << "lighting: DefaultMaterial.NoLighting\n";
=======
                output << QSSGQmlUtilities::insertTabs(tabLevel + 1) << QStringLiteral("lighting: DefaultMaterial.NoLighting") << Qt::endl;
>>>>>>> 7f2cf883
        }


        QString diffuseMapImage = generateImage(material, aiTextureType_DIFFUSE, 0, tabLevel + 1);
        if (!diffuseMapImage.isNull())
            output << QSSGQmlUtilities::insertTabs(tabLevel + 1) << QStringLiteral("diffuseMap: ") << diffuseMapImage << Qt::endl;

        // For some reason the normal behavior is that either you have a diffuseMap[s] or a diffuse color
        // but no a mix of both... So only set the diffuse color if none of the diffuse maps are set:
        if (diffuseMapImage.isNull()) {
            aiColor3D diffuseColor;
            result = material->Get(AI_MATKEY_COLOR_DIFFUSE, diffuseColor);
            if (result == aiReturn_SUCCESS) {
                QSSGQmlUtilities::writeQmlPropertyHelper(output,
                                                         tabLevel + 1,
                                                         QSSGQmlUtilities::PropertyMap::DefaultMaterial,
                                                         QStringLiteral("diffuseColor"),
                                                         aiColorToQColor(diffuseColor));
            }
        }

        QString emissiveMapImage = generateImage(material, aiTextureType_EMISSIVE, 0, tabLevel + 1);
        if (!emissiveMapImage.isNull())
            output << QSSGQmlUtilities::insertTabs(tabLevel + 1) << QStringLiteral("emissiveMap: ") << emissiveMapImage << Qt::endl;

        // emissiveColor AI_MATKEY_COLOR_EMISSIVE
        aiColor3D emissiveColor;
        result = material->Get(AI_MATKEY_COLOR_EMISSIVE, emissiveColor);
        if (result == aiReturn_SUCCESS) {
            // ### set emissive color
        }
        // specularReflectionMap

        QString specularMapImage = generateImage(material, aiTextureType_SPECULAR, 0, tabLevel + 1);
        if (!specularMapImage.isNull())
            output << QSSGQmlUtilities::insertTabs(tabLevel + 1) << QStringLiteral("specularMap: ") << specularMapImage << Qt::endl;

        // specularModel AI_MATKEY_SHADING_MODEL

        // specularTint AI_MATKEY_COLOR_SPECULAR
        aiColor3D specularTint;
        result = material->Get(AI_MATKEY_COLOR_SPECULAR, specularTint);
        if (result == aiReturn_SUCCESS) {
            // ### set specular color
        }

        // indexOfRefraction AI_MATKEY_REFRACTI

        // fresnelPower

        // specularAmount

        // specularRoughness

        // roughnessMap

        // opacity AI_MATKEY_OPACITY
        ai_real opacity;
        result = material->Get(AI_MATKEY_OPACITY, opacity);
        if (result == aiReturn_SUCCESS) {
            QSSGQmlUtilities::writeQmlPropertyHelper(output,
                                                     tabLevel + 1,
                                                     QSSGQmlUtilities::PropertyMap::DefaultMaterial,
                                                     QStringLiteral("opacity"),
                                                     opacity);
        }

        // opacityMap aiTextureType_OPACITY 0
        QString opacityMapImage = generateImage(material, aiTextureType_OPACITY, 0, tabLevel + 1);
        if (!opacityMapImage.isNull())
            output << QSSGQmlUtilities::insertTabs(tabLevel + 1) << QStringLiteral("opacityMap: ") << opacityMapImage;

        // bumpMap aiTextureType_HEIGHT 0
        QString bumpMapImage = generateImage(material, aiTextureType_HEIGHT, 0, tabLevel + 1);
        if (!bumpMapImage.isNull())
            output << QSSGQmlUtilities::insertTabs(tabLevel + 1) << QStringLiteral("bumpMap: ") << bumpMapImage;

        // bumpAmount AI_MATKEY_BUMPSCALING

        // normalMap aiTextureType_NORMALS 0
        QString normalMapImage = generateImage(material, aiTextureType_NORMALS, 0, tabLevel + 1);
        if (!normalMapImage.isNull())
            output << QSSGQmlUtilities::insertTabs(tabLevel + 1) << QStringLiteral("normalMap: ") << normalMapImage;

        // translucencyMap

        // translucentFalloff AI_MATKEY_TRANSPARENCYFACTOR

        // diffuseLightWrap

        // (enable) vertexColors

        // displacementMap aiTextureType_DISPLACEMENT 0
        QString displacementMapImage = generateImage(material, aiTextureType_DISPLACEMENT, 0, tabLevel + 1);
        if (!displacementMapImage.isNull())
            output << QSSGQmlUtilities::insertTabs(tabLevel + 1) << QStringLiteral("displacementMap: ") << displacementMapImage;

        // displacementAmount
    } else {
        // GLTF Mode
        {
            aiColor4D baseColorFactor;
            result = material->Get(AI_MATKEY_GLTF_PBRMETALLICROUGHNESS_BASE_COLOR_FACTOR, baseColorFactor);
            if (result == aiReturn_SUCCESS)
                QSSGQmlUtilities::writeQmlPropertyHelper(output,
                                                         tabLevel + 1,
                                                         QSSGQmlUtilities::PropertyMap::PrincipledMaterial,
                                                         QStringLiteral("baseColor"),
                                                         aiColorToQColor(baseColorFactor));

            QString baseColorImage = generateImage(material, AI_MATKEY_GLTF_PBRMETALLICROUGHNESS_BASE_COLOR_TEXTURE, tabLevel + 1);
            if (!baseColorImage.isNull())
                output << QSSGQmlUtilities::insertTabs(tabLevel + 1) << QStringLiteral("baseColorMap: ") << baseColorImage << Qt::endl;
        }

        {
            QString metalicRoughnessImage = generateImage(material, AI_MATKEY_GLTF_PBRMETALLICROUGHNESS_METALLICROUGHNESS_TEXTURE, tabLevel + 1);
            if (!metalicRoughnessImage.isNull()) {
                // there are two fields now for this, so just use it twice for now
                output << QSSGQmlUtilities::insertTabs(tabLevel + 1) << QStringLiteral("metalnessMap: ") << metalicRoughnessImage << Qt::endl;
                output << QSSGQmlUtilities::insertTabs(tabLevel + 1) << QStringLiteral("roughnessMap: ") << metalicRoughnessImage << Qt::endl;
            }

            ai_real metallicFactor;
            result = material->Get(AI_MATKEY_GLTF_PBRMETALLICROUGHNESS_METALLIC_FACTOR, metallicFactor);
            if (result == aiReturn_SUCCESS) {
                QSSGQmlUtilities::writeQmlPropertyHelper(output,
                                                         tabLevel + 1,
                                                         QSSGQmlUtilities::PropertyMap::PrincipledMaterial,
                                                         QStringLiteral("metalness"),
                                                         metallicFactor);
            }

            ai_real roughnessFactor;
            result = material->Get(AI_MATKEY_GLTF_PBRMETALLICROUGHNESS_ROUGHNESS_FACTOR, roughnessFactor);
            if (result == aiReturn_SUCCESS) {
                QSSGQmlUtilities::writeQmlPropertyHelper(output,
                                                         tabLevel + 1,
                                                         QSSGQmlUtilities::PropertyMap::PrincipledMaterial,
                                                         QStringLiteral("roughness"),
                                                         roughnessFactor);
            }
        }

        {
            QString normalTextureImage = generateImage(material, aiTextureType_NORMALS, 0, tabLevel + 1);
            if (!normalTextureImage.isNull())
                output << QSSGQmlUtilities::insertTabs(tabLevel + 1) << QStringLiteral("normalMap: ") << normalTextureImage << Qt::endl;
        }

        // Occlusion Textures are not implimented (yet)
        {
            QString occlusionTextureImage = generateImage(material, aiTextureType_LIGHTMAP, 0, tabLevel + 1);
            if (!occlusionTextureImage.isNull())
                output << QSSGQmlUtilities::insertTabs(tabLevel + 1) << QStringLiteral("occlusionMap: ") << occlusionTextureImage << Qt::endl;
        }

        {
            QString emissiveTextureImage = generateImage(material, aiTextureType_EMISSIVE, 0, tabLevel + 1);
            if (!emissiveTextureImage.isNull())
                output << QSSGQmlUtilities::insertTabs(tabLevel + 1) << QStringLiteral("emissiveMap: ") << emissiveTextureImage << Qt::endl;
        }

        {
            aiColor3D emissiveColorFactor;
            result = material->Get(AI_MATKEY_COLOR_EMISSIVE, emissiveColorFactor);
            if (result == aiReturn_SUCCESS) {
                QSSGQmlUtilities::writeQmlPropertyHelper(output,
                                                         tabLevel + 1,
                                                         QSSGQmlUtilities::PropertyMap::PrincipledMaterial,
                                                         QStringLiteral("emissiveColor"),
                                                         aiColorToQColor(emissiveColorFactor));
            }
        }

        {
            bool isDoubleSided;
            result = material->Get(AI_MATKEY_TWOSIDED, isDoubleSided);
            if (result == aiReturn_SUCCESS)
<<<<<<< HEAD
                output << QSSGQmlUtilities::insertTabs(tabLevel + 1) << "cullingMode: Material.DisableCulling\n";
=======
                output << QSSGQmlUtilities::insertTabs(tabLevel + 1) << QStringLiteral("cullingMode: Material.DisableCulling") << Qt::endl;
>>>>>>> 7f2cf883
        }

        {
            aiString alphaMode;
            result = material->Get(AI_MATKEY_GLTF_ALPHAMODE, alphaMode);
            if (result == aiReturn_SUCCESS) {
                const QString mode = QString::fromUtf8(alphaMode.C_Str()).toLower();
                QString qtMode;
                if (mode == QStringLiteral("opaque"))
                    qtMode = QStringLiteral("PrincipledMaterial.Opaque");
                else if (mode == QStringLiteral("mask"))
                    qtMode = QStringLiteral("PrincipledMaterial.Mask");
                else if (mode == QStringLiteral("blend"))
                    qtMode = QStringLiteral("PrincipledMaterial.Blend");

                if (!qtMode.isNull())
                    QSSGQmlUtilities::writeQmlPropertyHelper(output,
                                                             tabLevel + 1,
                                                             QSSGQmlUtilities::PropertyMap::PrincipledMaterial,
                                                             QStringLiteral("alphaMode"),
                                                             qtMode);

            }
        }

        {
            ai_real alphaCutoff;
            result = material->Get(AI_MATKEY_GLTF_ALPHACUTOFF, alphaCutoff);
            if (result == aiReturn_SUCCESS) {
                QSSGQmlUtilities::writeQmlPropertyHelper(output,
                                                         tabLevel + 1,
                                                         QSSGQmlUtilities::PropertyMap::PrincipledMaterial,
                                                         QStringLiteral("alphaCutoff"),
                                                         alphaCutoff);
            }
        }

        {
            bool isUnlit;
            result = material->Get(AI_MATKEY_GLTF_UNLIT, isUnlit);
            if (result == aiReturn_SUCCESS && isUnlit)
<<<<<<< HEAD
                output << QSSGQmlUtilities::insertTabs(tabLevel + 1) << "lighting: PrincipledMaterial.NoLighting\n";
=======
                output << QSSGQmlUtilities::insertTabs(tabLevel + 1) << QStringLiteral("lighting: PrincipledMaterial.NoLighting") << Qt::endl;
>>>>>>> 7f2cf883
        }

        // SpecularGlossiness Properties
        bool hasSpecularGlossiness;
        result = material->Get(AI_MATKEY_GLTF_PBRSPECULARGLOSSINESS, hasSpecularGlossiness);
        if (result == aiReturn_SUCCESS && hasSpecularGlossiness) {

            // diffuseFactor (color) // not used (yet), but ends up being diffuseColor
//            {
//                aiColor4D diffuseColor;
//                result = material->Get(AI_MATKEY_COLOR_DIFFUSE, diffuseColor);
//                if (result == aiReturn_SUCCESS)
//                    QSSGQmlUtilities::writeQmlPropertyHelper(output,
//                                                             tabLevel + 1,
//                                                             QSSGQmlUtilities::PropertyMap::PrincipledMaterial,
//                                                             QStringLiteral("diffuseColor"),
//                                                             aiColorToQColor(diffuseColor));
//            }

            // specularColor (color) (our property is a float?)
//            {
//                aiColor3D specularColor;
//                result = material->Get(AI_MATKEY_COLOR_SPECULAR, specularColor);
//                if (result == aiReturn_SUCCESS)
//                    QSSGQmlUtilities::writeQmlPropertyHelper(output,
//                                                             tabLevel + 1,
//                                                             QSSGQmlUtilities::PropertyMap::PrincipledMaterial,
//                                                             QStringLiteral("specularTint"),
//                                                             aiColorToQColor(specularColor));
//            }

            // glossinessFactor (float)
            {
                ai_real glossiness;
                result = material->Get(AI_MATKEY_GLTF_PBRSPECULARGLOSSINESS_GLOSSINESS_FACTOR, glossiness);
                if (result == aiReturn_SUCCESS)
                    QSSGQmlUtilities::writeQmlPropertyHelper(output,
                                                             tabLevel + 1,
                                                             QSSGQmlUtilities::PropertyMap::PrincipledMaterial,
                                                             QStringLiteral("specularAmount"),
                                                             glossiness);
            }

            // diffuseTexture // not used (yet), but ends up being diffuseMap(1)
//            {
//                QString diffuseMapImage = generateImage(material, aiTextureType_DIFFUSE, 0, tabLevel + 1);
//                if (!diffuseMapImage.isNull())
//                    output << QSSGQmlUtilities::insertTabs(tabLevel + 1) << QStringLiteral("diffuseMap: ") << diffuseMapImage << Qt::endl;
//            }

            // specularGlossinessTexture
            {
                QString specularMapImage = generateImage(material, aiTextureType_SPECULAR, 0, tabLevel + 1);
                if (!specularMapImage.isNull())
                    output << QSSGQmlUtilities::insertTabs(tabLevel + 1) << QStringLiteral("specularMap: ") << specularMapImage << Qt::endl;
            }
        }
    }

    output << QSSGQmlUtilities::insertTabs(tabLevel) << QStringLiteral("}");
}

namespace  {
QString aiTilingMode(int tilingMode) {
    if (tilingMode == aiTextureMapMode_Wrap)
        return QStringLiteral("Texture.Repeat");
    if (tilingMode == aiTextureMapMode_Mirror)
        return QStringLiteral("Texture.Mirror");

    return QStringLiteral("Texture.ClampToEdge");
}
}

QString AssimpImporter::generateImage(aiMaterial *material, aiTextureType textureType, unsigned index, int tabLevel)
{
    // Figure out if there is actually something to generate
    aiString texturePath;
    material->Get(AI_MATKEY_TEXTURE(textureType, index), texturePath);
    // If there is no texture, then there is nothing to generate
    if (texturePath.length == 0)
        return QString();
    QString texture = QString::fromUtf8(texturePath.C_Str());
    // Replace Windows separator to Unix separator
    // so that assets including Windows relative path can be converted on Unix.
    texture.replace("\\","/");
    QString targetFileName;
    // Is this an embedded texture or a file
    if (texture.startsWith("*")) {
        // Embedded Texture (already exists)
        texture.remove(0, 1);
        targetFileName =  QStringLiteral("maps/") + texture + QStringLiteral(".png");
    } else {
        // File Reference (needs to be copied into component)
        // Check that this file exists
        QString sourcePath(m_sourceFile.absolutePath() + "/" + texture);
        QFileInfo sourceFile(sourcePath);
        // If it doesn't exist, there is nothing to generate
        if (!sourceFile.exists()) {
            qWarning() << sourcePath << " (a.k.a. " << sourceFile.absoluteFilePath() << ")"
                       << " does not exist, skipping";
            return QString();
        }
        targetFileName = QStringLiteral("maps/") + sourceFile.fileName();
        // Copy the file to the maps directory
        m_savePath.mkdir(QStringLiteral("./maps"));
        QFileInfo targetFile = m_savePath.absolutePath() + QDir::separator() + targetFileName;
        if (QFile::copy(sourceFile.absoluteFilePath(), targetFile.absoluteFilePath()))
            m_generatedFiles += targetFile.absoluteFilePath();
    }
    // Start QML generation
    QString outputString;
    QTextStream output(&outputString, QIODevice::WriteOnly);
<<<<<<< HEAD
    output << "Texture {\n";

    output << QSSGQmlUtilities::insertTabs(tabLevel + 1) << "source: \""
        << targetFileName << "\"\n";
=======
    output << QStringLiteral("Texture {") << Qt::endl;

    output << QSSGQmlUtilities::insertTabs(tabLevel + 1) << QStringLiteral("source: \"") << targetFileName << QStringLiteral("\"") << Qt::endl;
>>>>>>> 7f2cf883

    // mapping
    int textureMapping;
    aiReturn result = material->Get(AI_MATKEY_MAPPING(textureType, index), textureMapping);
    if (result == aiReturn_SUCCESS) {
        if (textureMapping == aiTextureMapping_UV) {
            // So we should be able to always hit this case by passing the right flags
            // at import.
            QSSGQmlUtilities::writeQmlPropertyHelper(output,
                                                       tabLevel + 1,
                                                       QSSGQmlUtilities::PropertyMap::Texture,
                                                       QStringLiteral("mappingMode"),
                                                       QStringLiteral("Texture.Normal"));
            // It would be possible to use another channel than UV0 to map texture data
            // but for now we force everything to use UV0
            //int uvSource;
            //material->Get(AI_MATKEY_UVWSRC(textureType, index), uvSource);
        } else if (textureMapping == aiTextureMapping_SPHERE) {
            // (not supported)
        } else if (textureMapping == aiTextureMapping_CYLINDER) {
            // (not supported)
        } else if (textureMapping == aiTextureMapping_BOX) {
            // (not supported)
        } else if (textureMapping == aiTextureMapping_PLANE) {
            // (not supported)
        } else {
            // other... (not supported)
        }
    }

    // mapping mode U
    int mappingModeU;
    result = material->Get(AI_MATKEY_MAPPINGMODE_U(textureType, index), mappingModeU);
    if (result == aiReturn_SUCCESS) {
        QSSGQmlUtilities::writeQmlPropertyHelper(output,
                                                   tabLevel + 1,
                                                   QSSGQmlUtilities::PropertyMap::Texture,
                                                   QStringLiteral("tilingModeHorizontal"),
                                                   aiTilingMode(mappingModeU));
    } else {
        // import formats seem to think repeat is the default
        QSSGQmlUtilities::writeQmlPropertyHelper(output,
                                                   tabLevel + 1,
                                                   QSSGQmlUtilities::PropertyMap::Texture,
                                                   QStringLiteral("tilingModeHorizontal"),
                                                   QStringLiteral("Texture.Repeat"));
    }

    // mapping mode V
    int mappingModeV;
    result = material->Get(AI_MATKEY_MAPPINGMODE_V(textureType, index), mappingModeV);
    if (result == aiReturn_SUCCESS) {
        QSSGQmlUtilities::writeQmlPropertyHelper(output,
                                                   tabLevel + 1,
                                                   QSSGQmlUtilities::PropertyMap::Texture,
                                                   QStringLiteral("tilingModeVertical"),
                                                   aiTilingMode(mappingModeV));
    } else {
        // import formats seem to think repeat is the default
        QSSGQmlUtilities::writeQmlPropertyHelper(output,
                                                   tabLevel + 1,
                                                   QSSGQmlUtilities::PropertyMap::Texture,
                                                   QStringLiteral("tilingModeVertical"),
                                                   QStringLiteral("Texture.Repeat"));
    }

    aiUVTransform transforms;
    result = material->Get(AI_MATKEY_UVTRANSFORM(textureType, index), transforms);
    if (result == aiReturn_SUCCESS) {
        QSSGQmlUtilities::writeQmlPropertyHelper(output,
                                                   tabLevel + 1,
                                                   QSSGQmlUtilities::PropertyMap::Texture,
                                                   QStringLiteral("rotationUV"),
                                                   transforms.mRotation);
        QSSGQmlUtilities::writeQmlPropertyHelper(output,
                                                   tabLevel + 1,
                                                   QSSGQmlUtilities::PropertyMap::Texture,
                                                   QStringLiteral("positionU"),
                                                   transforms.mTranslation.x);
        QSSGQmlUtilities::writeQmlPropertyHelper(output,
                                                   tabLevel + 1,
                                                   QSSGQmlUtilities::PropertyMap::Texture,
                                                   QStringLiteral("positionV"),
                                                   transforms.mTranslation.y);
        QSSGQmlUtilities::writeQmlPropertyHelper(output,
                                                   tabLevel + 1,
                                                   QSSGQmlUtilities::PropertyMap::Texture,
                                                   QStringLiteral("scaleU"),
                                                   transforms.mScaling.x);
        QSSGQmlUtilities::writeQmlPropertyHelper(output,
                                                   tabLevel + 1,
                                                   QSSGQmlUtilities::PropertyMap::Texture,
                                                   QStringLiteral("scaleV"),
                                                   transforms.mScaling.y);
    }
    // We don't make use of the data here, but there are additional flags
    // available for example the usage of the alpha channel
    // texture flags
    //int textureFlags;
    //material->Get(AI_MATKEY_TEXFLAGS(textureType, index), textureFlags);

    output << QSSGQmlUtilities::insertTabs(tabLevel) << QStringLiteral("}");

    return outputString;
}

void AssimpImporter::processAnimations(QTextStream &output)
{
    for (int idx = 0; idx < m_animations.size(); ++idx) {
        QHash<aiNode *, aiNodeAnim *> *animation = m_animations[idx];
        output << endl;
        output << QSSGQmlUtilities::insertTabs(1) << "Timeline {\n";
        output << QSSGQmlUtilities::insertTabs(2) << "id: timeline" << idx << "\n";
        output << QSSGQmlUtilities::insertTabs(2) << "startFrame: 0\n";

        QString keyframeString;
        QTextStream keyframeStream(&keyframeString);
        qreal endFrameTime = 0;

        for (auto itr = animation->begin(); itr != animation->end(); ++itr) {
            aiNode *node = itr.key();

            // We cannot set keyframes to nodes which do not have id.
            if (!m_nodeIdMap.contains(node))
                continue;
            QString id = m_nodeIdMap[node];

            // We can set animation only on Node, Model, Camera or Light.
            if (!m_nodeTypeMap.contains(node))
                continue;
            QSSGQmlUtilities::PropertyMap::Type type = m_nodeTypeMap[node];
            if (type != QSSGQmlUtilities::PropertyMap::Node
                && type != QSSGQmlUtilities::PropertyMap::Model
                && type != QSSGQmlUtilities::PropertyMap::Camera
                && type != QSSGQmlUtilities::PropertyMap::DirectionalLight
                && type != QSSGQmlUtilities::PropertyMap::PointLight
                && type != QSSGQmlUtilities::PropertyMap::AreaLight
                && type != QSSGQmlUtilities::PropertyMap::SpotLight)
                continue;

            aiNodeAnim *nodeAnim = itr.value();
            generateKeyframes(id, "position", nodeAnim->mNumPositionKeys, nodeAnim->mPositionKeys,
                              keyframeStream, endFrameTime);
            generateKeyframes(id, "rotation", nodeAnim->mNumRotationKeys, nodeAnim->mRotationKeys,
                              keyframeStream, endFrameTime);
            generateKeyframes(id, "scale", nodeAnim->mNumScalingKeys, nodeAnim->mScalingKeys,
                              keyframeStream, endFrameTime);
        }

        output << QSSGQmlUtilities::insertTabs(2) << "endFrame: " << endFrameTime << Qt::endl;
<<<<<<< HEAD
        output << QSSGQmlUtilities::insertTabs(2) << "currentFrame: 0\n";
        // only the first set of animations is enabled for now.
        output << QSSGQmlUtilities::insertTabs(2) << "enabled: "
               << (animation == *m_animations.begin() ? "true" : "false") << Qt::endl;
        output << QSSGQmlUtilities::insertTabs(2) << "animations: [\n";
        output << QSSGQmlUtilities::insertTabs(3) << "TimelineAnimation {\n";
        output << QSSGQmlUtilities::insertTabs(4) << "duration: " << endFrameTime << Qt::endl;
        output << QSSGQmlUtilities::insertTabs(4) << "from: 0\n";
        output << QSSGQmlUtilities::insertTabs(4) << "to: " << endFrameTime << Qt::endl;
        output << QSSGQmlUtilities::insertTabs(4) << "running: true\n";
        output << QSSGQmlUtilities::insertTabs(3) << "}\n";
        output << QSSGQmlUtilities::insertTabs(2) << "]\n";

        output << keyframeString;

        output << QSSGQmlUtilities::insertTabs(1) << "}\n";
=======
        output << QSSGQmlUtilities::insertTabs(2) << "currentFrame: 0" << Qt::endl;
        // only the first set of animations is enabled for now.
        output << QSSGQmlUtilities::insertTabs(2) << "enabled: "
               << (animation == *m_animations.begin() ? "true" : "false") << Qt::endl;
        output << QSSGQmlUtilities::insertTabs(2) << "animations: [" << Qt::endl;
        output << QSSGQmlUtilities::insertTabs(3) << "TimelineAnimation {" << Qt::endl;
        output << QSSGQmlUtilities::insertTabs(4) << "duration: " << endFrameTime << Qt::endl;
        output << QSSGQmlUtilities::insertTabs(4) << "from: 0" << Qt::endl;
        output << QSSGQmlUtilities::insertTabs(4) << "to: " << endFrameTime << Qt::endl;
        output << QSSGQmlUtilities::insertTabs(4) << "running: true" << Qt::endl;
        output << QSSGQmlUtilities::insertTabs(3) << "}" << Qt::endl;
        output << QSSGQmlUtilities::insertTabs(2) << "]" << Qt::endl;

        output << keyframeString;

        output << QSSGQmlUtilities::insertTabs(1) << "}" << Qt::endl;
>>>>>>> 7f2cf883
    }
}

namespace {

QVector3D convertToQVector3D(const aiVector3D &vec)
{
    return QVector3D(vec.x, vec.y, vec.z);
}

QVector3D convertToQVector3D(const aiQuaternion &q)
{
    return QQuaternion(q.w, q.x, q.y, q.z).toEulerAngles();
}

}

template <typename T>
void AssimpImporter::generateKeyframes(const QString &id, const QString &propertyName, uint numKeys, const T *keys,
                                       QTextStream &output, qreal &maxKeyframeTime)
{
    output << Qt::endl;
<<<<<<< HEAD
    output << QSSGQmlUtilities::insertTabs(2) << "KeyframeGroup {\n";
    output << QSSGQmlUtilities::insertTabs(3) << "target: " << id << Qt::endl;
    output << QSSGQmlUtilities::insertTabs(3) << "property: \"" << propertyName << "\"\n";
=======
    output << QSSGQmlUtilities::insertTabs(2) << "KeyframeGroup {" << Qt::endl;
    output << QSSGQmlUtilities::insertTabs(3) << "target: " << id << Qt::endl;
    output << QSSGQmlUtilities::insertTabs(3) << "property: \"" << propertyName << "\"" << Qt::endl;
>>>>>>> 7f2cf883
    output << Qt::endl;

    struct Keyframe {
        qreal time;
        QVector3D value;
    };

    // First, convert all the keyframe values to QVector3D
    // so that adjacent keyframes can be compared with qFuzzyCompare.
    QList<Keyframe> keyframes;
    for (uint i = 0; i < numKeys; ++i) {
        T key = keys[i];
        Keyframe keyframe = {key.mTime, convertToQVector3D(key.mValue)};
        keyframes.push_back(keyframe);
        if (i == numKeys-1)
            maxKeyframeTime = qMax(maxKeyframeTime, keyframe.time);
    }

    // Output all the Keyframes except similar ones.
    for (int i = 0; i < keyframes.size(); ++i) {
        const Keyframe &keyframe = keyframes[i];
        // Skip keyframes if those are very similar to adjacent ones.
        if (i > 0 && i < keyframes.size()-1
           && qFuzzyCompare(keyframe.value, keyframes[i-1].value)
           && qFuzzyCompare(keyframe.value, keyframes[i+1].value)) {
            keyframes.removeAt(i--);
            continue;
        }

<<<<<<< HEAD
        output << QSSGQmlUtilities::insertTabs(3) << "Keyframe {\n";
        output << QSSGQmlUtilities::insertTabs(4) << "frame: " << keyframe.time << Qt::endl;
        output << QSSGQmlUtilities::insertTabs(4) << "value: "
               << QSSGQmlUtilities::variantToQml(keyframe.value) << Qt::endl;
        output << QSSGQmlUtilities::insertTabs(3) << "}\n";
    }
    output << QSSGQmlUtilities::insertTabs(2) << "}\n";
=======
        output << QSSGQmlUtilities::insertTabs(3) << "Keyframe {" << Qt::endl;
        output << QSSGQmlUtilities::insertTabs(4) << "frame: " << keyframe.time << Qt::endl;
        output << QSSGQmlUtilities::insertTabs(4) << "value: "
               << QSSGQmlUtilities::variantToQml(keyframe.value) << Qt::endl;
        output << QSSGQmlUtilities::insertTabs(3) << "}" << Qt::endl;
    }
    output << QSSGQmlUtilities::insertTabs(2) << "}" << Qt::endl;
>>>>>>> 7f2cf883
}

bool AssimpImporter::isModel(aiNode *node)
{
    return node && node->mNumMeshes > 0;
}

bool AssimpImporter::isLight(aiNode *node)
{
    return node && m_lights.contains(node);
}

bool AssimpImporter::isCamera(aiNode *node)
{
    return node && m_cameras.contains(node);
}

QString AssimpImporter::generateUniqueId(const QString &id)
{
    int index = 0;
    QString uniqueID = id;
    while (m_uniqueIds.contains(uniqueID))
        uniqueID = id + QStringLiteral("_") + QString::number(++index);
    m_uniqueIds.insert(uniqueID);
    return uniqueID;
}

// This method is used to walk a subtree to see if any of the nodes actually
// add any state to the scene.  A branch of empty transform nodes would only be
// useful if they were being used somewhere else (like where to aim a camera),
// but the general case is that they can be safely culled
bool AssimpImporter::containsNodesOfConsequence(aiNode *node)
{
    bool isUseful = false;

    isUseful |= isLight(node);
    isUseful |= isModel(node);
    isUseful |= isCamera(node);

    // Return early if we know already
    if (isUseful)
        return true;

    for (uint i = 0; i < node->mNumChildren; ++i)
        isUseful |= containsNodesOfConsequence(node->mChildren[i]);

    return isUseful;
}

void AssimpImporter::processOptions(const QVariantMap &options)
{
    // Setup import settings based given options
    // You can either pass the whole options object, or just the "options" object
    // so get the right scope.
    QJsonObject optionsObject = QJsonObject::fromVariantMap(options);
    if (optionsObject.contains(QStringLiteral("options")))
        optionsObject = optionsObject.value(QStringLiteral("options")).toObject();

    if (optionsObject.isEmpty())
        return;

    // parse the options list for values
    // We always need to triangulate and remove non triangles
    m_postProcessSteps = aiPostProcessSteps(aiProcess_Triangulate | aiProcess_SortByPType);

    if (checkBooleanOption(QStringLiteral("calculateTangentSpace"), optionsObject))
        m_postProcessSteps = aiPostProcessSteps(m_postProcessSteps | aiProcess_CalcTangentSpace);

    if (checkBooleanOption(QStringLiteral("joinIdenticalVertices"), optionsObject))
        m_postProcessSteps = aiPostProcessSteps(m_postProcessSteps | aiProcess_JoinIdenticalVertices);

    if (checkBooleanOption(QStringLiteral("generateNormals"), optionsObject))
        m_postProcessSteps = aiPostProcessSteps(m_postProcessSteps | aiProcess_GenNormals);

    if (checkBooleanOption(QStringLiteral("generateSmoothNormals"), optionsObject))
        m_postProcessSteps = aiPostProcessSteps(m_postProcessSteps | aiProcess_GenSmoothNormals);

    if (checkBooleanOption(QStringLiteral("splitLargeMeshes"), optionsObject))
        m_postProcessSteps = aiPostProcessSteps(m_postProcessSteps | aiProcess_SplitLargeMeshes);

    if (checkBooleanOption(QStringLiteral("preTransformVertices"), optionsObject))
        m_postProcessSteps = aiPostProcessSteps(m_postProcessSteps | aiProcess_PreTransformVertices);

    if (checkBooleanOption(QStringLiteral("limitBoneWeights"), optionsObject))
        m_postProcessSteps = aiPostProcessSteps(m_postProcessSteps | aiProcess_LimitBoneWeights);

    if (checkBooleanOption(QStringLiteral("improveCacheLocality"), optionsObject))
        m_postProcessSteps = aiPostProcessSteps(m_postProcessSteps | aiProcess_ImproveCacheLocality);

    if (checkBooleanOption(QStringLiteral("removeRedundantMaterials"), optionsObject))
        m_postProcessSteps = aiPostProcessSteps(m_postProcessSteps | aiProcess_RemoveRedundantMaterials);

    if (checkBooleanOption(QStringLiteral("fixInfacingNormals"), optionsObject))
        m_postProcessSteps = aiPostProcessSteps(m_postProcessSteps | aiProcess_FixInfacingNormals);

    if (checkBooleanOption(QStringLiteral("findDegenerates"), optionsObject))
        m_postProcessSteps = aiPostProcessSteps(m_postProcessSteps | aiProcess_FindDegenerates);

    if (checkBooleanOption(QStringLiteral("findInvalidData"), optionsObject))
        m_postProcessSteps = aiPostProcessSteps(m_postProcessSteps | aiProcess_FindInvalidData);

    if (checkBooleanOption(QStringLiteral("transformUVCoordinates"), optionsObject))
        m_postProcessSteps = aiPostProcessSteps(m_postProcessSteps | aiProcess_TransformUVCoords);

    if (checkBooleanOption(QStringLiteral("findInstances"), optionsObject))
        m_postProcessSteps = aiPostProcessSteps(m_postProcessSteps | aiProcess_FindInstances);

    if (checkBooleanOption(QStringLiteral("optimizeMeshes"), optionsObject))
        m_postProcessSteps = aiPostProcessSteps(m_postProcessSteps | aiProcess_OptimizeMeshes);

    if (checkBooleanOption(QStringLiteral("optimizeGraph"), optionsObject))
        m_postProcessSteps = aiPostProcessSteps(m_postProcessSteps | aiProcess_OptimizeGraph);

    if (checkBooleanOption(QStringLiteral("globalScale"), optionsObject)) {
        m_postProcessSteps = aiPostProcessSteps(m_postProcessSteps | aiProcess_GlobalScale);
        qreal globalScaleValue = getRealOption(QStringLiteral("globalScaleValue"), optionsObject);
        if (globalScaleValue == 0.0)
            globalScaleValue = 1.0;
        m_importer->SetPropertyFloat(AI_CONFIG_GLOBAL_SCALE_FACTOR_KEY, ai_real(globalScaleValue));
    }

    if (checkBooleanOption(QStringLiteral("dropNormals"), optionsObject))
        m_postProcessSteps = aiPostProcessSteps(m_postProcessSteps | aiProcess_DropNormals);

    aiComponent removeComponents = aiComponent(0);

    if (checkBooleanOption(QStringLiteral("removeComponentNormals"), optionsObject))
        removeComponents = aiComponent(removeComponents | aiComponent_NORMALS);

    if (checkBooleanOption(QStringLiteral("removeComponentTangentsAndBitangents"), optionsObject))
        removeComponents = aiComponent(removeComponents | aiComponent_TANGENTS_AND_BITANGENTS);

    if (checkBooleanOption(QStringLiteral("removeComponentColors"), optionsObject))
        removeComponents = aiComponent(removeComponents | aiComponent_COLORS);

    if (checkBooleanOption(QStringLiteral("removeComponentUVs"), optionsObject))
        removeComponents = aiComponent(removeComponents | aiComponent_TEXCOORDS);

    if (checkBooleanOption(QStringLiteral("removeComponentBoneWeights"), optionsObject))
        removeComponents = aiComponent(removeComponents | aiComponent_BONEWEIGHTS);

    if (checkBooleanOption(QStringLiteral("removeComponentAnimations"), optionsObject))
        removeComponents = aiComponent(removeComponents | aiComponent_ANIMATIONS);

    if (checkBooleanOption(QStringLiteral("removeComponentTextures"), optionsObject))
        removeComponents = aiComponent(removeComponents | aiComponent_TEXTURES);

    if (removeComponents != aiComponent(0)) {
        m_postProcessSteps = aiPostProcessSteps(m_postProcessSteps | aiProcess_RemoveComponent);
        m_importer->SetPropertyInteger(AI_CONFIG_PP_RVC_FLAGS, removeComponents);
    }
}

bool AssimpImporter::checkBooleanOption(const QString &optionName, const QJsonObject &options)
{
    if (!options.contains(optionName))
        return false;

    QJsonObject option = options.value(optionName).toObject();
    return option.value(QStringLiteral("value")).toBool();
}

qreal AssimpImporter::getRealOption(const QString &optionName, const QJsonObject &options)
{
    if (!options.contains(optionName))
        return false;

    QJsonObject option = options.value(optionName).toObject();
    return option.value(QStringLiteral("value")).toDouble();
}

QT_END_NAMESPACE<|MERGE_RESOLUTION|>--- conflicted
+++ resolved
@@ -260,32 +260,21 @@
 
 void AssimpImporter::writeHeader(QTextStream &output)
 {
-<<<<<<< HEAD
     output << "import QtQuick3D 1.15\n";
     output << "import QtQuick 2.15\n";
     if (m_scene->HasAnimations())
         output << "import QtQuick.Timeline 1.0\n";
-=======
-    output << "import QtQuick3D 1.12" << Qt::endl;
-    output << "import QtQuick 2.12" << Qt::endl;
-    if (m_scene->HasAnimations())
-        output << "import QtQuick.Timeline 1.0" << Qt::endl;
->>>>>>> 7f2cf883
 }
 
 void AssimpImporter::processNode(aiNode *node, QTextStream &output, int tabLevel)
 {
     aiNode *currentNode = node;
     if (currentNode) {
-        output << Qt::endl;
+        output << QStringLiteral("\n");
         // Figure out what kind of node this is
         if (isModel(currentNode)) {
             // Model
-<<<<<<< HEAD
-            output << QSSGQmlUtilities::insertTabs(tabLevel) << "Model {\n";
-=======
-            output << QSSGQmlUtilities::insertTabs(tabLevel) << QStringLiteral("Model {") << Qt::endl;
->>>>>>> 7f2cf883
+            output << QSSGQmlUtilities::insertTabs(tabLevel) << QStringLiteral("Model {\n");
             generateModelProperties(currentNode, output, tabLevel + 1);
             m_nodeTypeMap.insert(node, QSSGQmlUtilities::PropertyMap::Model);
         } else if (isLight(currentNode)) {
@@ -296,11 +285,7 @@
             m_nodeTypeMap.insert(node, type);
         } else if (isCamera(currentNode)) {
             // Camera (always assumed to be perspective for some reason)
-<<<<<<< HEAD
-            output << QSSGQmlUtilities::insertTabs(tabLevel) << "PerspectiveCamera {\n";
-=======
-            output << QSSGQmlUtilities::insertTabs(tabLevel) << QStringLiteral("PerspectiveCamera {") << Qt::endl;
->>>>>>> 7f2cf883
+            output << QSSGQmlUtilities::insertTabs(tabLevel) << QStringLiteral("PerspectiveCamera {\n");
             generateCameraProperties(currentNode, output, tabLevel + 1);
             m_nodeTypeMap.insert(node, QSSGQmlUtilities::PropertyMap::Camera);
         } else {
@@ -312,11 +297,7 @@
             if (!containsNodesOfConsequence(node))
                 return;
 
-<<<<<<< HEAD
-            output << QSSGQmlUtilities::insertTabs(tabLevel) << "Node {\n";
-=======
-            output << QSSGQmlUtilities::insertTabs(tabLevel) << QStringLiteral("Node {") << Qt::endl;
->>>>>>> 7f2cf883
+            output << QSSGQmlUtilities::insertTabs(tabLevel) << QStringLiteral("Node {\n");
             generateNodeProperties(currentNode, output, tabLevel + 1);
             m_nodeTypeMap.insert(node, QSSGQmlUtilities::PropertyMap::Node);
         }
@@ -329,11 +310,7 @@
             processAnimations(output);
 
         // Write the QML Footer
-<<<<<<< HEAD
-        output << QSSGQmlUtilities::insertTabs(tabLevel) << "}\n";
-=======
-        output << QSSGQmlUtilities::insertTabs(tabLevel) << QStringLiteral("}") << Qt::endl;
->>>>>>> 7f2cf883
+        output << QSSGQmlUtilities::insertTabs(tabLevel) << QStringLiteral("}\n");
     }
 }
 
@@ -371,7 +348,7 @@
         m_generatedFiles << meshFilePath;
 
     output << QSSGQmlUtilities::insertTabs(tabLevel) << "source: \"" << outputMeshFile
-           << QStringLiteral("\"") << Qt::endl;
+           << QStringLiteral("\"") << QStringLiteral("\n");
 
     // skeletonRoot
 
@@ -380,27 +357,20 @@
     for (int i = 0; i < materials.count(); ++i) {
         if (!m_materialIdMap.contains(materials[i])) {
             generateMaterial(materials[i], output, tabLevel);
-            output << Qt::endl;
+            output << QStringLiteral("\n");
         }
     }
 
     // For each sub-mesh, generate a material reference for this list
-<<<<<<< HEAD
-    output << QSSGQmlUtilities::insertTabs(tabLevel) << "materials: [\n";
-=======
-    output << QSSGQmlUtilities::insertTabs(tabLevel) << "materials: [" << Qt::endl;
->>>>>>> 7f2cf883
+    output << QSSGQmlUtilities::insertTabs(tabLevel) << QStringLiteral("materials: [\n");
     for (int i = 0; i < materials.count(); ++i) {
         output << QSSGQmlUtilities::insertTabs(tabLevel + 1) << m_materialIdMap[materials[i]];
         if (i < materials.count() - 1)
             output << QStringLiteral(",");
-        output << Qt::endl;
-    }
-<<<<<<< HEAD
-    output << QSSGQmlUtilities::insertTabs(tabLevel) << "]\n";
-=======
-    output << QSSGQmlUtilities::insertTabs(tabLevel) << "]" << Qt::endl;
->>>>>>> 7f2cf883
+        output << QStringLiteral("\n");
+    }
+
+    output << QSSGQmlUtilities::insertTabs(tabLevel) << QStringLiteral("]\n");
 }
 
 QSSGQmlUtilities::PropertyMap::Type AssimpImporter::generateLightProperties(aiNode *lightNode, QTextStream &output, int tabLevel)
@@ -421,34 +391,20 @@
     QSSGQmlUtilities::PropertyMap::Type lightType;
     if (light->mType == aiLightSource_DIRECTIONAL || light->mType == aiLightSource_AMBIENT ) {
         lightType = QSSGQmlUtilities::PropertyMap::DirectionalLight;
-<<<<<<< HEAD
-        output << QSSGQmlUtilities::insertTabs(tabLevel++) << "DirectionalLight {\n";
+        output << QSSGQmlUtilities::insertTabs(tabLevel++) << QStringLiteral("DirectionalLight {\n");
     } else if (light->mType == aiLightSource_POINT) {
         lightType = QSSGQmlUtilities::PropertyMap::PointLight;
-        output << QSSGQmlUtilities::insertTabs(tabLevel++) << "PointLight {\n";
+        output << QSSGQmlUtilities::insertTabs(tabLevel++) << QStringLiteral("PointLight {\n");
     } else if (light->mType == aiLightSource_AREA) {
         lightType = QSSGQmlUtilities::PropertyMap::AreaLight;
-        output << QSSGQmlUtilities::insertTabs(tabLevel++) << "AreaLight {\n";
+        output << QSSGQmlUtilities::insertTabs(tabLevel++) << QStringLiteral("AreaLight {\n");
     } else if (light->mType == aiLightSource_SPOT) {
         lightType = QSSGQmlUtilities::PropertyMap::SpotLight;
-        output << QSSGQmlUtilities::insertTabs(tabLevel++) << "SpotLight {\n";
+        output << QSSGQmlUtilities::insertTabs(tabLevel++) << QStringLiteral("SpotLight {\n");
     } else {
         // We dont know what it is, assume its a point light
         lightType = QSSGQmlUtilities::PropertyMap::PointLight;
-        output << QSSGQmlUtilities::insertTabs(tabLevel++) << "PointLight {\n";
-=======
-        output << QSSGQmlUtilities::insertTabs(tabLevel++) << QStringLiteral("DirectionalLight {") << Qt::endl;
-    } else if (light->mType == aiLightSource_POINT) {
-        lightType = QSSGQmlUtilities::PropertyMap::PointLight;
-        output << QSSGQmlUtilities::insertTabs(tabLevel++) << QStringLiteral("PointLight {") << Qt::endl;
-    } else if (light->mType == aiLightSource_AREA) {
-        lightType = QSSGQmlUtilities::PropertyMap::AreaLight;
-        output << QSSGQmlUtilities::insertTabs(tabLevel++) << QStringLiteral("AreaLight {") << Qt::endl;
-    } else {
-        // We dont know what it is, assume its a point light
-        lightType = QSSGQmlUtilities::PropertyMap::PointLight;
-        output << QSSGQmlUtilities::insertTabs(tabLevel++) << QStringLiteral("PointLight {") << Qt::endl;
->>>>>>> 7f2cf883
+        output << QSSGQmlUtilities::insertTabs(tabLevel++) << QStringLiteral("PointLight {\n");
     }
 
     generateNodeProperties(lightNode, output, tabLevel, correctionMatrix, true);
@@ -565,7 +521,7 @@
         // ### we may need to account of non-unique and empty names
         QString id = generateUniqueId(QSSGQmlUtilities::sanitizeQmlId(name));
         m_nodeIdMap.insert(node, id);
-        output << QSSGQmlUtilities::insertTabs(tabLevel) << QStringLiteral("id: ") << id << Qt::endl;
+        output << QSSGQmlUtilities::insertTabs(tabLevel) << QStringLiteral("id: ") << id << QStringLiteral("\n");
     }
 
     // Apply correction if necessary
@@ -846,21 +802,15 @@
 
 void AssimpImporter::generateMaterial(aiMaterial *material, QTextStream &output, int tabLevel)
 {
-    output << Qt::endl;
+    output << QStringLiteral("\n");
     if (!m_gltfMode)
-<<<<<<< HEAD
-        output << QSSGQmlUtilities::insertTabs(tabLevel) << "DefaultMaterial {\n";
+        output << QSSGQmlUtilities::insertTabs(tabLevel) << QStringLiteral("DefaultMaterial {\n");
     else
-        output << QSSGQmlUtilities::insertTabs(tabLevel) << "PrincipledMaterial {\n";
-=======
-        output << QSSGQmlUtilities::insertTabs(tabLevel) << QStringLiteral("DefaultMaterial {") << Qt::endl;
-    else
-        output << QSSGQmlUtilities::insertTabs(tabLevel) << QStringLiteral("PrincipledMaterial {") << Qt::endl;
->>>>>>> 7f2cf883
+        output << QSSGQmlUtilities::insertTabs(tabLevel) << QStringLiteral("PrincipledMaterial {\n");
 
     // id
     QString id = generateUniqueId(QSSGQmlUtilities::sanitizeQmlId(material->GetName().C_Str() + QStringLiteral("_material")));
-    output << QSSGQmlUtilities::insertTabs(tabLevel + 1) << QStringLiteral("id: ") << id << Qt::endl;
+    output << QSSGQmlUtilities::insertTabs(tabLevel + 1) << QStringLiteral("id: ") << id << QStringLiteral("\n");
     m_materialIdMap.insert(material, id);
 
     aiReturn result;
@@ -872,17 +822,13 @@
         // lighting
         if (result == aiReturn_SUCCESS) {
             if (shadingModel == aiShadingMode_NoShading)
-<<<<<<< HEAD
-                output << QSSGQmlUtilities::insertTabs(tabLevel + 1) << "lighting: DefaultMaterial.NoLighting\n";
-=======
-                output << QSSGQmlUtilities::insertTabs(tabLevel + 1) << QStringLiteral("lighting: DefaultMaterial.NoLighting") << Qt::endl;
->>>>>>> 7f2cf883
+                output << QSSGQmlUtilities::insertTabs(tabLevel + 1) << QStringLiteral("lighting: DefaultMaterial.NoLighting\n");
         }
 
 
         QString diffuseMapImage = generateImage(material, aiTextureType_DIFFUSE, 0, tabLevel + 1);
         if (!diffuseMapImage.isNull())
-            output << QSSGQmlUtilities::insertTabs(tabLevel + 1) << QStringLiteral("diffuseMap: ") << diffuseMapImage << Qt::endl;
+            output << QSSGQmlUtilities::insertTabs(tabLevel + 1) << QStringLiteral("diffuseMap: ") << diffuseMapImage << QStringLiteral("\n");
 
         // For some reason the normal behavior is that either you have a diffuseMap[s] or a diffuse color
         // but no a mix of both... So only set the diffuse color if none of the diffuse maps are set:
@@ -900,7 +846,7 @@
 
         QString emissiveMapImage = generateImage(material, aiTextureType_EMISSIVE, 0, tabLevel + 1);
         if (!emissiveMapImage.isNull())
-            output << QSSGQmlUtilities::insertTabs(tabLevel + 1) << QStringLiteral("emissiveMap: ") << emissiveMapImage << Qt::endl;
+            output << QSSGQmlUtilities::insertTabs(tabLevel + 1) << QStringLiteral("emissiveMap: ") << emissiveMapImage << QStringLiteral("\n");
 
         // emissiveColor AI_MATKEY_COLOR_EMISSIVE
         aiColor3D emissiveColor;
@@ -912,7 +858,7 @@
 
         QString specularMapImage = generateImage(material, aiTextureType_SPECULAR, 0, tabLevel + 1);
         if (!specularMapImage.isNull())
-            output << QSSGQmlUtilities::insertTabs(tabLevel + 1) << QStringLiteral("specularMap: ") << specularMapImage << Qt::endl;
+            output << QSSGQmlUtilities::insertTabs(tabLevel + 1) << QStringLiteral("specularMap: ") << specularMapImage << QStringLiteral("\n");
 
         // specularModel AI_MATKEY_SHADING_MODEL
 
@@ -989,15 +935,15 @@
 
             QString baseColorImage = generateImage(material, AI_MATKEY_GLTF_PBRMETALLICROUGHNESS_BASE_COLOR_TEXTURE, tabLevel + 1);
             if (!baseColorImage.isNull())
-                output << QSSGQmlUtilities::insertTabs(tabLevel + 1) << QStringLiteral("baseColorMap: ") << baseColorImage << Qt::endl;
+                output << QSSGQmlUtilities::insertTabs(tabLevel + 1) << QStringLiteral("baseColorMap: ") << baseColorImage << QStringLiteral("\n");
         }
 
         {
             QString metalicRoughnessImage = generateImage(material, AI_MATKEY_GLTF_PBRMETALLICROUGHNESS_METALLICROUGHNESS_TEXTURE, tabLevel + 1);
             if (!metalicRoughnessImage.isNull()) {
                 // there are two fields now for this, so just use it twice for now
-                output << QSSGQmlUtilities::insertTabs(tabLevel + 1) << QStringLiteral("metalnessMap: ") << metalicRoughnessImage << Qt::endl;
-                output << QSSGQmlUtilities::insertTabs(tabLevel + 1) << QStringLiteral("roughnessMap: ") << metalicRoughnessImage << Qt::endl;
+                output << QSSGQmlUtilities::insertTabs(tabLevel + 1) << QStringLiteral("metalnessMap: ") << metalicRoughnessImage << QStringLiteral("\n");
+                output << QSSGQmlUtilities::insertTabs(tabLevel + 1) << QStringLiteral("roughnessMap: ") << metalicRoughnessImage << QStringLiteral("\n");
             }
 
             ai_real metallicFactor;
@@ -1024,20 +970,20 @@
         {
             QString normalTextureImage = generateImage(material, aiTextureType_NORMALS, 0, tabLevel + 1);
             if (!normalTextureImage.isNull())
-                output << QSSGQmlUtilities::insertTabs(tabLevel + 1) << QStringLiteral("normalMap: ") << normalTextureImage << Qt::endl;
+                output << QSSGQmlUtilities::insertTabs(tabLevel + 1) << QStringLiteral("normalMap: ") << normalTextureImage << QStringLiteral("\n");
         }
 
         // Occlusion Textures are not implimented (yet)
         {
             QString occlusionTextureImage = generateImage(material, aiTextureType_LIGHTMAP, 0, tabLevel + 1);
             if (!occlusionTextureImage.isNull())
-                output << QSSGQmlUtilities::insertTabs(tabLevel + 1) << QStringLiteral("occlusionMap: ") << occlusionTextureImage << Qt::endl;
+                output << QSSGQmlUtilities::insertTabs(tabLevel + 1) << QStringLiteral("occlusionMap: ") << occlusionTextureImage << QStringLiteral("\n");
         }
 
         {
             QString emissiveTextureImage = generateImage(material, aiTextureType_EMISSIVE, 0, tabLevel + 1);
             if (!emissiveTextureImage.isNull())
-                output << QSSGQmlUtilities::insertTabs(tabLevel + 1) << QStringLiteral("emissiveMap: ") << emissiveTextureImage << Qt::endl;
+                output << QSSGQmlUtilities::insertTabs(tabLevel + 1) << QStringLiteral("emissiveMap: ") << emissiveTextureImage << QStringLiteral("\n");
         }
 
         {
@@ -1056,11 +1002,7 @@
             bool isDoubleSided;
             result = material->Get(AI_MATKEY_TWOSIDED, isDoubleSided);
             if (result == aiReturn_SUCCESS)
-<<<<<<< HEAD
-                output << QSSGQmlUtilities::insertTabs(tabLevel + 1) << "cullingMode: Material.DisableCulling\n";
-=======
-                output << QSSGQmlUtilities::insertTabs(tabLevel + 1) << QStringLiteral("cullingMode: Material.DisableCulling") << Qt::endl;
->>>>>>> 7f2cf883
+                output << QSSGQmlUtilities::insertTabs(tabLevel + 1) << QStringLiteral("cullingMode: Material.DisableCulling\n");
         }
 
         {
@@ -1102,11 +1044,7 @@
             bool isUnlit;
             result = material->Get(AI_MATKEY_GLTF_UNLIT, isUnlit);
             if (result == aiReturn_SUCCESS && isUnlit)
-<<<<<<< HEAD
-                output << QSSGQmlUtilities::insertTabs(tabLevel + 1) << "lighting: PrincipledMaterial.NoLighting\n";
-=======
-                output << QSSGQmlUtilities::insertTabs(tabLevel + 1) << QStringLiteral("lighting: PrincipledMaterial.NoLighting") << Qt::endl;
->>>>>>> 7f2cf883
+                output << QSSGQmlUtilities::insertTabs(tabLevel + 1) << QStringLiteral("lighting: PrincipledMaterial.NoLighting\n");
         }
 
         // SpecularGlossiness Properties
@@ -1154,14 +1092,14 @@
 //            {
 //                QString diffuseMapImage = generateImage(material, aiTextureType_DIFFUSE, 0, tabLevel + 1);
 //                if (!diffuseMapImage.isNull())
-//                    output << QSSGQmlUtilities::insertTabs(tabLevel + 1) << QStringLiteral("diffuseMap: ") << diffuseMapImage << Qt::endl;
+//                    output << QSSGQmlUtilities::insertTabs(tabLevel + 1) << QStringLiteral("diffuseMap: ") << diffuseMapImage << QStringLiteral("\n");
 //            }
 
             // specularGlossinessTexture
             {
                 QString specularMapImage = generateImage(material, aiTextureType_SPECULAR, 0, tabLevel + 1);
                 if (!specularMapImage.isNull())
-                    output << QSSGQmlUtilities::insertTabs(tabLevel + 1) << QStringLiteral("specularMap: ") << specularMapImage << Qt::endl;
+                    output << QSSGQmlUtilities::insertTabs(tabLevel + 1) << QStringLiteral("specularMap: ") << specularMapImage << QStringLiteral("\n");
             }
         }
     }
@@ -1219,16 +1157,10 @@
     // Start QML generation
     QString outputString;
     QTextStream output(&outputString, QIODevice::WriteOnly);
-<<<<<<< HEAD
-    output << "Texture {\n";
-
-    output << QSSGQmlUtilities::insertTabs(tabLevel + 1) << "source: \""
-        << targetFileName << "\"\n";
-=======
-    output << QStringLiteral("Texture {") << Qt::endl;
-
-    output << QSSGQmlUtilities::insertTabs(tabLevel + 1) << QStringLiteral("source: \"") << targetFileName << QStringLiteral("\"") << Qt::endl;
->>>>>>> 7f2cf883
+    output << QStringLiteral("Texture {\n");
+
+    output << QSSGQmlUtilities::insertTabs(tabLevel + 1) << QStringLiteral("source: \"")
+        << targetFileName << QStringLiteral("\"\n");
 
     // mapping
     int textureMapping;
@@ -1339,7 +1271,7 @@
 {
     for (int idx = 0; idx < m_animations.size(); ++idx) {
         QHash<aiNode *, aiNodeAnim *> *animation = m_animations[idx];
-        output << endl;
+        output << QStringLiteral("\n");
         output << QSSGQmlUtilities::insertTabs(1) << "Timeline {\n";
         output << QSSGQmlUtilities::insertTabs(2) << "id: timeline" << idx << "\n";
         output << QSSGQmlUtilities::insertTabs(2) << "startFrame: 0\n";
@@ -1378,42 +1310,23 @@
                               keyframeStream, endFrameTime);
         }
 
-        output << QSSGQmlUtilities::insertTabs(2) << "endFrame: " << endFrameTime << Qt::endl;
-<<<<<<< HEAD
-        output << QSSGQmlUtilities::insertTabs(2) << "currentFrame: 0\n";
+        output << QSSGQmlUtilities::insertTabs(2) << QStringLiteral("endFrame: ") << endFrameTime << QStringLiteral("\n");
+        output << QSSGQmlUtilities::insertTabs(2) << QStringLiteral("currentFrame: 0\n");
         // only the first set of animations is enabled for now.
-        output << QSSGQmlUtilities::insertTabs(2) << "enabled: "
-               << (animation == *m_animations.begin() ? "true" : "false") << Qt::endl;
-        output << QSSGQmlUtilities::insertTabs(2) << "animations: [\n";
-        output << QSSGQmlUtilities::insertTabs(3) << "TimelineAnimation {\n";
-        output << QSSGQmlUtilities::insertTabs(4) << "duration: " << endFrameTime << Qt::endl;
-        output << QSSGQmlUtilities::insertTabs(4) << "from: 0\n";
-        output << QSSGQmlUtilities::insertTabs(4) << "to: " << endFrameTime << Qt::endl;
-        output << QSSGQmlUtilities::insertTabs(4) << "running: true\n";
-        output << QSSGQmlUtilities::insertTabs(3) << "}\n";
-        output << QSSGQmlUtilities::insertTabs(2) << "]\n";
+        output << QSSGQmlUtilities::insertTabs(2) << QStringLiteral("enabled: ")
+               << (animation == *m_animations.begin() ? QStringLiteral("true\n") : QStringLiteral("false\n"));
+        output << QSSGQmlUtilities::insertTabs(2) << QStringLiteral("animations: [\n");
+        output << QSSGQmlUtilities::insertTabs(3) << QStringLiteral("TimelineAnimation {\n");
+        output << QSSGQmlUtilities::insertTabs(4) << QStringLiteral("duration: ") << endFrameTime << QStringLiteral("\n");
+        output << QSSGQmlUtilities::insertTabs(4) << QStringLiteral("from: 0\n");
+        output << QSSGQmlUtilities::insertTabs(4) << QStringLiteral("to: ") << endFrameTime << QStringLiteral("\n");
+        output << QSSGQmlUtilities::insertTabs(4) << QStringLiteral("running: true\n");
+        output << QSSGQmlUtilities::insertTabs(3) << QStringLiteral("}\n");
+        output << QSSGQmlUtilities::insertTabs(2) << QStringLiteral("]\n");
 
         output << keyframeString;
 
-        output << QSSGQmlUtilities::insertTabs(1) << "}\n";
-=======
-        output << QSSGQmlUtilities::insertTabs(2) << "currentFrame: 0" << Qt::endl;
-        // only the first set of animations is enabled for now.
-        output << QSSGQmlUtilities::insertTabs(2) << "enabled: "
-               << (animation == *m_animations.begin() ? "true" : "false") << Qt::endl;
-        output << QSSGQmlUtilities::insertTabs(2) << "animations: [" << Qt::endl;
-        output << QSSGQmlUtilities::insertTabs(3) << "TimelineAnimation {" << Qt::endl;
-        output << QSSGQmlUtilities::insertTabs(4) << "duration: " << endFrameTime << Qt::endl;
-        output << QSSGQmlUtilities::insertTabs(4) << "from: 0" << Qt::endl;
-        output << QSSGQmlUtilities::insertTabs(4) << "to: " << endFrameTime << Qt::endl;
-        output << QSSGQmlUtilities::insertTabs(4) << "running: true" << Qt::endl;
-        output << QSSGQmlUtilities::insertTabs(3) << "}" << Qt::endl;
-        output << QSSGQmlUtilities::insertTabs(2) << "]" << Qt::endl;
-
-        output << keyframeString;
-
-        output << QSSGQmlUtilities::insertTabs(1) << "}" << Qt::endl;
->>>>>>> 7f2cf883
+        output << QSSGQmlUtilities::insertTabs(1) << QStringLiteral("}\n");
     }
 }
 
@@ -1435,17 +1348,11 @@
 void AssimpImporter::generateKeyframes(const QString &id, const QString &propertyName, uint numKeys, const T *keys,
                                        QTextStream &output, qreal &maxKeyframeTime)
 {
-    output << Qt::endl;
-<<<<<<< HEAD
-    output << QSSGQmlUtilities::insertTabs(2) << "KeyframeGroup {\n";
-    output << QSSGQmlUtilities::insertTabs(3) << "target: " << id << Qt::endl;
-    output << QSSGQmlUtilities::insertTabs(3) << "property: \"" << propertyName << "\"\n";
-=======
-    output << QSSGQmlUtilities::insertTabs(2) << "KeyframeGroup {" << Qt::endl;
-    output << QSSGQmlUtilities::insertTabs(3) << "target: " << id << Qt::endl;
-    output << QSSGQmlUtilities::insertTabs(3) << "property: \"" << propertyName << "\"" << Qt::endl;
->>>>>>> 7f2cf883
-    output << Qt::endl;
+    output << QStringLiteral("\n");
+    output << QSSGQmlUtilities::insertTabs(2) << QStringLiteral("KeyframeGroup {\n");
+    output << QSSGQmlUtilities::insertTabs(3) << QStringLiteral("target: ") << id << QStringLiteral("\n");
+    output << QSSGQmlUtilities::insertTabs(3) << QStringLiteral("property: \"") << propertyName << QStringLiteral("\"\n");
+    output << QStringLiteral("\n");
 
     struct Keyframe {
         qreal time;
@@ -1474,23 +1381,13 @@
             continue;
         }
 
-<<<<<<< HEAD
-        output << QSSGQmlUtilities::insertTabs(3) << "Keyframe {\n";
-        output << QSSGQmlUtilities::insertTabs(4) << "frame: " << keyframe.time << Qt::endl;
-        output << QSSGQmlUtilities::insertTabs(4) << "value: "
-               << QSSGQmlUtilities::variantToQml(keyframe.value) << Qt::endl;
-        output << QSSGQmlUtilities::insertTabs(3) << "}\n";
-    }
-    output << QSSGQmlUtilities::insertTabs(2) << "}\n";
-=======
-        output << QSSGQmlUtilities::insertTabs(3) << "Keyframe {" << Qt::endl;
-        output << QSSGQmlUtilities::insertTabs(4) << "frame: " << keyframe.time << Qt::endl;
-        output << QSSGQmlUtilities::insertTabs(4) << "value: "
-               << QSSGQmlUtilities::variantToQml(keyframe.value) << Qt::endl;
-        output << QSSGQmlUtilities::insertTabs(3) << "}" << Qt::endl;
-    }
-    output << QSSGQmlUtilities::insertTabs(2) << "}" << Qt::endl;
->>>>>>> 7f2cf883
+        output << QSSGQmlUtilities::insertTabs(3) << QStringLiteral("Keyframe {\n");
+        output << QSSGQmlUtilities::insertTabs(4) << QStringLiteral("frame: ") << keyframe.time << QStringLiteral("\n");
+        output << QSSGQmlUtilities::insertTabs(4) << QStringLiteral("value: ")
+               << QSSGQmlUtilities::variantToQml(keyframe.value) << QStringLiteral("\n");
+        output << QSSGQmlUtilities::insertTabs(3) << QStringLiteral("}\n");
+    }
+    output << QSSGQmlUtilities::insertTabs(2) << QStringLiteral("}\n");
 }
 
 bool AssimpImporter::isModel(aiNode *node)
