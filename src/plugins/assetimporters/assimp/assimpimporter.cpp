--- conflicted
+++ resolved
@@ -1264,19 +1264,12 @@
 
 void AssimpImporter::processAnimations(QTextStream &output)
 {
-<<<<<<< HEAD
-    for (QHash<aiNode *, aiNodeAnim *> *animation : qAsConst(m_animations)) {
-        output << Qt::endl;
-        output << QSSGQmlUtilities::insertTabs(1) << "Timeline {\n";
-        output << QSSGQmlUtilities::insertTabs(2) << "startFrame: 0\n";
-=======
     for (int idx = 0; idx < m_animations.size(); ++idx) {
         QHash<aiNode *, aiNodeAnim *> *animation = m_animations[idx];
         output << endl;
-        output << QSSGQmlUtilities::insertTabs(1) << "Timeline {" << endl;
-        output << QSSGQmlUtilities::insertTabs(2) << "id: timeline" << idx << endl;
-        output << QSSGQmlUtilities::insertTabs(2) << "startFrame: 0" << endl;
->>>>>>> 5095c5c8
+        output << QSSGQmlUtilities::insertTabs(1) << "Timeline {\n";
+        output << QSSGQmlUtilities::insertTabs(2) << "id: timeline" << idx << "\n";
+        output << QSSGQmlUtilities::insertTabs(2) << "startFrame: 0\n";
 
         QString keyframeString;
         QTextStream keyframeStream(&keyframeString);
