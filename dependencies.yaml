dependencies:
  ../tqtc-qtbase:
<<<<<<< HEAD
    ref: 017d80e12fa50c50fa6751a039d3a7c9e799f34c
    required: true
  ../tqtc-qtdeclarative:
    ref: b078003a3c81f1438dcaf932371d564003c99395
    required: true
  ../tqtc-qtquicktimeline:
    ref: 2df2dd712e02869002db29d5f00293d05dc841e1
    required: false
  ../tqtc-qtshadertools:
    ref: 35662703a974d3929d1ea039c2534271cf60700f
=======
    ref: 8d7d8b9bbc72e612c18815cca0fdeb0539c9c1a7
    required: true
  ../tqtc-qtdeclarative:
    ref: 33e04685b27fc887dea2f71dbdf23850febc54dd
    required: true
  ../tqtc-qtquicktimeline:
    ref: 32f0b7683809badd99b5227476ff83f72255a6db
    required: false
  ../tqtc-qtshadertools:
    ref: 219736208b92b3f12749bc1edf10cc75639842e4
>>>>>>> d0d69efe
    required: true<|MERGE_RESOLUTION|>--- conflicted
+++ resolved
@@ -1,26 +1,13 @@
 dependencies:
   ../tqtc-qtbase:
-<<<<<<< HEAD
     ref: 017d80e12fa50c50fa6751a039d3a7c9e799f34c
     required: true
   ../tqtc-qtdeclarative:
-    ref: b078003a3c81f1438dcaf932371d564003c99395
+    ref: 9886ff37350f661aad5b8bfaf2776e8429f208a7
     required: true
   ../tqtc-qtquicktimeline:
-    ref: 2df2dd712e02869002db29d5f00293d05dc841e1
+    ref: 89954c6181818f677dfcff5add147625d6e2f1cb
     required: false
   ../tqtc-qtshadertools:
-    ref: 35662703a974d3929d1ea039c2534271cf60700f
-=======
-    ref: 8d7d8b9bbc72e612c18815cca0fdeb0539c9c1a7
-    required: true
-  ../tqtc-qtdeclarative:
-    ref: 33e04685b27fc887dea2f71dbdf23850febc54dd
-    required: true
-  ../tqtc-qtquicktimeline:
-    ref: 32f0b7683809badd99b5227476ff83f72255a6db
-    required: false
-  ../tqtc-qtshadertools:
-    ref: 219736208b92b3f12749bc1edf10cc75639842e4
->>>>>>> d0d69efe
+    ref: e6be6ff4be1820e5377d78efa388321de216b66f
     required: true