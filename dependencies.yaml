dependencies:
  ../tqtc-qtbase:
<<<<<<< HEAD
    ref: 694575a59b5370afc494fbf700eee8db1d1ec091
    required: true
  ../tqtc-qtdeclarative:
    ref: 02277e3753613d9e19bbb36367c7d2b1d13d7545
    required: true
  ../tqtc-qtquicktimeline:
    ref: 6a0299be9c2e4abbd1c53ee0807144f8718c373a
    required: false
  ../tqtc-qtshadertools:
    ref: 5de9eb91f047e8001ac24f0bdf5ffc72adb37236
=======
    ref: ca128e25119c0b259d083567c796bfa67b100a42
    required: true
  ../tqtc-qtdeclarative:
    ref: a7df6331b29e44ed364fcd7297c4e1bc6ce2167c
    required: true
  ../tqtc-qtquicktimeline:
    ref: c337484e94eb874ca07d65224f397fb623975913
    required: false
  ../tqtc-qtshadertools:
    ref: 58b31c6148a6a49273a092b1d15c18b441c980bd
>>>>>>> eea28db9
    required: true<|MERGE_RESOLUTION|>--- conflicted
+++ resolved
@@ -1,26 +1,13 @@
 dependencies:
   ../tqtc-qtbase:
-<<<<<<< HEAD
-    ref: 694575a59b5370afc494fbf700eee8db1d1ec091
+    ref: 67934c103800bae50c2ec1977758d40fa8e4e507
     required: true
   ../tqtc-qtdeclarative:
-    ref: 02277e3753613d9e19bbb36367c7d2b1d13d7545
+    ref: 302ab20d46280e11042f3896460c55d8b8146e41
     required: true
   ../tqtc-qtquicktimeline:
-    ref: 6a0299be9c2e4abbd1c53ee0807144f8718c373a
+    ref: cc15a3da9e227a0a044f876ccc0ea46456a71e72
     required: false
   ../tqtc-qtshadertools:
-    ref: 5de9eb91f047e8001ac24f0bdf5ffc72adb37236
-=======
-    ref: ca128e25119c0b259d083567c796bfa67b100a42
-    required: true
-  ../tqtc-qtdeclarative:
-    ref: a7df6331b29e44ed364fcd7297c4e1bc6ce2167c
-    required: true
-  ../tqtc-qtquicktimeline:
-    ref: c337484e94eb874ca07d65224f397fb623975913
-    required: false
-  ../tqtc-qtshadertools:
-    ref: 58b31c6148a6a49273a092b1d15c18b441c980bd
->>>>>>> eea28db9
+    ref: f9868e2b39e539b1bb6917006b789ab7b5fec5eb
     required: true